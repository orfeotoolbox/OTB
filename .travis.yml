language: cpp

sudo: false
dist: trusty

compiler:
- clang

<<<<<<< HEAD
cache: false
=======
cache: ccache
>>>>>>> 494e08ce

script: Utilities/Maintenance/TravisBuild.sh<|MERGE_RESOLUTION|>--- conflicted
+++ resolved
@@ -6,10 +6,6 @@
 compiler:
 - clang
 
-<<<<<<< HEAD
-cache: false
-=======
 cache: ccache
->>>>>>> 494e08ce
 
 script: Utilities/Maintenance/TravisBuild.sh
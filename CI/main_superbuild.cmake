#
# Copyright (C) 2005-2019 Centre National d'Etudes Spatiales (CNES)
#
# This file is part of Orfeo Toolbox
#
#     https://www.orfeo-toolbox.org/
#
# Licensed under the Apache License, Version 2.0 (the "License");
# you may not use this file except in compliance with the License.
# You may obtain a copy of the License at
#
#     http://www.apache.org/licenses/LICENSE-2.0
#
# Unless required by applicable law or agreed to in writing, software
# distributed under the License is distributed on an "AS IS" BASIS,
# WITHOUT WARRANTIES OR CONDITIONS OF ANY KIND, either express or implied.
# See the License for the specific language governing permissions and
# limitations under the License.
#

# This script is a prototype for the future CI, it may evolve rapidly in a near future
set (ENV{LANG} "C") # Only ascii output
get_filename_component(OTB_SOURCE_DIR ${CMAKE_CURRENT_LIST_DIR} DIRECTORY)
get_filename_component(CI_PROJ_DIR ${OTB_SOURCE_DIR} DIRECTORY)
get_filename_component(CI_ROOT_DIR ${CI_PROJ_DIR} DIRECTORY)

set ( DEBUG "1" )
###########################################################################
###########################################################################
# Download xkd
###########################################################################
###########################################################################

# How to get md5sum:
# * concatenate all source files in one
# * add configure result from previous job ${OTB_SOURCE_DIR}/build/CMakeCache.txt
###########################

file(READ "${OTB_SOURCE_DIR}/sb_branch.txt" BRANCH_NAME)

####################################


# git clone $REPOSITORY_URL --branch $BRANCH_NAME --depth 1 superbuild-artifact
###############################################################################
set ( REMOTE "https://gitlab.orfeo-toolbox.org/gbonnefille/superbuild-artifact.git")
# set ( BRANCH_NAME "${IMAGE_NAME}/${SB_MD5}")
set( GIT "git" )

execute_process(
  COMMAND ${GIT} "clone" "${REMOTE}" "--branch" "${BRANCH_NAME}"
  "--depth" "1" "superbuild-artifact"
  WORKING_DIRECTORY ${CI_PROJ_DIR}
  RESULT_VARIABLE clone_res
  OUTPUT_VARIABLE clone_out
  ERROR_VARIABLE clone_err
  )

if ( DEBUG )
  message( "Clone")
  message( "clone_res = ${clone_res}" )
  message( "clone_out = ${clone_out}" )
  message( "clone_err = ${clone_err}" )
endif()

if (clone_res)
  message( SEND_ERROR "Problem in retreiving the archive")
  return()
endif()

set (CMAKE_COMMAND "cmake")
execute_process(
  COMMAND ${CMAKE_COMMAND} "-E" "tar" "xf" 
  "${CI_PROJ_DIR}/superbuild-artifact/SuperBuild_Install.tar"
  WORKING_DIRECTORY ${CI_ROOT_DIR}
  )

set( XDK_PATH "${CI_ROOT_DIR}/xdk")

if ( DEBUG )
  if ( EXISTS "${XDK_PATH}")
    message("Tar file exists at ${XDK_PATH}")
  else()
    message("Something went wrong no tar file in ${XDK_PATH}")
  endif()
endif()

###########################################################################
###########################################################################
# Building OTB
###########################################################################
###########################################################################

set ( CTEST_BUILD_CONFIGURATION "Release" )
set ( CTEST_CMAKE_GENERATOR "Unix Makefiles" )
set ( CTEST_BUILD_FLAGS "-j16" )
set ( CTEST_BUILD_NAME "Superbuild_Build_Otb" )
set ( CTEST_SITE "${IMAGE_NAME}" )

# Directory variable
set ( CTEST_SOURCE_DIRECTORY "${OTB_SOURCE_DIR}" )
set ( CTEST_BINARY_DIRECTORY "${OTB_SOURCE_DIR}/build/" )
# install in same directory as xdk to be able to produce
# package afterwards
set ( CTEST_INSTALL_DIRECTORY "${XDK_PATH}" )
set ( PROJECT_SOURCE_DIR "${OTB_SOURCE_DIR}" )

set (CONFIGURE_OPTIONS  "")
include ( "${CMAKE_CURRENT_LIST_DIR}/sb_configure_options.cmake" )
# SuperBuild case : one more configure option
set ( CONFIGURE_OPTIONS  
  "${CONFIGURE_OPTIONS}-DCMAKE_PREFIX_PATH=${XDK_PATH};")

<<<<<<< HEAD
# Hack because there is no more superbuild available (LIBKML)
set ( CONFIGURE_OPTIONS  
  "${CONFIGURE_OPTIONS}-DOTB_USE_LIBKML:BOOL=OFF;" )
=======
>>>>>>> 123ce04b
# FIX ME this part might platform dependent
set( GDAL_DATA "${XDK_PATH}/share/gdal" )
set( GEOTIFF_CSV "${XDK_PATH}/share/epsg_csv" )
set( PROJ_LIB "${XDK_PATH}/share" )
set( CTEST_ENVIRONMENT 
"PATH=${XDK_PATH}/lib:${XDK_PATH}/bin:$ENV{PATH}
GDAL_DATA= GDAL_DATA
GEOTIFF_CSV= GEOTIFF_CSV
PROJ_LIB= PROJ_LIB
")

ctest_start (Experimental TRACK Experimental)

ctest_configure(BUILD "${CTEST_BINARY_DIRECTORY}"
    SOURCE "${OTB_SOURCE_DIR}"
    OPTIONS "${CONFIGURE_OPTIONS}"
    RETURN_VALUE _configure_rv
    CAPTURE_CMAKE_ERROR _configure_error
    )

if ( NOT _configure_rv EQUAL 0 )
  ctest_submit()
  message( SEND_ERROR "An error occurs during ctest_configure.")
endif()

ctest_build(BUILD "${CTEST_BINARY_DIRECTORY}"
            RETURN_VALUE _build_rv
            CAPTURE_CMAKE_ERROR _build_error
            )

if ( NOT _build_rv EQUAL 0 )
  ctest_submit()
  message( SEND_ERROR "An error occurs during ctest_build.")
endif()

# Uncomment when ready for test
# ctest_test(PARALLEL_LEVEL 8
#            RETURN_VALUE _test_rv
#            CAPTURE_CMAKE_ERROR _test_error
#            )

# if ( NOT _test_rv EQUAL 0 )
#   ctest_submit()
#   message( SEND_ERROR "An error occurs during ctest_test.")
# endif()

ctest_submit()

# We need to install OTB for package purposes
set ( MAKE_COMMAND "make")
execute_process(
  COMMAND ${MAKE_COMMAND} "install"
  WORKING_DIRECTORY ${CTEST_BINARY_DIRECTORY}
  RESULT_VARIABLE install_res
  OUTPUT_VARIABLE install_out
  ERROR_VARIABLE install_err
  )

if ( DEBUG )
  message( "Install output")
  message( "install_res = ${install_res}" )
  message( "install_out = ${install_out}" )
  message( "install_err = ${install_err}" )
endif()

# Artifacts can only be in project dir...
file ( COPY "${XDK_PATH}" DESTINATION "${OTB_SOURCE_DIR}/install")
<|MERGE_RESOLUTION|>--- conflicted
+++ resolved
@@ -111,12 +111,6 @@
 set ( CONFIGURE_OPTIONS  
   "${CONFIGURE_OPTIONS}-DCMAKE_PREFIX_PATH=${XDK_PATH};")
 
-<<<<<<< HEAD
-# Hack because there is no more superbuild available (LIBKML)
-set ( CONFIGURE_OPTIONS  
-  "${CONFIGURE_OPTIONS}-DOTB_USE_LIBKML:BOOL=OFF;" )
-=======
->>>>>>> 123ce04b
 # FIX ME this part might platform dependent
 set( GDAL_DATA "${XDK_PATH}/share/gdal" )
 set( GEOTIFF_CSV "${XDK_PATH}/share/epsg_csv" )

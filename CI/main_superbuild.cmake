#
# Copyright (C) 2005-2019 Centre National d'Etudes Spatiales (CNES)
#
# This file is part of Orfeo Toolbox
#
#     https://www.orfeo-toolbox.org/
#
# Licensed under the Apache License, Version 2.0 (the "License");
# you may not use this file except in compliance with the License.
# You may obtain a copy of the License at
#
#     http://www.apache.org/licenses/LICENSE-2.0
#
# Unless required by applicable law or agreed to in writing, software
# distributed under the License is distributed on an "AS IS" BASIS,
# WITHOUT WARRANTIES OR CONDITIONS OF ANY KIND, either express or implied.
# See the License for the specific language governing permissions and
# limitations under the License.
#

include( "${CMAKE_CURRENT_LIST_DIR}/macros.cmake" )

# This script is a prototype for the future CI, it may evolve rapidly in a near future
set (ENV{LANG} "C") # Only ascii output
get_filename_component(OTB_SOURCE_DIR ${CMAKE_CURRENT_LIST_DIR} DIRECTORY)
get_filename_component(CI_PROJ_DIR ${OTB_SOURCE_DIR} DIRECTORY)
get_filename_component(CI_ROOT_DIR ${CI_PROJ_DIR} DIRECTORY)

set ( DEBUG "1" )
###########################################################################
###########################################################################
# Download xkd
###########################################################################
###########################################################################

# How to get md5sum:
# * concatenate all source files in one
# * add configure result from previous job ${OTB_SOURCE_DIR}/build/CMakeCache.txt
###########################

file(READ "${OTB_SOURCE_DIR}/sb_branch.txt" BRANCH_NAME)

####################################


# git clone $REPOSITORY_URL --branch $BRANCH_NAME --depth 1 superbuild-artifact
###############################################################################
set ( REMOTE "https://gitlab.orfeo-toolbox.org/gbonnefille/superbuild-artifact.git")
# set ( BRANCH_NAME "${IMAGE_NAME}/${SB_MD5}")

# Look for a GIT command-line client.
find_program(CTEST_GIT_COMMAND NAMES git git.cmd)

# FIXME: Replace ${GIT} variable with $[CTEST_GIT_COMMAND}"
set( GIT "${CTEST_GIT_COMMAND}" )

execute_process(
  COMMAND ${GIT} "clone" "${REMOTE}" "--branch" "${BRANCH_NAME}"
  "--depth" "1" "superbuild-artifact"
  WORKING_DIRECTORY ${CI_PROJ_DIR}
  RESULT_VARIABLE clone_res
  OUTPUT_VARIABLE clone_out
  ERROR_VARIABLE clone_err
  )

if ( DEBUG )
  message( "Clone")
  message( "clone_res = ${clone_res}" )
  message( "clone_out = ${clone_out}" )
  message( "clone_err = ${clone_err}" )
endif()

if (clone_res)
  message( SEND_ERROR "Problem in retreiving the archive")
  return()
endif()

set (CMAKE_COMMAND "cmake")
execute_process(
  COMMAND ${CMAKE_COMMAND} "-E" "tar" "xf"
  "${CI_PROJ_DIR}/superbuild-artifact/SuperBuild_Install.tar"
  WORKING_DIRECTORY ${CI_ROOT_DIR}
  )

set( XDK_PATH "${CI_ROOT_DIR}/xdk")

if ( DEBUG )
  if ( EXISTS "${XDK_PATH}")
    message("Tar file exists at ${XDK_PATH}")
  else()
    message("Something went wrong no tar file in ${XDK_PATH}")
  endif()
endif()

###########################################################################
###########################################################################
# Building OTB
###########################################################################
###########################################################################

set ( CTEST_BUILD_CONFIGURATION "Release" )
set ( CTEST_CMAKE_GENERATOR "Unix Makefiles" )
set ( CTEST_BUILD_FLAGS "-j8" )
set ( CTEST_SITE "${IMAGE_NAME}" )

# Find the build name and CI profile
set_dash_build_name()

# Directory variable
set ( CTEST_SOURCE_DIRECTORY "${OTB_SOURCE_DIR}" )
set ( CTEST_BINARY_DIRECTORY "${OTB_SOURCE_DIR}/build/" )
# install in same directory as xdk to be able to produce
# package afterwards
set ( CTEST_INSTALL_DIRECTORY "${XDK_PATH}" )
set ( PROJECT_SOURCE_DIR "${OTB_SOURCE_DIR}" )

set (CONFIGURE_OPTIONS  "")
include ( "${CMAKE_CURRENT_LIST_DIR}/configure_option.cmake" )
# SuperBuild case : one more configure option
set ( CONFIGURE_OPTIONS
  "${CONFIGURE_OPTIONS}-DCMAKE_PREFIX_PATH=${XDK_PATH};")

<<<<<<< HEAD
# Hack for KML
set ( CONFIGURE_OPTIONS  
  "${CONFIGURE_OPTIONS}-DOTB_USE_LIBKML=OFF;")
=======
# Hack because there is no more superbuild available (LIBKML)
set ( CONFIGURE_OPTIONS
  "${CONFIGURE_OPTIONS}-DOTB_USE_LIBKML:BOOL=OFF;" )
>>>>>>> 44005a23

# FIX ME this part might platform dependent
set( GDAL_DATA "${XDK_PATH}/share/gdal" )
set( GEOTIFF_CSV "${XDK_PATH}/share/epsg_csv" )
set( PROJ_LIB "${XDK_PATH}/share" )
set( CTEST_ENVIRONMENT
"PATH=${XDK_PATH}/lib:${XDK_PATH}/bin:$ENV{PATH}
GDAL_DATA= GDAL_DATA
GEOTIFF_CSV= GEOTIFF_CSV
PROJ_LIB= PROJ_LIB
")

# Sources are already checked out : do nothing for update
set(CTEST_GIT_UPDATE_CUSTOM echo No update)

ctest_start (Experimental TRACK CI_Build)

ctest_update()

ctest_configure(BUILD "${CTEST_BINARY_DIRECTORY}"
    SOURCE "${OTB_SOURCE_DIR}"
    OPTIONS "${CONFIGURE_OPTIONS}"
    RETURN_VALUE _configure_rv
    CAPTURE_CMAKE_ERROR _configure_error
    )

if ( NOT _configure_rv EQUAL 0 )
  ctest_submit()
  message( FATAL_ERROR "An error occurs during ctest_configure.")
endif()

ctest_build(BUILD "${CTEST_BINARY_DIRECTORY}"
            RETURN_VALUE _build_rv
            CAPTURE_CMAKE_ERROR _build_error
            )

if ( NOT _build_rv EQUAL 0 )
  message( SEND_ERROR "An error occurs during ctest_build.")
endif()

# Uncomment when ready for test
ctest_test(PARALLEL_LEVEL 8
           RETURN_VALUE _test_rv
           CAPTURE_CMAKE_ERROR _test_error
           )

if ( NOT _test_rv EQUAL 0 )
  message( WARNING "Some tests have failed.")
endif()

ctest_submit()

# We need to install OTB for package purposes
set ( MAKE_COMMAND "make")
execute_process(
  COMMAND ${MAKE_COMMAND} "install"
  WORKING_DIRECTORY ${CTEST_BINARY_DIRECTORY}
  RESULT_VARIABLE install_res
  OUTPUT_VARIABLE install_out
  ERROR_VARIABLE install_err
  )

if ( DEBUG )
  message( "Install output")
  message( "install_res = ${install_res}" )
  message( "install_out = ${install_out}" )
  message( "install_err = ${install_err}" )
endif()

# Artifacts can only be in project dir...
# file ( COPY "${XDK_PATH}" DESTINATION "${OTB_SOURCE_DIR}/install")

include ( "${CMAKE_CURRENT_LIST_DIR}/main_packages.cmake" )<|MERGE_RESOLUTION|>--- conflicted
+++ resolved
@@ -120,15 +120,9 @@
 set ( CONFIGURE_OPTIONS
   "${CONFIGURE_OPTIONS}-DCMAKE_PREFIX_PATH=${XDK_PATH};")
 
-<<<<<<< HEAD
-# Hack for KML
-set ( CONFIGURE_OPTIONS  
-  "${CONFIGURE_OPTIONS}-DOTB_USE_LIBKML=OFF;")
-=======
-# Hack because there is no more superbuild available (LIBKML)
-set ( CONFIGURE_OPTIONS
-  "${CONFIGURE_OPTIONS}-DOTB_USE_LIBKML:BOOL=OFF;" )
->>>>>>> 44005a23
+# # Hack because there is no more superbuild available (LIBKML)
+# set ( CONFIGURE_OPTIONS
+#   "${CONFIGURE_OPTIONS}-DOTB_USE_LIBKML:BOOL=OFF;" )
 
 # FIX ME this part might platform dependent
 set( GDAL_DATA "${XDK_PATH}/share/gdal" )

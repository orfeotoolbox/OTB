#
# Copyright (C) 2005-2019 Centre National d'Etudes Spatiales (CNES)
#
# This file is part of Orfeo Toolbox
#
#     https://www.orfeo-toolbox.org/
#
# Licensed under the Apache License, Version 2.0 (the "License");
# you may not use this file except in compliance with the License.
# You may obtain a copy of the License at
#
#     http://www.apache.org/licenses/LICENSE-2.0
#
# Unless required by applicable law or agreed to in writing, software
# distributed under the License is distributed on an "AS IS" BASIS,
# WITHOUT WARRANTIES OR CONDITIONS OF ANY KIND, either express or implied.
# See the License for the specific language governing permissions and
# limitations under the License.
#
# This script is for the superbuild build on the CI platform

set (ENV{LANG} "C") # Only ascii output
get_filename_component(OTB_SOURCE_DIR ${CMAKE_CURRENT_LIST_DIR} DIRECTORY)
get_filename_component(CI_PROJ_DIR ${OTB_SOURCE_DIR} DIRECTORY)
get_filename_component(CI_ROOT_DIR ${CI_PROJ_DIR} DIRECTORY)

# In GitLab we have :
#   OTB_SOURCE_DIR=/builds/{project_dir}/otb
#   CI_PROJ_DIR=/builds/{project_dir}
#   CI_ROOT_DIR=/builds

set ( DEBUG "1" )

set ( SUPERBUILD_SOURCE_DIR "${OTB_SOURCE_DIR}/SuperBuild" )

set ( CTEST_BUILD_CONFIGURATION "Release" )
set ( CTEST_CMAKE_GENERATOR "Unix Makefiles" )
set ( PROJECT_SOURCE_DIR "${SUPERBUILD_SOURCE_DIR}" )
set ( CTEST_SOURCE_DIRECTORY "${SUPERBUILD_SOURCE_DIR}" )
set ( CTEST_BINARY_DIRECTORY "${OTB_SOURCE_DIR}/build/" )
set ( CTEST_SITE "${IMAGE_NAME}" )
set ( CTEST_BUILD_NAME "Superbuild_Build_Depends" ) # FIXME

# We need a directory independent from user
# in CI the architecture is /builds/user/otb
# So we will go in /builds/
# This is platform dependent, and the next step (build) also
# depends on that, as some paths are hardcoded
# This can be fixed with a packaging of OTB_DEPENDS
set (CTEST_INSTALL_DIRECTORY "${CI_ROOT_DIR}/xdk/")

# HACK
# This is needed because when using return() function ctest is trying
# to run the CTEST_COMMAND. And we need it to not produce an error
set (CTEST_COMMAND "echo \"Exit\"") # HACK FIX ME
set (CMAKE_COMMAND "cmake")

########################################################################
########################################################################
# Build process
########################################################################
########################################################################

ctest_start (Experimental TRACK Experimental)

set(CTEST_BUILD_FLAGS "-j16")

set ( SB_CONFIGURE_OPTIONS "")
include( "${CMAKE_CURRENT_LIST_DIR}/sb_configure_options.cmake" )

ctest_configure(BUILD "${CTEST_BINARY_DIRECTORY}"
    SOURCE "${SUPERBUILD_SOURCE_DIR}"
    OPTIONS "${SB_CONFIGURE_OPTIONS}"
    RETURN_VALUE _configure_rv
    CAPTURE_CMAKE_ERROR _configure_error
    )

if ( NOT _configure_rv EQUAL 0 )
  ctest_submit()
  message( SEND_ERROR "An error occurs during ctest_configure. Dependencies might be buggy.")
  return()
endif()

########################################################################
########################################################################
# Check process
########################################################################
########################################################################
# Once that we have configure our build we can check if it exists a
# corresponding SB on superbuild-artifact

# How to get md5sum:
# * concatenate all source files in one
# * add configure result : CMakeCache.txt
####################################
file( GLOB_RECURSE sb_file_list "${OTB_SOURCE_DIR}/SuperBuild/*")
set( SB_TXT "${OTB_SOURCE_DIR}/full_sb.txt")
foreach(sb_file  ${sb_file_list})
  file(READ ${sb_file} CONTENTS)
  file(APPEND ${SB_TXT} "${sb_file}${CONTENTS}")
endforeach(sb_file)
file(READ "${CTEST_BINARY_DIRECTORY}/CMakeCache.txt" CMAKE_ORIG)
string(REPLACE "${CI_PROJ_DIR}" "" CMAKE_UNIFIED ${CMAKE_ORIG})
file(APPEND ${SB_TXT} "CMakeCache.txt${CMAKE_UNIFIED}")
file ( MD5 "${SB_TXT}" SB_MD5)
message ( "SB_MD5 = ${SB_MD5}" )
file (REMOVE ${SB_TXT})

####################################

# checkout part
# we look for the right branch
# Branch name cannot have a ":"
# git ls-remote $REMOTE $BRANCH_NAME
####################################
file ( WRITE "${OTB_SOURCE_DIR}/sb_branch.txt" "${IMAGE_NAME}/${SB_MD5}")
message( "Checking out git for existence of archive")
set ( REMOTE "https://gitlab.orfeo-toolbox.org/gbonnefille/superbuild-artifact/")
set ( BRANCH_NAME "${IMAGE_NAME}/${SB_MD5}")
set( GIT "git" )
execute_process(
  COMMAND ${GIT} "ls-remote" "${REMOTE}" "${BRANCH_NAME}"
  OUTPUT_VARIABLE IS_SB_BUILD
  )
if ( IS_SB_BUILD )
  message( "Superbuild is already build for ${IMAGE_NAME} with sources as ${SB_MD5}")
  return()
else()
  message( "No build available, this job will build and push OTB_DEPENDS")
endif()
####################################
<<<<<<< HEAD

########################################################################
########################################################################
# Build process
########################################################################
########################################################################

ctest_start (Experimental TRACK Experimental)

set(CTEST_BUILD_FLAGS "-j16")

# FIXME we should not have to pass through CMAKE_INSTALL_PREFIX
# this is a superbuild issue
set (CONFIGURE_OPTIONS
  "-DCMAKE_INSTALL_PREFIX=${CTEST_INSTALL_DIRECTORY}")

ctest_configure(BUILD "${CTEST_BINARY_DIRECTORY}"
    SOURCE "${SUPERBUILD_SOURCE_DIR}"
    OPTIONS "${CONFIGURE_OPTIONS}"
    RETURN_VALUE _configure_rv
    CAPTURE_CMAKE_ERROR _configure_error
    )

if ( NOT _configure_rv EQUAL 0 )
  ctest_submit()
  message( SEND_ERROR "An error occurs during ctest_configure.")
  return()
endif()
=======
# Back to build
>>>>>>> 20dbb1c9

ctest_build(BUILD "${CTEST_BINARY_DIRECTORY}"
            TARGET "OTB_DEPENDS"
            RETURN_VALUE _build_rv
            NUMBER_ERRORS _build_nb_err
            CAPTURE_CMAKE_ERROR _build_error
            )

if ( DEBUG )
  message( "Status for build:" )
  message("_build_rv=${_build_rv}")
  message("_build_nb_err=${_build_nb_err}")
  message("_build_error=${_build_error}")
endif()

if ( ( NOT ${_build_nb_err} EQUAL 0 ) OR ( ${_build_error} EQUAL -1 ))
  ctest_submit()
  message( FATAL_ERROR "An error occurs during ctest_build.")
endif()

ctest_submit()

########################################################################
########################################################################
# Git process
########################################################################
########################################################################

# WE PUSH ONLY IF BUILD SUCCEED
# The image used will be passed to this script.
# TODO verify that images does not have forbidden char in there name
# TODO right now we rely on ctest_build to know whether there has been an error
# in build, whereas SuperBuild does not necessarily return an error if something
# goes wrong
set ( SB_ARTIFACT_GIT "${CI_PROJ_DIR}/superbuild-artifact" )

# REPOSITORY_GIT_URL and REMOTE whould be the same. Right now there are
# different because one is https and one is ssh. Both should be ssh.
set( REPOSITORY_GIT_URL "git@gitlab.orfeo-toolbox.org:gbonnefille/superbuild-artifact.git")
# We clone master to have a basic configuration, mainly a correct .gitattribute
# git clone $REMOTE --branch master --depth 1 superbuild-artifact
execute_process(
  COMMAND ${GIT} "clone" "${REPOSITORY_GIT_URL}"
  "--branch" "master" "--depth" "1" "superbuild-artifact"
  WORKING_DIRECTORY "${CI_PROJ_DIR}"
  )

# setting up the repo
# StrictHostKeyChecking so we don't have to add the host as a known key
# -F /dev/null so the agent is not taking a default file ~/.ssh/..
execute_process(
  COMMAND ${GIT} "config" "core.sshCommand"
  "ssh -o StrictHostKeyChecking=no -F /dev/null"
  WORKING_DIRECTORY ${SB_ARTIFACT_GIT}
  RESULT_VARIABLE ssh_res
  OUTPUT_VARIABLE ssh_out
  ERROR_VARIABLE ssh_err
  )

if ( DEBUG )
  message( "Step 1: ssh")
  message( "ssh_res = ${ssh_res}" )
  message( "ssh_out = ${ssh_out}" )
  message( "ssh_err = ${ssh_err}" )
endif()

execute_process(
  COMMAND ${GIT} "config" "user.mail" "otbbot@orfeo-toolbox.org"
  WORKING_DIRECTORY ${SB_ARTIFACT_GIT}
  RESULT_VARIABLE mail_res
  OUTPUT_VARIABLE mail_out
  ERROR_VARIABLE mail_err
  )

if ( DEBUG )
  message( "Step 2: mail")
  message( "mail_res = ${mail_res}" )
  message( "mail_out = ${mail_out}" )
  message( "mail_err = ${mail_err}" )
endif()

execute_process(
  COMMAND ${GIT} "config" "user.name" "otbbot"
  WORKING_DIRECTORY ${SB_ARTIFACT_GIT}
  RESULT_VARIABLE name_res
  OUTPUT_VARIABLE name_out
  ERROR_VARIABLE name_err
  )

if ( DEBUG )
  message( "Step 3: name")
  message( "name_res = ${name_res}" )
  message( "name_out = ${name_out}" )
  message( "name_err = ${name_err}" )
endif()

# create a branche
execute_process(
  COMMAND ${GIT} "checkout" "-b" "${BRANCH_NAME}"
  WORKING_DIRECTORY ${SB_ARTIFACT_GIT}
  RESULT_VARIABLE co_res
  OUTPUT_VARIABLE co_out
  ERROR_VARIABLE co_err
  )

if ( DEBUG )
  message( "Step 4: check-o")
  message( "co_res = ${co_res}" )
  message( "co_out = ${co_out}" )
  message( "co_err = ${co_err}" )
endif()

set ( SB_TAR_NAME "SuperBuild_Install.tar" )

# create the tar
# We need to create tar in its directory to avoid weird name in file
# "tar: Removing leading `../../' from member names"
# WARNING
# We are creating a tar containing xdk/.., so when extracting the archive in
# an other environment the output file will be xdk... Obvious isn't it?
# Well... Not for everyone...
# May be for easier maintainability the tar name should be the same as the
# file inside.
execute_process(
  COMMAND ${CMAKE_COMMAND} "-E" "tar" "cf" "${SB_TAR_NAME}"
  -- "${CTEST_INSTALL_DIRECTORY}"
  WORKING_DIRECTORY ${CI_ROOT_DIR}
  )

# We need to copy the tar file, as it is on a different partition in the gitlab
# context
file ( COPY "${CI_ROOT_DIR}/${SB_TAR_NAME}" DESTINATION "${SB_ARTIFACT_GIT}")

# In a near futur it might be nice to clean up the mess we made...

if ( DEBUG )
  if (EXISTS "${SB_ARTIFACT_GIT}/${SB_TAR_NAME}")
    message("Tar file exists in superbuild_artefact at: ${SB_ARTIFACT_GIT}/${SB_TAR_NAME}")
  else()
    message("Tar file does not exist")
  endif()
endif()

# add the file
execute_process(
  COMMAND ${GIT} "add" "${SB_TAR_NAME}"
  WORKING_DIRECTORY ${SB_ARTIFACT_GIT}
  RESULT_VARIABLE add_res
  OUTPUT_VARIABLE add_out
  ERROR_VARIABLE add_err
  )

if ( DEBUG )
  message( "Step 5: add")
  message( "add_res = ${add_res}" )
  message( "add_out = ${add_out}" )
  message( "add_err = ${add_err}" )
endif()


# commit
# We need the author because otherwise the mail is wrong
# In our case if toto is deploying a key in superbuild-artifact repo
# the the mail will be toto's
execute_process(
  COMMAND ${GIT} "commit" "--author=\"otbbot <otbbot@orfeo-toolbox.org>\""
  "-m" "\"New Superbuild for ${SB_MD5} on ${IMAGE_NAME}\""
  WORKING_DIRECTORY ${SB_ARTIFACT_GIT}
  RESULT_VARIABLE com_res
  OUTPUT_VARIABLE com_out
  ERROR_VARIABLE com_err
  )

if ( DEBUG )
  message( "Step 6: com")
  message( "com_res = ${com_res}" )
  message( "com_out = ${com_out}" )
  message( "com_err = ${com_err}" )
endif()


# This part is just for debug
if ( DEBUG )
  execute_process(
    COMMAND ${GIT} "log" "-1"
    WORKING_DIRECTORY ${SB_ARTIFACT_GIT}
    RESULT_VARIABLE log_res
    OUTPUT_VARIABLE log_out
    ERROR_VARIABLE log_err
    )

  message( "Step 6bis: log")
  message( "log_res = ${log_res}" )
  message( "log_out = ${log_out}" )
  message( "log_err = ${log_err}" )
endif()

# push
# we should be able to do a simple : git push origin $BRANCH_NAME
execute_process(
  COMMAND ${GIT} "push" "${REPOSITORY_GIT_URL}" "${BRANCH_NAME}"
  WORKING_DIRECTORY ${SB_ARTIFACT_GIT}
  RESULT_VARIABLE push_res
  OUTPUT_VARIABLE push_out
  ERROR_VARIABLE push_err
  )

if ( DEBUG )
  message( "Step 7: push")
  message( "push_res = ${push_res}" )
  message( "push_out = ${push_out}" )
  message( "push_err = ${push_err}" )
endif()<|MERGE_RESOLUTION|>--- conflicted
+++ resolved
@@ -50,7 +50,7 @@
 set (CTEST_INSTALL_DIRECTORY "${CI_ROOT_DIR}/xdk/")
 
 # HACK
-# This is needed because when using return() function ctest is trying
+# This is needed because when using return() function ctest is trying 
 # to run the CTEST_COMMAND. And we need it to not produce an error
 set (CTEST_COMMAND "echo \"Exit\"") # HACK FIX ME
 set (CMAKE_COMMAND "cmake")
@@ -119,7 +119,7 @@
 set ( BRANCH_NAME "${IMAGE_NAME}/${SB_MD5}")
 set( GIT "git" )
 execute_process(
-  COMMAND ${GIT} "ls-remote" "${REMOTE}" "${BRANCH_NAME}"
+  COMMAND ${GIT} "ls-remote" "${REMOTE}" "${BRANCH_NAME}" 
   OUTPUT_VARIABLE IS_SB_BUILD
   )
 if ( IS_SB_BUILD )
@@ -129,38 +129,7 @@
   message( "No build available, this job will build and push OTB_DEPENDS")
 endif()
 ####################################
-<<<<<<< HEAD
-
-########################################################################
-########################################################################
-# Build process
-########################################################################
-########################################################################
-
-ctest_start (Experimental TRACK Experimental)
-
-set(CTEST_BUILD_FLAGS "-j16")
-
-# FIXME we should not have to pass through CMAKE_INSTALL_PREFIX
-# this is a superbuild issue
-set (CONFIGURE_OPTIONS
-  "-DCMAKE_INSTALL_PREFIX=${CTEST_INSTALL_DIRECTORY}")
-
-ctest_configure(BUILD "${CTEST_BINARY_DIRECTORY}"
-    SOURCE "${SUPERBUILD_SOURCE_DIR}"
-    OPTIONS "${CONFIGURE_OPTIONS}"
-    RETURN_VALUE _configure_rv
-    CAPTURE_CMAKE_ERROR _configure_error
-    )
-
-if ( NOT _configure_rv EQUAL 0 )
-  ctest_submit()
-  message( SEND_ERROR "An error occurs during ctest_configure.")
-  return()
-endif()
-=======
 # Back to build
->>>>>>> 20dbb1c9
 
 ctest_build(BUILD "${CTEST_BINARY_DIRECTORY}"
             TARGET "OTB_DEPENDS"
@@ -193,17 +162,17 @@
 # The image used will be passed to this script.
 # TODO verify that images does not have forbidden char in there name
 # TODO right now we rely on ctest_build to know whether there has been an error
-# in build, whereas SuperBuild does not necessarily return an error if something
+# in build, whereas SuperBuild does not necessarily return an error if something 
 # goes wrong
 set ( SB_ARTIFACT_GIT "${CI_PROJ_DIR}/superbuild-artifact" )
 
-# REPOSITORY_GIT_URL and REMOTE whould be the same. Right now there are
+# REPOSITORY_GIT_URL and REMOTE whould be the same. Right now there are 
 # different because one is https and one is ssh. Both should be ssh.
 set( REPOSITORY_GIT_URL "git@gitlab.orfeo-toolbox.org:gbonnefille/superbuild-artifact.git")
 # We clone master to have a basic configuration, mainly a correct .gitattribute
 # git clone $REMOTE --branch master --depth 1 superbuild-artifact
 execute_process(
-  COMMAND ${GIT} "clone" "${REPOSITORY_GIT_URL}"
+  COMMAND ${GIT} "clone" "${REPOSITORY_GIT_URL}" 
   "--branch" "master" "--depth" "1" "superbuild-artifact"
   WORKING_DIRECTORY "${CI_PROJ_DIR}"
   )
@@ -212,7 +181,7 @@
 # StrictHostKeyChecking so we don't have to add the host as a known key
 # -F /dev/null so the agent is not taking a default file ~/.ssh/..
 execute_process(
-  COMMAND ${GIT} "config" "core.sshCommand"
+  COMMAND ${GIT} "config" "core.sshCommand" 
   "ssh -o StrictHostKeyChecking=no -F /dev/null"
   WORKING_DIRECTORY ${SB_ARTIFACT_GIT}
   RESULT_VARIABLE ssh_res
@@ -279,13 +248,13 @@
 # We need to create tar in its directory to avoid weird name in file
 # "tar: Removing leading `../../' from member names"
 # WARNING
-# We are creating a tar containing xdk/.., so when extracting the archive in
+# We are creating a tar containing xdk/.., so when extracting the archive in 
 # an other environment the output file will be xdk... Obvious isn't it?
 # Well... Not for everyone...
-# May be for easier maintainability the tar name should be the same as the
+# May be for easier maintainability the tar name should be the same as the 
 # file inside.
 execute_process(
-  COMMAND ${CMAKE_COMMAND} "-E" "tar" "cf" "${SB_TAR_NAME}"
+  COMMAND ${CMAKE_COMMAND} "-E" "tar" "cf" "${SB_TAR_NAME}" 
   -- "${CTEST_INSTALL_DIRECTORY}"
   WORKING_DIRECTORY ${CI_ROOT_DIR}
   )
@@ -326,7 +295,7 @@
 # In our case if toto is deploying a key in superbuild-artifact repo
 # the the mail will be toto's
 execute_process(
-  COMMAND ${GIT} "commit" "--author=\"otbbot <otbbot@orfeo-toolbox.org>\""
+  COMMAND ${GIT} "commit" "--author=\"otbbot <otbbot@orfeo-toolbox.org>\"" 
   "-m" "\"New Superbuild for ${SB_MD5} on ${IMAGE_NAME}\""
   WORKING_DIRECTORY ${SB_ARTIFACT_GIT}
   RESULT_VARIABLE com_res
@@ -373,4 +342,4 @@
   message( "push_res = ${push_res}" )
   message( "push_out = ${push_out}" )
   message( "push_err = ${push_err}" )
-endif()+endif() 
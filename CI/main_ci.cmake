#
# Copyright (C) 2005-2019 Centre National d'Etudes Spatiales (CNES)
#
# This file is part of Orfeo Toolbox
#
#     https://www.orfeo-toolbox.org/
#
# Licensed under the Apache License, Version 2.0 (the "License");
# you may not use this file except in compliance with the License.
# You may obtain a copy of the License at
#
#     http://www.apache.org/licenses/LICENSE-2.0
#
# Unless required by applicable law or agreed to in writing, software
# distributed under the License is distributed on an "AS IS" BASIS,
# WITHOUT WARRANTIES OR CONDITIONS OF ANY KIND, either express or implied.
# See the License for the specific language governing permissions and
# limitations under the License.
#

# This script is a prototype for the future CI, it may evolve rapidly in a near future
get_filename_component(OTB_SOURCE_DIR ${CMAKE_CURRENT_LIST_DIR} DIRECTORY)
set (ENV{LANG} "C") # Only ascii output

# Build Configuration : Release, Debug..
set (CTEST_BUILD_CONFIGURATION "Release")
set (CTEST_CMAKE_GENERATOR "Ninja")

# Find the build name and CI profile
set(ci_profile wip)
set(ci_mr_source "$ENV{CI_MERGE_REQUEST_SOURCE_BRANCH_NAME}")
set(ci_mr_target "$ENV{CI_MERGE_REQUEST_TARGET_BRANCH_NAME}")
set(ci_mr_iid "$ENV{CI_MERGE_REQUEST_IID}")
set(ci_ref_name "$ENV{CI_COMMIT_REF_NAME}")
set (CTEST_BUILD_NAME "$ENV{CI_COMMIT_SHORT_SHA}")
if(ci_mr_source AND ci_mr_target AND ci_mr_iid)
  set (CTEST_BUILD_NAME "${ci_mr_source} (MR ${ci_mr_iid})")
  set(ci_profile mr)
elseif(ci_ref_name)
  set (CTEST_BUILD_NAME "${ci_ref_name}")
  if("${ci_ref_name}" STREQUAL "develop")
    set(ci_profile develop)
  elseif("${ci_ref_name}" MATCHES "^release-[0-9]+\\.[0-9]+\$")
    set(ci_profile release)
  endif()
endif()

# set pipelines to enable documentation
set(ci_cookbook_profiles mr develop release)
set(ci_doxygen_profiles mr develop release)
list(FIND ci_cookbook_profiles ${ci_profile} ci_do_cookbook)
list(FIND ci_doxygen_profiles ${ci_profile} ci_do_doxygen)

#Warning, this variable is used in cdash_status.py. If change from 
# ${IMAGE_NAME} to something else do not forget to change it.
set (CTEST_SITE "${IMAGE_NAME}")

# Directory variable
set (CTEST_SOURCE_DIRECTORY "${OTB_SOURCE_DIR}")
set (CTEST_BINARY_DIRECTORY "${OTB_SOURCE_DIR}/build/")
set (CTEST_INSTALL_DIRECTORY "${OTB_SOURCE_DIR}/install/")
set (PROJECT_SOURCE_DIR "${OTB_SOURCE_DIR}")

# Ctest command value
set (CMAKE_COMMAND "cmake")

# Data directory setting
set (OTB_LARGEINPUT_ROOT "") # todo

message(STATUS "CI profile : ${ci_profile}")

#The following file set the CONFIGURE_OPTIONS variable
set (ENABLE_DOXYGEN OFF)
set (CONFIGURE_OPTIONS  "")
include ( "${CMAKE_CURRENT_LIST_DIR}/configure_option.cmake" )

# Sources are already checked out : do nothing for update
set(CTEST_GIT_UPDATE_CUSTOM echo No update)

# Look for a GIT command-line client.
find_program(CTEST_GIT_COMMAND NAMES git git.cmd)

# End of configuration


ctest_start (Experimental TRACK Experimental)

ctest_update()

ctest_configure(BUILD "${CTEST_BINARY_DIRECTORY}"
    SOURCE "${OTB_SOURCE_DIR}"
    OPTIONS "${CONFIGURE_OPTIONS}"
    RETURN_VALUE _configure_rv
    CAPTURE_CMAKE_ERROR _configure_error
    )

if ( NOT _configure_rv EQUAL 0 )
  # stop processing here
  ctest_submit()
  message( FATAL_ERROR "An error occurs during ctest_configure.")
endif()

ctest_build(BUILD "${CTEST_BINARY_DIRECTORY}"
            RETURN_VALUE _build_rv
            CAPTURE_CMAKE_ERROR _build_error
            )

if ( NOT _build_rv EQUAL 0 )
  message( SEND_ERROR "An error occurs during ctest_build.")
endif()

<<<<<<< HEAD
if(ENABLE_DOXYGEN)
  # compile doxygen
  ctest_build(BUILD "${CTEST_BINARY_DIRECTORY}"
              TARGET Documentation
              RETURN_VALUE _doxy_rv
              CAPTURE_CMAKE_ERROR _doxy_error
              )
endif()

# Uncomment when ready for test
# ctest_test(PARALLEL_LEVEL 8
#            RETURN_VALUE _test_rv
#            CAPTURE_CMAKE_ERROR _test_error
#            )
=======
ctest_test(PARALLEL_LEVEL 8
           RETURN_VALUE _test_rv
           CAPTURE_CMAKE_ERROR _test_error
           )
>>>>>>> 67881ae4

if ( NOT _test_rv EQUAL 0 )
  message( SEND_ERROR "An error occurs during ctest_test.")
endif()

ctest_submit()<|MERGE_RESOLUTION|>--- conflicted
+++ resolved
@@ -109,7 +109,6 @@
   message( SEND_ERROR "An error occurs during ctest_build.")
 endif()
 
-<<<<<<< HEAD
 if(ENABLE_DOXYGEN)
   # compile doxygen
   ctest_build(BUILD "${CTEST_BINARY_DIRECTORY}"
@@ -119,17 +118,10 @@
               )
 endif()
 
-# Uncomment when ready for test
-# ctest_test(PARALLEL_LEVEL 8
-#            RETURN_VALUE _test_rv
-#            CAPTURE_CMAKE_ERROR _test_error
-#            )
-=======
 ctest_test(PARALLEL_LEVEL 8
            RETURN_VALUE _test_rv
            CAPTURE_CMAKE_ERROR _test_error
            )
->>>>>>> 67881ae4
 
 if ( NOT _test_rv EQUAL 0 )
   message( SEND_ERROR "An error occurs during ctest_test.")

#
# Copyright (C) 2005-2024 Centre National d'Etudes Spatiales (CNES)
#
# This file is part of Orfeo Toolbox
#
#     https://www.orfeo-toolbox.org/
#
# Licensed under the Apache License, Version 2.0 (the "License");
# you may not use this file except in compliance with the License.
# You may obtain a copy of the License at
#
#     http://www.apache.org/licenses/LICENSE-2.0
#
# Unless required by applicable law or agreed to in writing, software
# distributed under the License is distributed on an "AS IS" BASIS,
# WITHOUT WARRANTIES OR CONDITIONS OF ANY KIND, either express or implied.
# See the License for the specific language governing permissions and
# limitations under the License.
#

# Configuration options for ubuntu-22.04-llvm-xdk

set(site_option
"CMAKE_C_COMPILER:STRING=clang
CMAKE_CXX_COMPILER:STRING=clang++
CMAKE_EXE_LINKER_FLAGS:STRING=-fuse-ld=lld
CMAKE_MODULE_LINKER_FLAGS:STRING=-fuse-ld=lld
CMAKE_SHARED_LINKER_FLAGS:STRING=-fuse-ld=lld
CMAKE_C_COMPILER_LAUNCHER:STRING=ccache
CMAKE_CXX_COMPILER_LAUNCHER:STRING=ccache
OTB_BUILD_FeaturesExtraction:BOOL=ON
OTB_BUILD_Hyperspectral:BOOL=ON
OTB_BUILD_Learning:BOOL=ON
OTB_BUILD_Miscellaneous:BOOL=ON
OTB_BUILD_Remote:BOOL=ON
OTB_BUILD_SAR:BOOL=ON
OTB_BUILD_Segmentation:BOOL=ON 
OTB_BUILD_StereoProcessing:BOOL=ON
OTB_USE_LIBSVM:BOOL=ON
OTB_USE_MUPARSER:BOOL=ON
OTB_USE_MUPARSERX:BOOL=ON
OTB_USE_OPENCV:BOOL=ON
OTB_USE_OPENMP:BOOL=OFF
OTB_USE_SHARK:BOOL=ON
")

if(NOT ${ci_do_cookbook} EQUAL -1)
  set(site_option
"${site_option}
BUILD_COOKBOOK:BOOL=ON")
endif()

if(NOT ${ci_do_doxygen} EQUAL -1)
  set(site_option
"${site_option}
BUILD_DOCUMENTATION:BOOL=ON
<<<<<<< HEAD
OTB_DOXYGEN_ITK_TAGFILE:FILEPATH=${CTEST_BINARY_DIRECTORY}/InsightDoxygenDocTag-5.3.0
OTB_DOXYGEN_ITK_DOXYGEN_URL:STRING=\"https://itk.org/Doxygen53/html\"
=======
OTB_DOXYGEN_ITK_TAGFILE:FILEPATH=${CTEST_BINARY_DIRECTORY}/InsightDoxygenDocTag-4.13.0
OTB_DOXYGEN_ITK_DOXYGEN_URL:STRING=\"https://itk.org/Doxygen413/html\"
>>>>>>> ba28a728
")
  set (ENABLE_DOXYGEN ON)
  # The ITK doxygen tag file needs to be patched before being used for OTB
  # See otb-devutils/Scripts/tagfile_fix.py
  message(STATUS "Get resources for Doxygen build ...")
<<<<<<< HEAD
  execute_process(COMMAND wget https://www.orfeo-toolbox.org/packages/archives/Doxygen/InsightDoxygenDocTag-5.3.0.gz
                  WORKING_DIRECTORY ${CTEST_BINARY_DIRECTORY})
  execute_process(COMMAND gzip -d InsightDoxygenDocTag-5.3.0.gz
=======
  execute_process(COMMAND wget https://www.orfeo-toolbox.org/packages/archives/Doxygen/InsightDoxygenDocTag-4.13.0.gz
                  WORKING_DIRECTORY ${CTEST_BINARY_DIRECTORY})
  execute_process(COMMAND gzip -d InsightDoxygenDocTag-4.13.0.gz
>>>>>>> ba28a728
                  WORKING_DIRECTORY ${CTEST_BINARY_DIRECTORY})
endif()<|MERGE_RESOLUTION|>--- conflicted
+++ resolved
@@ -54,26 +54,15 @@
   set(site_option
 "${site_option}
 BUILD_DOCUMENTATION:BOOL=ON
-<<<<<<< HEAD
 OTB_DOXYGEN_ITK_TAGFILE:FILEPATH=${CTEST_BINARY_DIRECTORY}/InsightDoxygenDocTag-5.3.0
 OTB_DOXYGEN_ITK_DOXYGEN_URL:STRING=\"https://itk.org/Doxygen53/html\"
-=======
-OTB_DOXYGEN_ITK_TAGFILE:FILEPATH=${CTEST_BINARY_DIRECTORY}/InsightDoxygenDocTag-4.13.0
-OTB_DOXYGEN_ITK_DOXYGEN_URL:STRING=\"https://itk.org/Doxygen413/html\"
->>>>>>> ba28a728
 ")
   set (ENABLE_DOXYGEN ON)
   # The ITK doxygen tag file needs to be patched before being used for OTB
   # See otb-devutils/Scripts/tagfile_fix.py
   message(STATUS "Get resources for Doxygen build ...")
-<<<<<<< HEAD
   execute_process(COMMAND wget https://www.orfeo-toolbox.org/packages/archives/Doxygen/InsightDoxygenDocTag-5.3.0.gz
                   WORKING_DIRECTORY ${CTEST_BINARY_DIRECTORY})
   execute_process(COMMAND gzip -d InsightDoxygenDocTag-5.3.0.gz
-=======
-  execute_process(COMMAND wget https://www.orfeo-toolbox.org/packages/archives/Doxygen/InsightDoxygenDocTag-4.13.0.gz
-                  WORKING_DIRECTORY ${CTEST_BINARY_DIRECTORY})
-  execute_process(COMMAND gzip -d InsightDoxygenDocTag-4.13.0.gz
->>>>>>> ba28a728
                   WORKING_DIRECTORY ${CTEST_BINARY_DIRECTORY})
 endif()
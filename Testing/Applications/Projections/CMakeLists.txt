--- conflicted
+++ resolved
@@ -16,11 +16,8 @@
                  ${TEMP}/owTvOrthorectifTest_UTM.tif
                  Execute $<TARGET_FILE:otbApplicationLauncherCommandLine>
                  OrthoRectification
-<<<<<<< HEAD
+                 --modulePath $<TARGET_FILE_DIR:otbapp_Rescale>
                  $<TARGET_FILE_DIR:otbapp_OrthoRectification>
-=======
-                 $<TARGET_FILE_DIR:otbapp_Rescale>
->>>>>>> 2faf4b23
                  --in ${LARGEINPUT}/QUICKBIRD/TOULOUSE/000000128955_01_P001_PAN/02APR01105228-P1BS-000000128955_01_P001.TIF
                  --out ${TEMP}/owTvOrthorectifTest_UTM.tif 
                  --dem ${INPUTDATA}/DEM/srtm_directory/

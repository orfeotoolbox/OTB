--- conflicted
+++ resolved
@@ -1122,21 +1122,13 @@
 	 )
 
 
-<<<<<<< HEAD
-
-#------------ otbPointSetDensityFunction ---------------------
-
-ADD_TEST(bfTuPointSetDensityFunctionNew ${BASICFILTERS_TESTS11}
-         otbPointSetDensityFunctionNew)
-
-
 ADD_TEST(bfTvPointSetDensityFunctionTest ${BASICFILTERS_TESTS11}
 --compare-ascii ${TOL}
-	    ${BASELINE_FILES}/bfTvPointSetDensityFunctionOutputAscii.txt
+	     ${BASELINE_FILES}/bfTvPointSetDensityFunctionOutputAscii.txt
 	    ${TEMP}/bfTvPointSetDensityFunctionOutputAscii.txt
 	 otbPointSetDensityFunctionTest
 	 ${TEMP}/bfTvPointSetDensityFunctionOutputAscii.txt
-)
+	 )
 
 #------------ otbPointSetToDensityImageFilter ---------------------
 
@@ -1145,7 +1137,6 @@
 
 
 
-=======
 # -------    otbPCAShapeModelEstimatorTest   ----------------------------
 ADD_TEST(bfTvImagePCAShapeModelEstimatorTest ${BASICFILTERS_TESTS11}
     otbImagePCAShapeModelEstimatorTest
@@ -1155,9 +1146,7 @@
     ${TEMP}/imagePCAShapeModelEstimatorTest_mean.tif
     ${TEMP}/imagePCAShapeModelEstimatorTest_eigen_vectors1.tif
     ${TEMP}/imagePCAShapeModelEstimatorTest_eigen_vectors2.tif
-    )
->>>>>>> be00abcd
-
+)
 #
 #ADD_TEST(bfTvCountImageFunction ${BASICFILTERS_TESTS11}
 #--compare-ascii ${TOL}

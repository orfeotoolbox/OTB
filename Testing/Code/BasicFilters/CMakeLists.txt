
IF( NOT OTB_DISABLE_CXX_TESTING AND BUILD_TESTING )

SET(BASELINE ${OTB_DATA_ROOT}/Baseline/OTB/Images)
SET(BASELINE_FILES ${OTB_DATA_ROOT}/Baseline/OTB/Files)
SET(INPUTDATA ${OTB_DATA_ROOT}/Input)
#Images de teledetection (grosses images )
IF(OTB_DATA_USE_LARGEINPUT)
  SET(IMAGEDATA ${OTB_DATA_LARGEINPUT_ROOT} )
ENDIF(OTB_DATA_USE_LARGEINPUT)
SET(TEMP ${OTBTesting_BINARY_DIR}/Temporary)


#Tolerance sur diff pixel image
SET(TOL 0.0)
SET(EPSILON 0.0000001)

SET(BASICFILTERS_TESTS1 ${CXX_TEST_PATH}/otbBasicFiltersTests1)
SET(BASICFILTERS_TESTS2 ${CXX_TEST_PATH}/otbBasicFiltersTests2)
SET(BASICFILTERS_TESTS3 ${CXX_TEST_PATH}/otbBasicFiltersTests3)
SET(BASICFILTERS_TESTS4 ${CXX_TEST_PATH}/otbBasicFiltersTests4)
SET(BASICFILTERS_TESTS5 ${CXX_TEST_PATH}/otbBasicFiltersTests5)
SET(BASICFILTERS_TESTS6 ${CXX_TEST_PATH}/otbBasicFiltersTests6)
SET(BASICFILTERS_TESTS7 ${CXX_TEST_PATH}/otbBasicFiltersTests7)
SET(BASICFILTERS_TESTS8 ${CXX_TEST_PATH}/otbBasicFiltersTests8)
SET(BASICFILTERS_TESTS9 ${CXX_TEST_PATH}/otbBasicFiltersTests9)
SET(BASICFILTERS_TESTS10 ${CXX_TEST_PATH}/otbBasicFiltersTests10)
SET(BASICFILTERS_TESTS11 ${CXX_TEST_PATH}/otbBasicFiltersTests11)

# ~~~~~~~~~~~~~~~~~~~~~~~~~~~~~~~~~~~~~~~~~~~~~~~~~~~~~~~~~~~~~~~~~~~~~~~~~~~~~~~~
# ~~~~~~~~~~~~~~~~~~~~~~~~~~~~~~~ otbBasicFiltersTests1 ~~~~~~~~~~~~~~~~~~~~~~~~~~
# ~~~~~~~~~~~~~~~~~~~~~~~~~~~~~~~~~~~~~~~~~~~~~~~~~~~~~~~~~~~~~~~~~~~~~~~~~~~~~~~~

ADD_TEST(bfTvFiltreLee1CanalPoupees ${BASICFILTERS_TESTS1}
  --compare-image ${EPSILON}  ${BASELINE}/bfFiltreLee_05_05_04.tif
                          ${TEMP}/bfFiltreLee_05_05_04.tif
        otbLeeFilter
	${INPUTDATA}/poupees_1canal.c1.hdr
	${TEMP}/bfFiltreLee_05_05_04.tif
	05 05 4.0)

ADD_TEST(bfTvFiltreLee ${BASICFILTERS_TESTS1}
  --compare-image ${EPSILON}  ${BASELINE}/bfFiltreLee_05_05_12.tif
                           ${TEMP}/bfFiltreLee_05_05_12.tif
        otbLeeFilter
	${INPUTDATA}/poupees.hdr
	${TEMP}/bfFiltreLee_05_05_12.tif
	05 05 12.0)

#
# Filtre de FROST:
#

ADD_TEST(bfTvFiltreFrost ${BASICFILTERS_TESTS1}
  --compare-image ${EPSILON}  ${BASELINE}/bfFiltreFrost_poupees_05_05_01.tif
                          ${TEMP}/bfFiltreFrost_poupees_05_05_01.tif
        otbFrostFilter
	${INPUTDATA}/poupees.hdr
	${TEMP}/bfFiltreFrost_poupees_05_05_01.tif
	05 05 0.1)

# -------            otb::PointSetFilter   ------------------------------

ADD_TEST(bfTuImageToPointSetFilterTest ${BASICFILTERS_TESTS1}
         otbImageToPointSetFilterTest)


# -------            otb::OpeningClosingMorphologicalFilter   ------------------------------

ADD_TEST(bfTuOpeningClosingFilterNew ${BASICFILTERS_TESTS1}
        otbOpeningClosingMorphologicalFilterNew )

ADD_TEST(bfTvOpeningClosingFilter ${BASICFILTERS_TESTS1}
   --compare-image ${TOL}  ${BASELINE}/bfFiltreOpeningClosing_1.tif
                           ${TEMP}/bfFiltreOpeningClosing_1.tif
        otbOpeningClosingMorphologicalFilter
        ${INPUTDATA}/ROI_IKO_PAN_LesHalles.tif
	${TEMP}/bfFiltreOpeningClosing_1.tif
	1)

# -------            otb::ClosingOpeningMorphologicalFilter   ------------------------------

ADD_TEST(bfTuClosingOpeningFilterNew ${BASICFILTERS_TESTS1}
        otbClosingOpeningMorphologicalFilterNew )

ADD_TEST(bfTvClosingOpeningFilter ${BASICFILTERS_TESTS1}
   --compare-image ${TOL}  ${BASELINE}/bfFiltreClosingOpening_1.tif
                           ${TEMP}/bfFiltreClosingOpening_1.tif
        otbClosingOpeningMorphologicalFilter
        ${INPUTDATA}/ROI_IKO_PAN_LesHalles.tif
	${TEMP}/bfFiltreClosingOpening_1.tif
	1)


# -------            otb::BinaryImageMinimalBoundingRegionCalculator   ----------------------------

ADD_TEST(bfTuBoundingRegionCalculatorNew ${BASICFILTERS_TESTS1}
         otbBinaryImageMinimalBoundingRegionCalculatorNew)



ADD_TEST(bfTvBoundingRegionCalculator ${BASICFILTERS_TESTS1}
   --compare-ascii ${TOL}
 		   ${BASELINE_FILES}/bfBoundingRegionCalculatorOutput.txt
 		   ${TEMP}/bfBoundingRegionCalculatorOutput.txt
        otbBinaryImageMinimalBoundingRegionCalculator
	4
	${TEMP}/bfBoundingRegionCalculatorOutput.txt
	${INPUTDATA}/rcc8_mire1.png
	${INPUTDATA}/rcc8_mire2.png
	${INPUTDATA}/rcc8_mire3.png
	${INPUTDATA}/rcc8_mire4.png
	)


ADD_TEST(bfTvMeanFunctorImageTest ${BASICFILTERS_TESTS1}
  --compare-image ${TOL}  ${BASELINE}/bfMeanFunctorImage.tif
                           ${TEMP}/bfMeanFunctorImage.tif
  otbMeanFunctorImageTest
  ${INPUTDATA}/couleurs_extrait.png
  ${TEMP}/bfMeanFunctorImage.tif
  )


# ~~~~~~~~~~~~~~~~~~~~~~~~~~~~~~~~~~~~~~~~~~~~~~~~~~~~~~~~~~~~~~~~~~~~~~~~~~~~~~~~
# ~~~~~~~~~~~~~~~~~~~~~~~~~~~~~~~ otbBasicFiltersTests2 ~~~~~~~~~~~~~~~~~~~~~~~~~~
# ~~~~~~~~~~~~~~~~~~~~~~~~~~~~~~~~~~~~~~~~~~~~~~~~~~~~~~~~~~~~~~~~~~~~~~~~~~~~~~~~

# -------            otb::LogPolarTransform   ----------------------------

ADD_TEST(bfTuLogPolarTransformNew ${BASICFILTERS_TESTS2}
         otbLogPolarTransformNew)

ADD_TEST(bfTvLogPolarTransform ${BASICFILTERS_TESTS2}
   --compare-ascii ${TOL}
 		   ${BASELINE_FILES}/bfLogPolarTransformResults.txt
 		   ${TEMP}/bfLogPolarTransformResults.txt
        otbLogPolarTransform
	1 1
	${TEMP}/bfLogPolarTransformResults.txt
	5 0 0 0 10 45 0 3.14 3.14 18 1
	)

ADD_TEST(bfTvLogPolarTransformResample ${BASICFILTERS_TESTS2}
  --compare-image ${EPSILON}  ${BASELINE}/bfLogPolarTransformResampleOutput.hdr
                          ${TEMP}/bfLogPolarTransformResampleOutput.hdr
        otbLogPolarTransformResample
        ${INPUTDATA}/circle.hdr
	${TEMP}/bfLogPolarTransformResampleOutput.hdr
)


# -------            otb::InverseLogPolarTransform   ----------------------------

ADD_TEST(bfTuInverseLogPolarTransformNew ${BASICFILTERS_TESTS2}
         otbInverseLogPolarTransformNew)

ADD_TEST(bfTvInverseLogPolarTransform ${BASICFILTERS_TESTS2}
     --compare-ascii ${TOL}
		     ${BASELINE_FILES}/bfInverseLogPolarTransformResults.txt
		     ${TEMP}/bfInverseLogPolarTransformResults.txt
        otbInverseLogPolarTransform
	1. 1.
	${TEMP}/bfInverseLogPolarTransformResults.txt
	6 0 0 10 20 45 60 3.14 3.14 1 0 0 1
	)

ADD_TEST(bfTvInverseLogPolarTransformResample ${BASICFILTERS_TESTS2}
--compare-image ${TOL}  ${BASELINE}/bfInverseLogPolarTransformResampleOutput.hdr
                          ${TEMP}/bfInverseLogPolarTransformResampleOutput.hdr
        otbInverseLogPolarTransformResample
	${BASELINE}/bfLogPolarTransformResampleOutput.hdr
	${TEMP}/bfInverseLogPolarTransformResampleOutput.hdr
)

# -------            otb::StreamingShrinkImageFilter   ----------------------------

  ADD_TEST(bfTuStreamingShrinkImageFilterNew ${BASICFILTERS_TESTS2}
         otbStreamingShrinkImageFilterNew)

IF(OTB_DATA_USE_LARGEINPUT)

 ADD_TEST(bfTvStreamingShrinkImageFilterQBPAN ${BASICFILTERS_TESTS2}
--compare-image ${TOL}
		${BASELINE}/bfTvStreamingShrinkImageFilterQBPANOutput.hdr
		${TEMP}/bfTvStreamingShrinkImageFilterQBPANOutput.hdr
	otbStreamingShrinkImageFilter
	${IMAGEDATA}/TOULOUSE/QuickBird/000000128955_01_P001_PAN/02APR01105228-P1BS-000000128955_01_P001.TIF
	${TEMP}/bfTvStreamingShrinkImageFilterQBPANOutput.hdr
	50
)

ADD_TEST(bfTvStreamingShrinkImageFilterQBMUL ${BASICFILTERS_TESTS2}
--compare-image ${TOL}
		${BASELINE}/bfTvStreamingShrinkImageFilterQBMULOutput.hdr
		${TEMP}/bfTvStreamingShrinkImageFilterQBMULOutput.hdr
		otbStreamingShrinkImageFilter
	${IMAGEDATA}/TOULOUSE/QuickBird/000000128955_01_P001_MUL/02APR01105228-M1BS-000000128955_01_P001.TIF
	${TEMP}/bfTvStreamingShrinkImageFilterQBMULOutput.hdr
	20
)
ENDIF(OTB_DATA_USE_LARGEINPUT)

# -------            otb::SpatialObjectToImageDrawingFilter   ----------------------------

  ADD_TEST(bfTuSpatialObjectToImageDrawingFilterNew ${BASICFILTERS_TESTS2}
         otbSpatialObjectToImageDrawingFilterNew)


 ADD_TEST(bfTvSpatialObjectToImageDrawingFilterWithoutInputImage ${BASICFILTERS_TESTS2}
 --compare-image ${TOL}
		${BASELINE}/bfTvSpatialObjectDrawingNoInput.png
		${TEMP}/bfTvSpatialObjectDrawingNoInput.png
	otbSpatialObjectToImageDrawingFilter
	${TEMP}/bfTvSpatialObjectDrawingNoInput.png
	100
	50
)

# ~~~~~~~~~~~~~~~~~~~~~~~~~~~~~~~~~~~~~~~~~~~~~~~~~~~~~~~~~~~~~~~~~~~~~~~~~~~~~~~~
# ~~~~~~~~~~~~~~~~~~~~~~~~~~~~~~~ otbBasicFiltersTests3 ~~~~~~~~~~~~~~~~~~~~~~~~~~
# ~~~~~~~~~~~~~~~~~~~~~~~~~~~~~~~~~~~~~~~~~~~~~~~~~~~~~~~~~~~~~~~~~~~~~~~~~~~~~~~~


# -------            otb::ImportGeoInformationImageFilter   ----------------------------

  ADD_TEST(bfTuImportGeoInformationImageFilterNew ${BASICFILTERS_TESTS3}
         otbImportGeoInformationImageFilterNew)


 ADD_TEST(bfTvImportGeoInformationImageFilter ${BASICFILTERS_TESTS3}
 --compare-metadata ${TOL}
		    ${INPUTDATA}/HFAGeoreferenced.img
		    ${TEMP}/bfTvImportGeoInformationOutput.img
	otbImportGeoInformationImageFilter
		    ${INPUTDATA}/HFAGeoreferenced.img
	            ${TEMP}/bfTvImportGeoInformationOutput.img
)


IF(OTB_DATA_USE_LARGEINPUT)
 ADD_TEST(bfTvImportGeoInformationImageFilterWithKeywordList ${BASICFILTERS_TESTS3}
--compare-ascii ${EPSILON}
		${BASELINE_FILES}/ioOSSIMImageQuickbirdMetaDataReader.txt
                ${TEMP}/bfTvImportGeoInformationKeywordListOutput.txt
         otbImportGeoInformationImageFilterWithKeywordList
         ${IMAGEDATA}/TOULOUSE/QuickBird/000000128955_01_P001_PAN/02APR01105228-P1BS-000000128955_01_P001.TIF
	 ${TEMP}/bfTvImportGeoInformationKeywordListOutput.txt
)
ENDIF(OTB_DATA_USE_LARGEINPUT)

# -------            otb::SpectralAngleDistanceImageFilter   ----------------------------

  ADD_TEST(bfTuSpectralAngleDistanceImageFilterNew ${BASICFILTERS_TESTS3}
         otbSpectralAngleDistanceImageFilterNew)


 ADD_TEST(bfTvSpectralAngleDistanceImageFilter ${BASICFILTERS_TESTS3}
		--compare-image ${EPSILON}
		    ${BASELINE}/bfTvSpectralAngleDistanceOutput.hdr
		    ${TEMP}/bfTvSpectralAngleDistanceOutput.hdr
		    otbSpectralAngleDistanceImageFilter
		    ${INPUTDATA}/qb_RoadExtract.img.hdr
	            ${TEMP}/bfTvSpectralAngleDistanceOutput.hdr
		    337 557 432 859
)

 ADD_TEST(bfTvSpectralAngleDistanceImageFilterOneChannel ${BASICFILTERS_TESTS3}
		    otbSpectralAngleDistanceImageFilter
		    ${INPUTDATA}/DeuxCercles.hdr
	            ${TEMP}/bfTvSpectralAngleDistanceOneChannelOutput.hdr
		    100
)

SET_TESTS_PROPERTIES(bfTvSpectralAngleDistanceImageFilterOneChannel PROPERTIES WILL_FAIL true)

# -------            otb::VectorRescaleIntensityImageFilter   ----------------------------

ADD_TEST(bfTuVectorRescaleIntensityImageFilterNew ${BASICFILTERS_TESTS3}
         otbVectorRescaleIntensityImageFilterNew)


ADD_TEST(bfTVectorRescaleIntensityImageFilter ${BASICFILTERS_TESTS3}
		--compare-image ${EPSILON}
		    ${BASELINE}/bfTvVectorRescaleIntensityOutput.png
		    ${TEMP}/bfTvVectorRescaleIntensityOutput.png
		    otbVectorRescaleIntensityImageFilter
		    ${INPUTDATA}/qb_RoadExtract.img.hdr
	            ${TEMP}/bfTvVectorRescaleIntensityOutput.png
		    0 255
)

# -------            otb::VectorImageToImageListFilter   ----------------------------

ADD_TEST(bfTuVectorImageToImageListFilterNew ${BASICFILTERS_TESTS3}
         otbVectorImageToImageListFilterNew)


ADD_TEST(bfTvVectorImageToImageListFilter ${BASICFILTERS_TESTS3}
		--compare-n-images ${EPSILON} 3
		    ${BASELINE}/bfTvVectorImageToImageListFilterBand1.png
		    ${TEMP}/bfTvVectorImageToImageListFilterBand1.png
		    ${BASELINE}/bfTvVectorImageToImageListFilterBand2.png
		    ${TEMP}/bfTvVectorImageToImageListFilterBand2.png
		    ${BASELINE}/bfTvVectorImageToImageListFilterBand3.png
		    ${TEMP}/bfTvVectorImageToImageListFilterBand3.png
		    otbVectorImageToImageListFilter
		    ${INPUTDATA}/poupees.png
	            ${TEMP}/bfTvVectorImageToImageListFilterBand1.png
		    ${TEMP}/bfTvVectorImageToImageListFilterBand2.png
		    ${TEMP}/bfTvVectorImageToImageListFilterBand3.png
)


# -------            otb::ImageListToVectorImageFilter   ----------------------------

ADD_TEST(bfTuImageListToVectorImageFilterNew ${BASICFILTERS_TESTS3}
         otbImageListToVectorImageFilterNew)


ADD_TEST(bfTvImageListToVectorImageFilter ${BASICFILTERS_TESTS3}
		--compare-image ${EPSILON}
		    ${BASELINE}/bfTvImageListToVectorImageFilter.png
		    ${TEMP}/bfTvImageListToVectorImageFilter.png
		    otbImageListToVectorImageFilter
	            ${INPUTDATA}/poupees.c1
		    ${INPUTDATA}/poupees.c2
		    ${INPUTDATA}/poupees.c3
		    ${TEMP}/bfTvImageListToVectorImageFilter.png
)


# ~~~~~~~~~~~~~~~~~~~~~~~~~~~~~~~~~~~~~~~~~~~~~~~~~~~~~~~~~~~~~~~~~~~~~~~~~~~~~~~~
# ~~~~~~~~~~~~~~~~~~~~~~~~~~~~~~~ otbBasicFiltersTests4 ~~~~~~~~~~~~~~~~~~~~~~~~~~
# ~~~~~~~~~~~~~~~~~~~~~~~~~~~~~~~~~~~~~~~~~~~~~~~~~~~~~~~~~~~~~~~~~~~~~~~~~~~~~~~~


# -------            otb::ImageListToImageListApplyFilter   ----------------------------

ADD_TEST(bfTuImageListToImageListApplyFilterNew ${BASICFILTERS_TESTS4}
         otbImageListToImageListApplyFilterNew)


ADD_TEST(bfTvImageListToImageListApplyFilter ${BASICFILTERS_TESTS4}
		--compare-n-images ${EPSILON} 3
		    ${BASELINE}/bfTvImageListToImageListApplyFilterBand1.png
		    ${TEMP}/bfTvImageListToImageListApplyFilterBand1.png
		    ${BASELINE}/bfTvImageListToImageListApplyFilterBand2.png
		    ${TEMP}/bfTvImageListToImageListApplyFilterBand2.png
		    ${BASELINE}/bfTvImageListToImageListApplyFilterBand3.png
		    ${TEMP}/bfTvImageListToImageListApplyFilterBand3.png
		    otbImageListToImageListApplyFilter
	            ${INPUTDATA}/poupees.c1
		    ${INPUTDATA}/poupees.c2
		    ${INPUTDATA}/poupees.c3
		    ${TEMP}/bfTvImageListToImageListApplyFilterBand1.png
		    ${TEMP}/bfTvImageListToImageListApplyFilterBand2.png
		    ${TEMP}/bfTvImageListToImageListApplyFilterBand3.png
)

# -------            otb::PerBandVectorImageFilter   ----------------------------

ADD_TEST(bfTuPerBandVectorImageFilterNew ${BASICFILTERS_TESTS4}
         otbPerBandVectorImageFilterNew)

ADD_TEST(bfTvPerBandVectorImageFilterWithMeanFilter ${BASICFILTERS_TESTS4}
	--compare-image ${EPSILON}
			${BASELINE}/bfTvPerBandVectorImageFilterWithMeanFilterOutput.hdr
			${TEMP}/bfTvPerBandVectorImageFilterWithMeanFilterOutput.hdr
	otbPerBandVectorImageFilterWithMeanFilter
			${INPUTDATA}/poupees.png
			${TEMP}/bfTvPerBandVectorImageFilterWithMeanFilterOutput.hdr
)

ADD_TEST(bfTvPerBandVectorImageFilterWithSobelFilter ${BASICFILTERS_TESTS4}
	--compare-image ${EPSILON}
			${BASELINE}/bfTvPerBandVectorImageFilterWithSobelFilterOutput.hdr
			${TEMP}/bfTvPerBandVectorImageFilterWithSobelFilterOutput.hdr
	otbPerBandVectorImageFilterWithSobelFilter
			${INPUTDATA}/poupees.png
			${TEMP}/bfTvPerBandVectorImageFilterWithSobelFilterOutput.hdr
)


# -------            otb::StreamingStatisticsImageFilter   ----------------------------

ADD_TEST(bfTuStreamingStatisticsImageFilterNew ${BASICFILTERS_TESTS4}
         otbStreamingStatisticsImageFilterNew)

ADD_TEST(bfTvStreamingStatisticsImageFilter ${BASICFILTERS_TESTS4}
	--compare-ascii ${TOL}
 		   ${BASELINE_FILES}/bfStreamingStatisticsImageFilterResults.txt
 		   ${TEMP}/bfStreamingStatisticsImageFilterResults.txt
         otbStreamingStatisticsImageFilter
#		${IMAGEDATA}/TOULOUSE/QuickBird/000000128955_01_P001_PAN/02APR01105228-P1BS-000000128955_01_P001.TIF
                ${INPUTDATA}/small_poupees_1canal.hd
		${TEMP}/bfStreamingStatisticsImageFilterResults.txt)

# -------            otb::VectorImageTo3DScalarImageFilter   ----------------------------

ADD_TEST(bfTuVectorImageTo3DScalarImageFilterNew ${BASICFILTERS_TESTS4}
         otbVectorImageTo3DScalarImageFilterNew)

ADD_TEST(bfTvVectorImageTo3DScalarImageFilter ${BASICFILTERS_TESTS4}
	--compare-image ${TOL}
 		   ${BASELINE}/bfTvVectorImageTo3DScalarImageFilterOutput.png
 		   ${TEMP}/bfTvVectorImageTo3DScalarImageFilterOutput.png
         otbVectorImageTo3DScalarImageFilter
		${INPUTDATA}/poupees.png
		${TEMP}/bfTvVectorImageTo3DScalarImageFilterOutput.png
)

# ~~~~~~~~~~~~~~~~~~~~~~~~~~~~~~~~~~~~~~~~~~~~~~~~~~~~~~~~~~~~~~~~~~~~~~~~~~~~~~~~
# ~~~~~~~~~~~~~~~~~~~~~~~~~~~~~~~ otbBasicFiltersTests5 ~~~~~~~~~~~~~~~~~~~~~~~~~~
# ~~~~~~~~~~~~~~~~~~~~~~~~~~~~~~~~~~~~~~~~~~~~~~~~~~~~~~~~~~~~~~~~~~~~~~~~~~~~~~~~

# -------            otb::StreamingResampleImageFilter   ----------------------------

ADD_TEST(bfTuStreamingResampleImageFilterNew ${BASICFILTERS_TESTS5}
         otbStreamingResampleImageFilterNew)

ADD_TEST(bfTvStreamingResampleImageFilter ${BASICFILTERS_TESTS5}
				otbStreamingResampleImageFilter
				${INPUTDATA}/poupees.tif
				${TEMP}/bfTvStreamingResamplePoupeesTest.tif
)

ADD_TEST(bfTvStreamingResampleImageFilterCompareWithITK ${BASICFILTERS_TESTS5}
		--compare-image ${TOL}
					${TEMP}/bfTvStreamingResamplePoupeesTestITK.tif
					${TEMP}/bfTvStreamingResamplePoupeesTestOTB.tif
				otbStreamingResampleImageFilterCompareWithITK
					${INPUTDATA}/poupees.tif
					3000 3000
					${TEMP}/bfTvStreamingResamplePoupeesTestITK.tif
					${TEMP}/bfTvStreamingResamplePoupeesTestOTB.tif
)

#ADD_TEST(StreamingResampleImageFilterCompareWithITK ${BASICFILTERS_TESTS5}
#		--compare-image ${TOL}
#					${TEMP}/bfTvStreamingResampleSPOT5TestITK.tif
#					${TEMP}/bfTvStreamingResampleSPOT5TestOTB.tif
#				otbStreamingResampleImageFilterCompareWithITK
#					${INPUTDATA}/spot5SubWithGcps.tif
#					1100 1100
#					${TEMP}/bfTvStreamingResampleSPOT5TestITK.tif
#					${TEMP}/bfTvStreamingResampleSPOT5TestOTB.tif
#)



# -------            otb::StreamingStatisticsVectorImageFilter   ----------------------------

ADD_TEST(bfTuStreamingStatisticsVectorImageFilterNew ${BASICFILTERS_TESTS5}
         otbStreamingStatisticsVectorImageFilterNew)

ADD_TEST(bfTvStreamingStatisticsVectorImageFilter ${BASICFILTERS_TESTS5}
	--compare-ascii ${TOL}
 		   ${BASELINE_FILES}/bfTvStreamingStatisticsVectorImageFilterResults.txt
 		   ${TEMP}/bfTvStreamingStatisticsVectorImageFilterResults.txt
         otbStreamingStatisticsVectorImageFilter
		#${IMAGEDATA}/SPOT5_SCENE01/IMAGERY.TIF
		${INPUTDATA}/couleurs_extrait.png
		${TEMP}/bfTvStreamingStatisticsVectorImageFilterResults.txt
		)


# -------            otb::MatrixTransposeMatrixImageFilter   ----------------------------

ADD_TEST(bfTuMatrixTransposeMatrixImageFilterNew ${BASICFILTERS_TESTS5}
         otbMatrixTransposeMatrixImageFilterNew)

ADD_TEST(bfTvMatrixTransposeMatrixImageFilter ${BASICFILTERS_TESTS5}
	--compare-ascii ${TOL}
 		   ${BASELINE_FILES}/bfTvMatrixTransposeMatrixImageFilterResults.txt
 		   ${TEMP}/bfTvMatrixTransposeMatrixImageFilterResults.txt
         otbMatrixTransposeMatrixImageFilter
		${INPUTDATA}/multiSpect.tif
		${INPUTDATA}/multiSpectInterp.tif
		${TEMP}/bfTvMatrixTransposeMatrixImageFilterResults.txt
		)


# -------            otb::UnaryImageFunctorWithVectorImageFilter   ----------------------------

ADD_TEST(bfTuUnaryImageFunctorWithVectorImageFilterNew ${BASICFILTERS_TESTS5}
         otbUnaryImageFunctorWithVectorImageFilterNew)

ADD_TEST(bfTvUnaryImageFunctorWithVectorImageFilter ${BASICFILTERS_TESTS5}
     --compare-image ${TOL}
     		     ${BASELINE}/bfTvUnaryImageFunctorWithVectorImageFilter.tif
		     ${TEMP}/bfTvUnaryImageFunctorWithVectorImageFilter.tif
         otbUnaryImageFunctorWithVectorImageFilter
		${INPUTDATA}/poupees_sub.png
		${TEMP}/bfTvUnaryImageFunctorWithVectorImageFilter.tif
		)

# -------            otb::PrintableImageFilter   ------------------------------

ADD_TEST(bfTuPrintableImageFilterNew ${BASICFILTERS_TESTS5}
         otbPrintableImageFilterNew)

ADD_TEST(bfTvPrintableImageFilter ${BASICFILTERS_TESTS5}
     --compare-image ${TOL}
     		     ${BASELINE}/bfTvPrintableImageFilter.png
		     ${TEMP}/bfTvPrintableImageFilter.png
         otbPrintableImageFilter
		${INPUTDATA}/QB_Toulouse_Ortho_XS.tif
		${TEMP}/bfTvPrintableImageFilter.png
		)



# ~~~~~~~~~~~~~~~~~~~~~~~~~~~~~~~~~~~~~~~~~~~~~~~~~~~~~~~~~~~~~~~~~~~~~~~~~~~~~~~~
# ~~~~~~~~~~~~~~~~~~~~~~~~~~~~~~~ otbBasicFiltersTests6 ~~~~~~~~~~~~~~~~~~~~~~~~~~
# ~~~~~~~~~~~~~~~~~~~~~~~~~~~~~~~~~~~~~~~~~~~~~~~~~~~~~~~~~~~~~~~~~~~~~~~~~~~~~~~~

# -------            otb::BSplineDecompositionImageFilter  ------------------------------

ADD_TEST(bfTuBSplineDecompositionImageFilterNew ${BASICFILTERS_TESTS6}
         otbBSplineDecompositionImageFilterNew)

ADD_TEST(bfTvBSplineDecompositionImageFilter ${BASICFILTERS_TESTS6}
     --compare-image ${EPSILON}
     		     ${BASELINE}/bfBSplineDecompositionImageFilterOutput.tif
		     ${TEMP}/bfBSplineDecompositionImageFilterOutput.tif
         otbBSplineDecompositionImageFilter
		${INPUTDATA}/poupees.tif
		${TEMP}/bfBSplineDecompositionImageFilterOutput.tif
		)

# -------            otb::BSplineInterpolateImageFunction  ------------------------------

ADD_TEST(bfTuBSplineInterpolateImageFunctionNew ${BASICFILTERS_TESTS6}
         otbBSplineInterpolateImageFunctionNew)

ADD_TEST(bfTvBSplineInterpolateImageFunction ${BASICFILTERS_TESTS6}
     --compare-ascii ${EPSILON}
     		     ${BASELINE_FILES}/bfBSplineInterpolateImageFunctionOutput.txt
		     ${TEMP}/bfBSplineInterpolateImageFunctionOutput.txt
        otbBSplineInterpolateImageFunction
		${INPUTDATA}/poupees.tif
		${TEMP}/bfBSplineInterpolateImageFunctionOutput.txt
		0.5 0.5
		127.33 44.9
		259.67 21.43
		12.13 61.79
		89.5 11
		128 128
		127.255 128.73
		-1 -1
		)

# -------            otb::ProlateInterpolateImageFunction  ------------------------------

ADD_TEST(bfTuProlateInterpolateImageFunctionNew ${BASICFILTERS_TESTS6}
         otbProlateInterpolateImageFunctionNew)

ADD_TEST(bfTvProlateInterpolateImageFunction ${BASICFILTERS_TESTS6}
     --compare-ascii ${TOL}
     		     ${BASELINE_FILES}/bfProlateInterpolateImageFunctionOutput.txt
		     ${TEMP}/bfProlateInterpolateImageFunctionOutput.txt
        otbProlateInterpolateImageFunction
		${INPUTDATA}/poupees.tif
		${TEMP}/bfProlateInterpolateImageFunctionOutput.txt
		${TEMP}/bfProlateInterpolateImageFunctionCosOutput.tif
		${TEMP}/bfProlateInterpolateImageFunctionITKCosOutput.tif
		${TEMP}/bfProlateInterpolateImageFunctionProOutput.tif
		3 # radius
		0.5 0.5
		127.33 44.9
		259.67 21.43
		12.13 61.79
		89.5 11
		128 128
		127.255 128.73
		-1 -1
		)

# -------            otb::WindowedSincInterpolateImageFunctionBase  ------------------------------
ADD_TEST(bfTuWindowedSincInterpolateImageFunctionBaseNew ${BASICFILTERS_TESTS6}
         otbWindowedSincInterpolateImageFunctionBaseNew)

# -------            otb::WindowedSincInterpolateImageGaussianFunction  ------------------------------
 ADD_TEST(bfTuWindowedSincInterpolateImageGaussianFunctionNew ${BASICFILTERS_TESTS6}
         otbWindowedSincInterpolateImageGaussianFunctionNew)

ADD_TEST(bfTvWindowedSincInterpolateImageGaussianFunction ${BASICFILTERS_TESTS6}
     --compare-ascii ${TOL}
     		     ${BASELINE_FILES}/bfWindowedSincInterpolateImageGaussianFunctionOutput.txt
		     ${TEMP}/bfWindowedSincInterpolateImageGaussianFunctionOutput.txt
        otbWindowedSincInterpolateImageGaussianFunction
		${INPUTDATA}/poupees.tif
		${TEMP}/bfWindowedSincInterpolateImageGaussianFunctionOutput.txt
		3 # radius
		0.5 0.5
		127.33 44.9
		259.67 21.43
		12.13 61.79
		89.5 11
		128 128
		127.255 128.73
		-1 -1
		)


# -------            otb::WindowedSincInterpolateImageHammingFunction  ------------------------------
 ADD_TEST(bfTuWindowedSincInterpolateImageHammingFunctionNew ${BASICFILTERS_TESTS6}
         otbWindowedSincInterpolateImageHammingFunctionNew)

ADD_TEST(bfTvWindowedSincInterpolateImageHammingFunction ${BASICFILTERS_TESTS6}
     --compare-ascii ${TOL}
     		     ${BASELINE_FILES}/bfWindowedSincInterpolateImageHammingFunctionOutput.txt
		     ${TEMP}/bfWindowedSincInterpolateImageHammingFunctionOutput.txt
        otbWindowedSincInterpolateImageHammingFunction
		${INPUTDATA}/poupees.tif
		${TEMP}/bfWindowedSincInterpolateImageHammingFunctionOutput.txt
		3 # radius
		0.5 0.5
		127.33 44.9
		259.67 21.43
		12.13 61.79
		89.5 11
		128 128
		127.255 128.73
		-1 -1
		)

# ~~~~~~~~~~~~~~~~~~~~~~~~~~~~~~~~~~~~~~~~~~~~~~~~~~~~~~~~~~~~~~~~~~~~~~~~~~~~~~~~
# ~~~~~~~~~~~~~~~~~~~~~~~~~~~~~~~ otbBasicFiltersTests7 ~~~~~~~~~~~~~~~~~~~~~~~~~~
# ~~~~~~~~~~~~~~~~~~~~~~~~~~~~~~~~~~~~~~~~~~~~~~~~~~~~~~~~~~~~~~~~~~~~~~~~~~~~~~~~

# -------            otb::WindowedSincInterpolateImageCosineFunction  ------------------------------
 ADD_TEST(bfTuWindowedSincInterpolateImageCosineFunctionNew ${BASICFILTERS_TESTS7}
         otbWindowedSincInterpolateImageCosineFunctionNew)

ADD_TEST(bfTvWindowedSincInterpolateImageCosineFunction ${BASICFILTERS_TESTS7}
     --compare-ascii ${TOL}
     		     ${BASELINE_FILES}/bfWindowedSincInterpolateImageCosineFunctionOutput.txt
		     ${TEMP}/bfWindowedSincInterpolateImageCosineFunctionOutput.txt
        otbWindowedSincInterpolateImageCosineFunction
		${INPUTDATA}/poupees.tif
		${TEMP}/bfWindowedSincInterpolateImageCosineFunctionOutput.txt
		3 # radius
		0.5 0.5
		127.33 44.9
		259.67 21.43
		12.13 61.79
		89.5 11
		128 128
		127.255 128.73
		-1 -1
		)

# -------            otb::WindowedSincInterpolateImageWelchFunction  ------------------------------
 ADD_TEST(bfTuWindowedSincInterpolateImageWelchFunctionNew ${BASICFILTERS_TESTS7}
         otbWindowedSincInterpolateImageWelchFunctionNew)

ADD_TEST(bfTvWindowedSincInterpolateImageWelchFunction ${BASICFILTERS_TESTS7}
     --compare-ascii ${TOL}
     		     ${BASELINE_FILES}/bfWindowedSincInterpolateImageWelchFunctionOutput.txt
		     ${TEMP}/bfWindowedSincInterpolateImageWelchFunctionOutput.txt
        otbWindowedSincInterpolateImageWelchFunction
		${INPUTDATA}/poupees.tif
		${TEMP}/bfWindowedSincInterpolateImageWelchFunctionOutput.txt
		3 # radius
		0.5 0.5
		127.33 44.9
		259.67 21.43
		12.13 61.79
		89.5 11
		128 128
		127.255 128.73
		-1 -1
		)
# -------            otb::WindowedSincInterpolateImageLanczosFunction  ------------------------------
 ADD_TEST(bfTuWindowedSincInterpolateImageLanczosFunctionNew ${BASICFILTERS_TESTS7}
         otbWindowedSincInterpolateImageLanczosFunctionNew)

ADD_TEST(bfTvWindowedSincInterpolateImageLanczosFunction ${BASICFILTERS_TESTS7}
     --compare-ascii ${TOL}
     		     ${BASELINE_FILES}/bfWindowedSincInterpolateImageLanczosFunctionOutput.txt
		     ${TEMP}/bfWindowedSincInterpolateImageLanczosFunctionOutput.txt
        otbWindowedSincInterpolateImageLanczosFunction
		${INPUTDATA}/poupees.tif
		${TEMP}/bfWindowedSincInterpolateImageLanczosFunctionOutput.txt
		3 # radius
		0.5 0.5
		127.33 44.9
		259.67 21.43
		12.13 61.79
		89.5 11
		128 128
		127.255 128.73
		-1 -1
		)
# -------            otb::WindowedSincInterpolateImageBlackmanFunction  ------------------------------
 ADD_TEST(bfTuWindowedSincInterpolateImageBlackmanFunctionNew ${BASICFILTERS_TESTS7}
         otbWindowedSincInterpolateImageBlackmanFunctionNew)

ADD_TEST(bfTvWindowedSincInterpolateImageBlackmanFunction ${BASICFILTERS_TESTS7}
     --compare-ascii ${TOL}
     		     ${BASELINE_FILES}/bfWindowedSincInterpolateImageBlackmanFunctionOutput.txt
		     ${TEMP}/bfWindowedSincInterpolateImageBlackmanFunctionOutput.txt
        otbWindowedSincInterpolateImageBlackmanFunction
		${INPUTDATA}/poupees.tif
		${TEMP}/bfWindowedSincInterpolateImageBlackmanFunctionOutput.txt
		3 # radius
		0.5 0.5
		127.33 44.9
		259.67 21.43
		12.13 61.79
		89.5 11
		128 128
		127.255 128.73
		-1 -1
		)

ADD_TEST(bfTvProlateValidationTest ${BASICFILTERS_TESTS7}
  --compare-image ${EPSILON}
     		  ${BASELINE}/bfTvProlateValidationTest.tif
		  ${TEMP}/bfTvProlateValidationTest.tif
        otbProlateValidationTest
		${INPUTDATA}/poupees.tif
		${TEMP}/bfTvProlateValidationTest.tif
		3 # radius
		0.5 # factor
		512 # size
		${TEMP}/defaultprolatevalidationtest.tif # nearest neighborhood interpolator : NOT GENERATE IN THE TEST
		)


# -------            otb::VectorImageToAmplitudeImageFilter  ------------------------------

ADD_TEST(bfTuVectorImageToAmplitudeImageFilterNew ${BASICFILTERS_TESTS7}
otbVectorImageToAmplitudeImageFilterNew)

ADD_TEST(bfTvVectorImageToAmplitudeImageFilter ${BASICFILTERS_TESTS7}
 --compare-image ${EPSILON}
     		  ${BASELINE}/bfTvVectorImageToAmplitudeImageFilterOutput.tif
		  ${TEMP}/bfTvVectorImageToAmplitudeImageFilterOutput.tif
otbVectorImageToAmplitudeImageFilter
${INPUTDATA}/poupees.tif
${TEMP}/bfTvVectorImageToAmplitudeImageFilterOutput.tif
)


# -------            otb::VectorImageToAmplitudeImageFilter  ------------------------------

ADD_TEST(bfTuVectorImageToAmplitudeImageFilterNew ${BASICFILTERS_TESTS7}
otbVectorImageToAmplitudeImageFilterNew)

ADD_TEST(bfTvVectorImageToAmplitudeImageFilter ${BASICFILTERS_TESTS7}
 --compare-image ${EPSILON}
     		  ${BASELINE}/bfTvVectorImageToAmplitudeImageFilterOutput.tif
		  ${TEMP}/bfTvVectorImageToAmplitudeImageFilterOutput.tif
otbVectorImageToAmplitudeImageFilter
${INPUTDATA}/poupees.tif
${TEMP}/bfTvVectorImageToAmplitudeImageFilterOutput.tif
)


# -------    otb::RationalQuotientResampleImageFilter  --------------------------

ADD_TEST(bfTuRationalQuotientResampleImageFilterNew ${BASICFILTERS_TESTS7}
         otbRationalQuotientResampleImageFilterNew)

ADD_TEST(bfTvRationalQuotientResampleImageFilter ${BASICFILTERS_TESTS7}
	--compare-image ${EPSILON}
			${BASELINE}/bfTvRationalQuotientResampleImageFilterOutput.tif
			${TEMP}/bfTvRationalQuotientResampleImageFilterOutput.tif
        otbRationalQuotientResampleImageFilter
		${INPUTDATA}/ROI_IKO_PAN_LesHalles.tif
		${TEMP}/bfTvRationalQuotientResampleImageFilterOutput.tif
		2 3
)

# -------            otb::VectorImageToIntensityImageFilter   ----------------------------

  ADD_TEST(bfTuVectorImageToIntensityImageFilterNew ${BASICFILTERS_TESTS7}
         otbVectorImageToIntensityImageFilterNew)


 ADD_TEST(bfTvVectorImageToIntensityImageFilter ${BASICFILTERS_TESTS7}
		--compare-image ${EPSILON}
		    ${BASELINE}/bfTvVectorImageToIntensityImageOutput.tif
		    ${TEMP}/bfTvVectorImageToIntensityImageOutput.tif
		    otbVectorImageToIntensityImageFilter
		    ${INPUTDATA}/QB_Toulouse_Ortho_XS.tif
	            ${TEMP}/bfTvVectorImageToIntensityImageOutput.tif
)

# -------            otb::LabelizeConnectedThresholdImageFilter   ----------------------------

  ADD_TEST(bfTuLabelizeConnectedThresholdImageFilterNew ${BASICFILTERS_TESTS8}
         otbLabelizeConnectedThresholdImageFilterNew)

  ADD_TEST(bfTvLabelizeConnectedThresholdImageFilter ${BASICFILTERS_TESTS8}
		--compare-image ${EPSILON}
		    ${BASELINE}/bfTvLabelizeConnectedThresholdImageFilterOutput.png
		    ${TEMP}/bfTvLabelizeConnectedThresholdImageFilterOutput.png
		    otbLabelizeConnectedThresholdImageFilter
		    ${INPUTDATA}/QB_Suburb.png
	            ${TEMP}/bfTvLabelizeConnectedThresholdImageFilterOutput.png
		    170 170
		    80 80
)

# -------            otb::EuclideanDistanceWithMissingValue   ----------------------------

  ADD_TEST(bfTuEuclideanDistanceWithMissingValueNew ${BASICFILTERS_TESTS8}
         otbEuclideanDistanceWithMissingValueNew)

ADD_TEST(bfTvEuclideanDistanceWithMissingValue ${BASICFILTERS_TESTS8}
         otbEuclideanDistanceWithMissingValue)


# -------            otb::LabelizeNeighborhoodConnectedImageFilter   ----------------------------

  ADD_TEST(bfTuLabelizeNeighborhoodConnectedImageFilterNew ${BASICFILTERS_TESTS8}
         otbLabelizeNeighborhoodConnectedImageFilterNew)

  ADD_TEST(bfTvLabelizeNeighborhoodConnectedImageFilter ${BASICFILTERS_TESTS8}
		--compare-image ${EPSILON}
		    ${BASELINE}/bfTvLabelizeNeighborhoodConnectedImageFilterOutput.png
		    ${TEMP}/bfTvLabelizeNeighborhoodConnectedImageFilterOutput.png
		    otbLabelizeNeighborhoodConnectedImageFilter
		    ${INPUTDATA}/QB_Suburb.png
	            ${TEMP}/bfTvLabelizeNeighborhoodConnectedImageFilterOutput.png
		    170 170
		    80 80
)

# -------            otb::LabelizeConfidenceConnectedImageFilter   ----------------------------

  ADD_TEST(bfTuLabelizeConfidenceConnectedImageFilterNew ${BASICFILTERS_TESTS8}
         otbLabelizeConfidenceConnectedImageFilterNew)

  ADD_TEST(bfTvLabelizeConfidenceConnectedImageFilter ${BASICFILTERS_TESTS8}
		--compare-image ${EPSILON}
		    ${BASELINE}/bfTvLabelizeConfidenceConnectedImageFilterOutput.png
		    ${TEMP}/bfTvLabelizeConfidenceConnectedImageFilterOutput.png
		    otbLabelizeConfidenceConnectedImageFilter
		    ${INPUTDATA}/QB_Suburb.png
		    ${TEMP}/bfTvLabelizeConfidenceConnectedImageFilterOutput.png
		    127 127 2 3 1
)

# -------            otb::ConvolutionImageFilter   ----------------------------

  ADD_TEST(bfTuConvolutionImageFilterNew ${BASICFILTERS_TESTS8}
         otbConvolutionImageFilterNew)

  ADD_TEST(bfTvConvolutionImageFilter ${BASICFILTERS_TESTS8}
		--compare-image ${EPSILON}
		    ${BASELINE}/bfTvConvolutionImageFilter.tif
		    ${TEMP}/bfTvConvolutionImageFilter.tif
		    otbConvolutionImageFilter
		    ${INPUTDATA}/QB_Suburb.png
		    ${TEMP}/bfTvConvolutionImageFilter.tif
)


# -------            otb::ScalarToRainbowRGBPixelFunctor  -----------------

  ADD_TEST(bfTuScalarToRainbowRGBPixelFunctorNew ${BASICFILTERS_TESTS8}
         otbConvolutionImageFilterNew)

  ADD_TEST(bfTvScalarToRainbowRGBPixelFunctor ${BASICFILTERS_TESTS8}
		--compare-image ${EPSILON}
		    ${BASELINE}/bfTvScalarToRainbowRGBPixelFunctor.png
		    ${TEMP}/bfTvScalarToRainbowRGBPixelFunctor.png
		    otbScalarToRainbowRGBPixelFunctor
		    ${INPUTDATA}/QB_Suburb.png
		    ${TEMP}/bfTvScalarToRainbowRGBPixelFunctor.png
)



# ~~~~~~~~~~~~~~~~~~~~~~~~~~~~~~~~~~~~~~~~~~~~~~~~~~~~~~~~~~~~~~~~~~~~~~~~~~~~~~~~
# ~~~~~~~~~~~~~~~~~~~~~~~~~~~~~~~ otbBasicFiltersTests9 ~~~~~~~~~~~~~~~~~~~~~~~~~~
# ~~~~~~~~~~~~~~~~~~~~~~~~~~~~~~~~~~~~~~~~~~~~~~~~~~~~~~~~~~~~~~~~~~~~~~~~~~~~~~~~

ADD_TEST(bfTuContinuousMinimumMaximumImageCalculatorNew ${BASICFILTERS_TESTS9}
        otbContinuousMinimumMaximumImageCalculatorNew
)

ADD_TEST(bfTvContinuousMinimumMaximumImageCalculatorTest ${BASICFILTERS_TESTS9}
        otbContinuousMinimumMaximumImageCalculatorTest
        ${INPUTDATA}/QB_Suburb.png )

ADD_TEST(bfTuMeanShiftImageFilterNew ${BASICFILTERS_TESTS9}
        otbMeanShiftImageFilterNew )

ADD_TEST(bfTvMeanShiftImageFilter ${BASICFILTERS_TESTS9}
--compare-n-images ${EPSILON} 4
		${BASELINE}/bfMeanShiftImageFilterOutput.tif
		${TEMP}/bfMeanShiftImageFilterOutput.tif
		${BASELINE}/bfMeanShiftImageFilterClusteredOutput.tif
		${TEMP}/bfMeanShiftImageFilterClusteredOutput.tif
		${BASELINE}/bfMeanShiftImageFilterLabeledClusteredOutput.tif
		${TEMP}/bfMeanShiftImageFilterLabeledClusteredOutput.tif
		${BASELINE}/bfMeanShiftImageFilterClusterBoundariesOutput.tif
		${TEMP}/bfMeanShiftImageFilterClusterBoundariesOutput.tif
        otbMeanShiftImageFilter
	${INPUTDATA}/QB_Suburb.png
	${TEMP}/bfMeanShiftImageFilterOutput.tif
	${TEMP}/bfMeanShiftImageFilterClusteredOutput.tif
	${TEMP}/bfMeanShiftImageFilterLabeledClusteredOutput.tif
	${TEMP}/bfMeanShiftImageFilterClusterBoundariesOutput.tif
	16 16 10 1.0 1 1
	)

ADD_TEST(bfTvMeanShiftImageFilterNotStreamedNotThreaded ${BASICFILTERS_TESTS9}
--compare-n-images ${EPSILON} 4
		${BASELINE}/bfMeanShiftImageFilterOutput.tif
		${TEMP}/bfMeanShiftImageFilterNotStreamedNotThreadedOutput.tif
		${BASELINE}/bfMeanShiftImageFilterClusteredOutput.tif
		${TEMP}/bfMeanShiftImageFilterNotStreamedNotThreadedClusteredOutput.tif
		${BASELINE}/bfMeanShiftImageFilterLabeledClusteredOutput.tif
		${TEMP}/bfMeanShiftImageFilterNotStreamedNotThreadedLabeledClusteredOutput.tif
		${BASELINE}/bfMeanShiftImageFilterClusterBoundariesOutput.tif
		${TEMP}/bfMeanShiftImageFilterNotStreamedNotThreadedClusterBoundariesOutput.tif
        otbMeanShiftImageFilter
	${INPUTDATA}/QB_Suburb.png
	${TEMP}/bfMeanShiftImageFilterNotStreamedNotThreadedOutput.tif
	${TEMP}/bfMeanShiftImageFilterNotStreamedNotThreadedClusteredOutput.tif
	${TEMP}/bfMeanShiftImageFilterNotStreamedNotThreadedLabeledClusteredOutput.tif
	${TEMP}/bfMeanShiftImageFilterNotStreamedNotThreadedClusterBoundariesOutput.tif
	16 16 10 1.0 0 0
	)

ADD_TEST(bfTuMeanShiftVectorImageFilterNew ${BASICFILTERS_TESTS9}
        otbMeanShiftVectorImageFilterNew )

ADD_TEST(bfTvMeanShiftVectorImageFilter ${BASICFILTERS_TESTS9}
--compare-n-images ${EPSILON} 4
		${BASELINE}/bfMeanShiftVectorImageFilterOutput.tif
		${TEMP}/bfMeanShiftVectorImageFilterOutput.tif
		${BASELINE}/bfMeanShiftVectorImageFilterClusteredOutput.tif
		${TEMP}/bfMeanShiftVectorImageFilterClusteredOutput.tif
		${BASELINE}/bfMeanShiftVectorImageFilterLabeledClusteredOutput.tif
		${TEMP}/bfMeanShiftVectorImageFilterLabeledClusteredOutput.tif
		${BASELINE}/bfMeanShiftVectorImageFilterClusterBoundariesOutput.tif
		${TEMP}/bfMeanShiftVectorImageFilterClusterBoundariesOutput.tif
        otbMeanShiftVectorImageFilter
	${INPUTDATA}/qb_RoadExtract2sub200x200.tif
	${TEMP}/bfMeanShiftVectorImageFilterOutput.tif
	${TEMP}/bfMeanShiftVectorImageFilterClusteredOutput.tif
	${TEMP}/bfMeanShiftVectorImageFilterLabeledClusteredOutput.tif
	${TEMP}/bfMeanShiftVectorImageFilterClusterBoundariesOutput.tif
	16 16 10 1.0 1 1
	)


ADD_TEST(bfTvMeanShiftVectorImageFilterNotStreamedNotThreaded ${BASICFILTERS_TESTS9}
--compare-n-images ${EPSILON} 4
		${BASELINE}/bfMeanShiftVectorImageFilterOutput.tif
		${TEMP}/bfMeanShiftVectorImageFilterNotStreamedNotThreadedOutput.tif
		${BASELINE}/bfMeanShiftVectorImageFilterClusteredOutput.tif
		${TEMP}/bfMeanShiftVectorImageFilterNotStreamedNotThreadedClusteredOutput.tif
		${BASELINE}/bfMeanShiftVectorImageFilterLabeledClusteredOutput.tif
		${TEMP}/bfMeanShiftVectorImageFilterNotStreamedNotThreadedLabeledClusteredOutput.tif
		${BASELINE}/bfMeanShiftVectorImageFilterClusterBoundariesOutput.tif
		${TEMP}/bfMeanShiftVectorImageFilterNotStreamedNotThreadedClusterBoundariesOutput.tif
        otbMeanShiftVectorImageFilter
	${INPUTDATA}/qb_RoadExtract2sub200x200.tif
	${TEMP}/bfMeanShiftVectorImageFilterNotStreamedNotThreadedOutput.tif
	${TEMP}/bfMeanShiftVectorImageFilterNotStreamedNotThreadedClusteredOutput.tif
	${TEMP}/bfMeanShiftVectorImageFilterNotStreamedNotThreadedLabeledClusteredOutput.tif
	${TEMP}/bfMeanShiftVectorImageFilterNotStreamedNotThreadedClusterBoundariesOutput.tif
	16 16 10 1.0 0 0
	)

ADD_TEST(bfTuFunctionToImageFilterNew ${BASICFILTERS_TESTS9}
        otbFunctionToImageFilterNew
)

ADD_TEST(bfTvFunctionToImageFilterTest ${BASICFILTERS_TESTS9}
	--compare-image ${EPSILON}
	    ${BASELINE}/bfTvFunctionToImageFilterTest.tif
	    ${TEMP}/bfTvFunctionToImageFilterTest.tif
        otbFunctionToImageFilter
	    ${INPUTDATA}/poupees_1canal.hd
	    ${TEMP}/bfTvFunctionToImageFilterTest.tif
	    2 # radius
)

# -------            otb::BinaryImageDensityFunction   ----------------------------
ADD_TEST(bfTuBinaryImageDensityFunctionNew  ${BASICFILTERS_TESTS9}
        otbBinaryImageDensityFunctionNew
)

ADD_TEST(bfTvBinaryImageDensityFunction ${BASICFILTERS_TESTS9}
--compare-ascii ${TOL}
	     ${BASELINE_FILES}/bfTvBinaryImageDensityFunctionOutputAscii.txt
	    ${TEMP}/bfTvBinaryImageDensityFunctionOutputAscii.txt
	 otbBinaryImageDensityFunction
	 ${INPUTDATA}/scene.png
	 ${TEMP}/bfTvBinaryImageDensityFunctionOutputAscii.txt
	 )

# -------            otb::BinaryImageToImageDensityFilter   ----------------------------
ADD_TEST(bfTuBinaryImageToImageDensityFilterNew  ${BASICFILTERS_TESTS9}
        otbBinaryImageToDensityImageFilterNew
)

ADD_TEST(bfTvBinaryImageToDensityImageFilter ${BASICFILTERS_TESTS9}
	--compare-image ${EPSILON}
	    ${BASELINE}/bfTvBinaryImageToDensityImageFilterOutputImage.tif
	    ${TEMP}/bfTvBinaryImageToDensityImageFilterOutputImage.tif
        otbBinaryImageToDensityImageFilter
	    ${INPUTDATA}/scene.png
	    ${TEMP}/bfTvBinaryImageToDensityImageFilterOutputImage.tif
	    2 # radius
)

# -------            otb::EdgeDensityImageyFilter   ----------------------------
ADD_TEST(bfTuEdgeDensityImageFilterNew  ${BASICFILTERS_TESTS9}
        otbEdgeDensityImageFilterNew
)

ADD_TEST(bfTvEdgeDensityImageFilter ${BASICFILTERS_TESTS9}
	--compare-image ${EPSILON}
	    ${BASELINE}/bfTvEdgeDensityImageFilterOutputImage.tif
	    ${TEMP}/bfTvEdgeDensityImageFilterOutputImage.tif
        otbEdgeDensityImageFilter
	    ${INPUTDATA}/scene.png
	    ${TEMP}/bfTvEdgeDensityImageFilterOutputImage.tif
	    1 # radius
	    15 3  1. 0.01  #Canny Parameters

)



# ~~~~~~~~~~~~~~~~~~~~~~~~~~~~~~~~~~~~~~~~~~~~~~~~~~~~~~~~~~~~~~~~~~~~~~~~~~~~~~~~
# ~~~~~~~~~~~~~~~~~~~~~~~~~~~~~~~ otbBasicFiltersTests10 ~~~~~~~~~~~~~~~~~~~~~~~~~~
# ~~~~~~~~~~~~~~~~~~~~~~~~~~~~~~~~~~~~~~~~~~~~~~~~~~~~~~~~~~~~~~~~~~~~~~~~~~~~~~~~
ADD_TEST(bfTuScalarImageTextureFunctorNew ${BASICFILTERS_TESTS10}
        otbScalarImageTextureFunctorNew )
ADD_TEST(bfTvScalarImageTextureFunctor ${BASICFILTERS_TESTS10}
        --compare-image ${TOL}
            ${BASELINE}/bfScalarImageTextureFunctorTest.tif
            ${TEMP}/bfScalarImageTextureFunctorTest.tif
        otbScalarImageTextureFunctor
	    ${INPUTDATA}/small_poupees_1canal.hd
	    ${TEMP}/bfScalarImageTextureFunctorTest.tif
	    2 # radius
            0 # index feature
)
ADD_TEST(bfTuScalarVectorImageTextureFunctorNew ${BASICFILTERS_TESTS10}
        otbScalarVectorImageTextureFunctorNew )

ADD_TEST(bfTvScalarVectorImageTextureFunctor ${BASICFILTERS_TESTS10}
        --compare-image ${TOL}
            ${BASELINE}/bfScalarImageTextureFunctorTest.tif # It the same of  bfTvScalarImageTextureFunctor test
            ${TEMP}/bfScalarVectorImageTextureFunctorTest.tif
        otbScalarVectorImageTextureFunctor
	    ${INPUTDATA}/small_poupees_1canal.hd
	    ${TEMP}/bfScalarVectorImageTextureFunctorTest.tif
	    2 # radius
)


# -------            otb::GaborFilterGenerator   ----------------------------

ADD_TEST(bfTuGaborFilterGeneratorNew ${BASICFILTERS_TESTS10}
	otbGaborFilterGeneratorNew
	 )

ADD_TEST(bfTvGaborFilterGenerator ${BASICFILTERS_TESTS10}
	--compare-image ${EPSILON}
	    ${BASELINE}/bfGaborFilterGeneratorTest.tif
	    ${TEMP}/bfGaborFilterGeneratorTest.tif
	 otbGaborFilterGenerator
	 ${TEMP}/bfGaborFilterGeneratorTest.tif
	 64 64 #Radius
	 0.02 0.025 # a b
	 -45 # theta
	 0.0125 0.0125 #u0 v0
	 0
)

# -------            otb::OverlapSaveConvolutionImageFilter   ----------------------------

IF(USE_FFTWD)

  ADD_TEST(bfTuOverlapSaveConvolutionImageFilterNew ${BASICFILTERS_TESTS10}
         otbOverlapSaveConvolutionImageFilterNew)

  ADD_TEST(bfTvOverlapSaveConvolutionImageFilter ${BASICFILTERS_TESTS10}
		--compare-image ${EPSILON}
		    ${BASELINE}/bfTvConvolutionImageFilter.tif
		    ${TEMP}/bfTvOverlapSaveConvolutionImageFilter.tif
		    otbOverlapSaveConvolutionImageFilter
		    ${INPUTDATA}/QB_Suburb.png
		    ${TEMP}/bfTvOverlapSaveConvolutionImageFilter.tif
)

 ADD_TEST(bfTvCompareOverlapSaveAndClassicalConvolutionWithGaborFilter ${BASICFILTERS_TESTS10}
		--compare-image ${EPSILON}
		    ${TEMP}/bfTvCompareConvolutionOutput.tif
		    ${TEMP}/bfTvCompareOSConvolutionoutput.tif
		    otbCompareOverlapSaveAndClassicalConvolutionWithGaborFilter
		    ${INPUTDATA}/ROI_IKO_PAN_LesHalles_sub.tif
		    ${TEMP}/bfTvCompareConvolutionOutput.tif
		    ${TEMP}/bfTvCompareOSConvolutionoutput.tif
		    64 64 #Radius
		    0.02 0.025 # a b
		    -45 # theta
		    0.0125 0.0125 #u0 v0
		    0
)

ENDIF(USE_FFTWD)


ADD_TEST(bfTvPolygonCompacityFunctor ${BASICFILTERS_TESTS10}
	--compare-ascii ${TOL}
	    ${BASELINE_FILES}/bfPolygonCompacityFunctorTest.txt
	    ${TEMP}/bfPolygonCompacityFunctorTest.txt
	 otbPolygonCompacityFunctor
	 ${INPUTDATA}/polygon.png
	 ${TEMP}/bfPolygonCompacityFunctorTest.txt
)



# -------            otb::PersistentVectorizationImageFilter   ----------------------------

ADD_TEST(bfTuPersistentVectorizationImageFilterNew ${BASICFILTERS_TESTS10}
	otbPersistentVectorizationFilterNew
	 )

ADD_TEST(bfTvPersistentVectorizationImageFilter ${BASICFILTERS_TESTS10}
--compare-ascii ${TOL}
	    ${BASELINE_FILES}/bfTvPersistentVectorizationImageFilterOutput.txt
	    ${TEMP}/bfTvPersistentVectorizationImageFilterOutput.txt
	 otbPersistentVectorizationFilter
	 ${INPUTDATA}/Seg1InputForRCC8Graph.tif
	 ${TEMP}/bfTvPersistentVectorizationImageFilterOutput.txt
)

# -------     Combination ExtractROI and StremingResample   ----------------------------

ADD_TEST(bfTvExtractROIResample ${BASICFILTERS_TESTS11}
--compare-image ${TOL}
	    ${BASELINE}/bfTvExtractROIResample.tif
	    ${TEMP}/bfTvExtractROIResample.tif
	 otbExtractROIResample
	 ${INPUTDATA}/ToulouseQuickBird_Extrait_1500_3750.tif
	 ${TEMP}/bfTvExtractROIResample.tif
	 0
)

ADD_TEST(bfTvExtractROIResample2 ${BASICFILTERS_TESTS11}
--compare-image ${TOL}
	    ${BASELINE}/bfTvExtractROIResample2.tif
	    ${TEMP}/bfTvExtractROIResample2.tif
	 otbExtractROIResample
	 ${INPUTDATA}/ToulouseQuickBird_Extrait_1500_3750.tif
	 ${TEMP}/bfTvExtractROIResample2.tif
	 1
)
# -------    otbPointSetFunction   ----------------------------
ADD_TEST(bfTuPointSetFunctionNew ${BASICFILTERS_TESTS11}
	 otbPointSetFunctionNew
	 )



# -------    otbPointSetDensityFunction   ----------------------------
ADD_TEST(bfTuPointSetDensityFunctionNew ${BASICFILTERS_TESTS11}
	 otbPointSetDensityFunctionNew
	 )


ADD_TEST(bfTvPointSetDensityFunctionTest ${BASICFILTERS_TESTS11}
--compare-ascii ${TOL}
	     ${BASELINE_FILES}/bfTvPointSetDensityFunctionOutputAscii.txt
	    ${TEMP}/bfTvPointSetDensityFunctionOutputAscii.txt
	 otbPointSetDensityFunctionTest
	 ${TEMP}/bfTvPointSetDensityFunctionOutputAscii.txt
	 )

#------------ otbPointSetToDensityImageFilter ---------------------

ADD_TEST(bfTuPointSetToDensityImageFilterNew ${BASICFILTERS_TESTS11}
         otbPointSetToDensityImageFilterNew)



ADD_TEST(bfTvPointSetToDensityImageFilterTest ${BASICFILTERS_TESTS11}
--compare-image ${TOL}
	    ${BASELINE}/bfTvPointSetToDensityImageFilterOutputImage.tif
	    ${TEMP}/bfTvPointSetToDensityImageFilterOutputImage.tif
	    otbPointSetToDensityImageFilterTest
	 ${INPUTDATA}/QB_Suburb.png
	 ${TEMP}/bfTvPointSetToDensityImageFilterOutputImage.tif
	 3 5 10
)

# -------    otbKeyPointDensityImageFilter   ----------------------------
ADD_TEST(bfTuKeyPointDensityImageFilterNew ${BASICFILTERS_TESTS11}
	 otbKeyPointDensityImageFilterNew
	 )

ADD_TEST(bfTvKeyPointDensityImageFilterOutputImage ${BASICFILTERS_TESTS11}
--compare-image ${TOL}
	    ${BASELINE}/bfTvKeyPointDensityImageFilterOutputImage.tif
	    ${TEMP}/bfTvKeyPointDensityImageFilterOutputImage.tif
	    otbKeyPointDensityImageFilterTest
	 ${INPUTDATA}/QB_Suburb.png
	 ${TEMP}/bfTvKeyPointDensityImageFilterOutputImage.tif
	 3 5 10
)

ADD_TEST(bfTvFunctionWithNeighborhoodToImageFilterNew ${BASICFILTERS_TESTS11}
        otbFunctionWithNeighborhoodToImageFilterNew
)

ADD_TEST(bfTuStreamingInnerProductVectorImageFilterNew ${BASICFILTERS_TESTS11}
        otbStreamingInnerProductVectorImageFilterNew
)

ADD_TEST(bfTvStreamingInnerProductVectorImageFilter ${BASICFILTERS_TESTS11}
      --compare-ascii 0.000001
      ${BASELINE_FILES}/bfStreamingInnerProductVectorImageFilterResults.txt
      ${TEMP}/bfStreamingInnerProductVectorImageFilterResults.txt
      otbStreamingInnerProductVectorImageFilter
      ${INPUTDATA}/poupees_sub_3c.png
      ${TEMP}/bfStreamingInnerProductVectorImageFilterResults.txt
)

ADD_TEST(bfTuEstimateInnerProductPCAImageFilterNew ${BASICFILTERS_TESTS11}
        otbEstimateInnerProductPCAImageFilterNew )


ADD_TEST(bfTvEstimateInnerProductPCAImageFilter ${BASICFILTERS_TESTS11}
    --compare-image ${EPSILON}
    ${BASELINE}/bfEstimateInnerProductPCAImageFilter.tif
    ${TEMP}/bfEstimateInnerProductPCAImageFilter.tif
    otbEstimateInnerProductPCAImageFilter
    ${INPUTDATA}/poupees_sub_3c.png
    ${TEMP}/bfEstimateInnerProductPCAImageFilter.tif
    3
)

ADD_TEST(bfTvEstimateInnerProductPCAImageFilterCP1 ${BASICFILTERS_TESTS11}
    --compare-image ${EPSILON}
    ${BASELINE}/bfEstimateInnerProductPCAImageFilter_CP1.tif
    ${TEMP}/bfEstimateInnerProductPCAImageFilter_CP1.tif
    otbEstimateInnerProductPCAImageFilter
    ${INPUTDATA}/poupees_sub_3c.png
    ${TEMP}/bfEstimateInnerProductPCAImageFilter_CP1.tif
    1
)
ADD_TEST(bfTvEstimateInnerProductPCAImageFilterCP12 ${BASICFILTERS_TESTS11}
    --compare-image ${EPSILON}
    ${BASELINE}/bfEstimateInnerProductPCAImageFilter_CP12.tif
    ${TEMP}/bfEstimateInnerProductPCAImageFilter_CP12.tif
    otbEstimateInnerProductPCAImageFilter
    ${INPUTDATA}/poupees_sub_3c.png
    ${TEMP}/bfEstimateInnerProductPCAImageFilter_CP12.tif
    2
)

ADD_TEST(bfTuNormalizeInnerProductPCAImageFilterNew ${BASICFILTERS_TESTS11}
        otbNormalizeInnerProductPCAImageFilterNew )

ADD_TEST(bfTvNormalizeInnerProductPCAImageFilter ${BASICFILTERS_TESTS11}
    --compare-image ${TOL}
    ${BASELINE}/bfNormalizeInnerProductPCAImageFilter.tif
    ${TEMP}/bfNormalizeInnerProductPCAImageFilter.tif
    otbNormalizeInnerProductPCAImageFilter
    ${INPUTDATA}/poupees_sub_3c.png
    ${TEMP}/bfNormalizeInnerProductPCAImageFilter.tif
)

ADD_TEST(bfTuInnerProductPCAImageFilterNew ${BASICFILTERS_TESTS11}
        otbInnerProductPCAImageFilterNew )


ADD_TEST(bfTvInnerProductPCAImageFilter ${BASICFILTERS_TESTS11}
    --compare-image ${EPSILON}
    ${BASELINE}/bfInnerProductPCAImageFilter.tif
    ${TEMP}/bfInnerProductPCAImageFilter.tif
    otbInnerProductPCAImageFilter
    ${INPUTDATA}/poupees_sub_3c.png
    ${TEMP}/bfInnerProductPCAImageFilter.tif
<<<<<<< HEAD
    3
=======
    0 # Flag generate Mean component ?
    3 # Nb Of Principal Components
>>>>>>> 0e55a2ed
    ${TEMP}/bfInnerProductPCAImageFilter_pc1.tif
    ${TEMP}/bfInnerProductPCAImageFilter_pc2.tif
    ${TEMP}/bfInnerProductPCAImageFilter_pc3.tif
    ${TEMP}/bfInnerProductPCAImageFilter_MEAN.tif
)

ADD_TEST(bfTvInnerProductPCAImageFilter_PC1 ${BASICFILTERS_TESTS11}
    --compare-image ${EPSILON}
    ${BASELINE}/bfInnerProductPCAImageFilter_PC1.tif
    ${TEMP}/bfInnerProductPCAImageFilter_PC1.tif
    otbInnerProductPCAImageFilter
    ${INPUTDATA}/poupees_sub_3c.png
    ${TEMP}/bfInnerProductPCAImageFilter_PC1.tif
<<<<<<< HEAD
    1
=======
    0 # Flag generate Mean component ?
    1 # Nb Of Principal Components
>>>>>>> 0e55a2ed
    ${TEMP}/bfInnerProductPCAImageFilter_PC1_1.tif
)
ADD_TEST(bfTvInnerProductPCAImageFilter_PC12 ${BASICFILTERS_TESTS11}
    --compare-image ${EPSILON}
    ${BASELINE}/bfInnerProductPCAImageFilter_PC12.tif
    ${TEMP}/bfInnerProductPCAImageFilter_PC12.tif
    otbInnerProductPCAImageFilter
    ${INPUTDATA}/poupees_sub_3c.png
    ${TEMP}/bfInnerProductPCAImageFilter_PC12.tif
<<<<<<< HEAD
    2
=======
    0 # Flag generate Mean component ?
    2 # Nb Of Principal Components
>>>>>>> 0e55a2ed
    ${TEMP}/bfInnerProductPCAImageFilter_PC12_1.tif
    ${TEMP}/bfInnerProductPCAImageFilter_PC12_2.tif
)

ADD_TEST(bfTvInnerProductPCAImageFilterAllsOutputs ${BASICFILTERS_TESTS11}
    --compare-image ${EPSILON}
    ${BASELINE}/bfInnerProductPCAImageFilterAllsOutputs.tif
    ${TEMP}/bfInnerProductPCAImageFilterAllsOutputs.tif
    otbInnerProductPCAImageFilter
    ${INPUTDATA}/poupees_sub_3c.png
    ${TEMP}/bfInnerProductPCAImageFilterAllsOutputs.tif
    1 # Flag generate Mean component ?
    3 # Nb Of Principal Components
    ${TEMP}/bfInnerProductPCAImageFilterAllsOutputs_pc1.tif
    ${TEMP}/bfInnerProductPCAImageFilterAllsOutputs_pc2.tif
    ${TEMP}/bfInnerProductPCAImageFilterAllsOutputs_pc3.tif
    ${TEMP}/bfInnerProductPCAImageFilterAllsOutputs_MEAN.tif
)

# -------    Check PCA Implementation with ITK ImagePCAShapeModelEstimator class ----------------------------
ADD_TEST(bfTvItkImagePCAShapeModelEstimatorTest ${BASICFILTERS_TESTS11}
    --compare-n-images ${EPSILON} 4
    ${TEMP}/bfITKimagePCAShapeModelEstimatorTest_eigen_vectors1.tif
    ${TEMP}/bfInnerProductPCAImageFilterAllsOutputs_pc1.tif
    ${TEMP}/bfITKimagePCAShapeModelEstimatorTest_eigen_vectors2.tif
    ${TEMP}/bfInnerProductPCAImageFilterAllsOutputs_pc2.tif
    ${TEMP}/bfITKimagePCAShapeModelEstimatorTest_eigen_vectors3.tif
    ${TEMP}/bfInnerProductPCAImageFilterAllsOutputs_pc3.tif
    ${TEMP}/bfInnerProductPCAImageFilterAllsOutputs_MEAN.tif
    ${TEMP}/bfITKimagePCAShapeModelEstimatorTest_mean.tif
    otbImagePCAShapeModelEstimatorTest
    ${INPUTDATA}/poupees_sub_c1.png
    ${INPUTDATA}/poupees_sub_c2.png
    ${INPUTDATA}/poupees_sub_c3.png
    ${TEMP}/bfITKimagePCAShapeModelEstimatorTest_mean.tif
    ${TEMP}/bfITKimagePCAShapeModelEstimatorTest_eigen_vectors1.tif
    ${TEMP}/bfITKimagePCAShapeModelEstimatorTest_eigen_vectors2.tif
    ${TEMP}/bfITKimagePCAShapeModelEstimatorTest_eigen_vectors3.tif
)

# -------  otb::ListSampleToVariableDimensionHistogramGenerator ----------------------------

ADD_TEST(bfTuListSampleToVariableDimensionHistogramGeneratorNew ${BASICFILTERS_TESTS11}
	otbListSampleToVariableDimensionHistogramGeneratorNew)

ADD_TEST(bfTvListSampleToVariableDimensionHistogramGenerator ${BASICFILTERS_TESTS11}
--compare-ascii ${TOL}
	${BASELINE_FILES}/bfTvListSampleToVariableDimensionHistogramGeneratorOutput.txt
	${TEMP}/bfTvListSampleToVariableDimensionHistogramGeneratorOutput.txt
	otbListSampleToVariableDimensionHistogramGenerator
	${INPUTDATA}/couleurs.tif
	${TEMP}/bfTvListSampleToVariableDimensionHistogramGeneratorOutput.txt
	10 1
)

# -------  otb::ListSampleToVariableDimensionHistogramGenerator ----------------------------

ADD_TEST(bfTuListSampleToHistogramListGeneratorNew ${BASICFILTERS_TESTS11}
	otbListSampleToHistogramListGeneratorNew)

ADD_TEST(bfTvListSampleToHistogramListGenerator ${BASICFILTERS_TESTS11}
--compare-ascii ${TOL}
	${BASELINE_FILES}/bfTvListSampleToVariableDimensionHistogramGeneratorOutput.txt
	${TEMP}/bfTvListSampleToHistogramListGeneratorOutput.txt
	otbListSampleToHistogramListGenerator
	${INPUTDATA}/couleurs.tif
	${TEMP}/bfTvListSampleToHistogramListGeneratorOutput.txt
	10 1
)

# A enrichir
SET(BasicFilters_SRCS1
otbLeeFilter.cxx
#otbFrostFilterTest.cxx
otbFrostFilterNew.cxx
otbFrostFilter.cxx
otbImageToPointSetFilterTest.cxx
otbOpeningClosingMorphologicalFilterNew.cxx
otbOpeningClosingMorphologicalFilter.cxx
otbClosingOpeningMorphologicalFilterNew.cxx
otbClosingOpeningMorphologicalFilter.cxx
otbBinaryImageMinimalBoundingRegionCalculatorNew.cxx
otbBinaryImageMinimalBoundingRegionCalculator.cxx
otbMeanFunctorImageTest.cxx
)

# A enrichir
SET(BasicFilters_SRCS2
otbLogPolarTransformNew.cxx
otbLogPolarTransform.cxx
otbLogPolarTransformResample.cxx
otbInverseLogPolarTransformNew.cxx
otbInverseLogPolarTransform.cxx
otbInverseLogPolarTransformResample.cxx
otbStreamingShrinkImageFilterNew.cxx
otbStreamingShrinkImageFilter.cxx
otbSpatialObjectToImageDrawingFilterNew.cxx
otbSpatialObjectToImageDrawingFilter.cxx
)

# A enrichir
SET(BasicFilters_SRCS3
otbImportGeoInformationImageFilterNew.cxx
otbImportGeoInformationImageFilter.cxx
otbImportGeoInformationImageFilterWithKeywordList.cxx
otbSpectralAngleDistanceImageFilterNew.cxx
otbSpectralAngleDistanceImageFilter.cxx
otbVectorRescaleIntensityImageFilterNew.cxx
otbVectorRescaleIntensityImageFilter.cxx
otbVectorImageToImageListFilterNew.cxx
otbVectorImageToImageListFilter.cxx
otbImageListToVectorImageFilterNew.cxx
otbImageListToVectorImageFilter.cxx
)

# A enrichir
SET(BasicFilters_SRCS4
otbImageListToImageListApplyFilterNew.cxx
otbImageListToImageListApplyFilter.cxx
otbPerBandVectorImageFilterNew.cxx
otbPerBandVectorImageFilterWithMeanFilter.cxx
otbPerBandVectorImageFilterWithSobelFilter.cxx
otbStreamingStatisticsImageFilterNew.cxx
otbStreamingStatisticsImageFilter.cxx
otbVectorImageTo3DScalarImageFilterNew.cxx
otbVectorImageTo3DScalarImageFilter.cxx
)

# A enrichir
SET(BasicFilters_SRCS5
otbStreamingResampleImageFilterNew.cxx
otbStreamingResampleImageFilter.cxx
otbStreamingResampleImageFilterCompareWithITK.cxx
otbStreamingStatisticsVectorImageFilterNew.cxx
otbStreamingStatisticsVectorImageFilter.cxx
otbMatrixTransposeMatrixImageFilterNew.cxx
otbMatrixTransposeMatrixImageFilter.cxx
otbUnaryImageFunctorWithVectorImageFilterNew.cxx
otbUnaryImageFunctorWithVectorImageFilter.cxx
otbPrintableImageFilterNew.cxx
otbPrintableImageFilter.cxx
)

# A enrichir
SET(BasicFilters_SRCS6
otbBSplineDecompositionImageFilterNew.cxx
otbBSplineDecompositionImageFilter.cxx
otbBSplineInterpolateImageFunctionNew.cxx
otbBSplineInterpolateImageFunction.cxx
otbProlateInterpolateImageFunctionNew.cxx
otbProlateInterpolateImageFunction.cxx
otbWindowedSincInterpolateImageFunctionBaseNew.cxx
otbWindowedSincInterpolateImageGaussianFunctionNew.cxx
otbWindowedSincInterpolateImageGaussianFunction.cxx
otbWindowedSincInterpolateImageHammingFunctionNew.cxx
otbWindowedSincInterpolateImageHammingFunction.cxx
)

# A enrichir
SET(BasicFilters_SRCS7
otbWindowedSincInterpolateImageCosineFunctionNew.cxx
otbWindowedSincInterpolateImageCosineFunction.cxx
otbWindowedSincInterpolateImageWelchFunctionNew.cxx
otbWindowedSincInterpolateImageWelchFunction.cxx
otbWindowedSincInterpolateImageLanczosFunctionNew.cxx
otbWindowedSincInterpolateImageLanczosFunction.cxx
otbWindowedSincInterpolateImageBlackmanFunctionNew.cxx
otbWindowedSincInterpolateImageBlackmanFunction.cxx
otbProlateValidationTest.cxx
otbVectorImageToAmplitudeImageFilterNew.cxx
otbVectorImageToAmplitudeImageFilter.cxx
otbRationalQuotientResampleImageFilterNew.cxx
otbRationalQuotientResampleImageFilter.cxx
otbVectorImageToIntensityImageFilterNew.cxx
otbVectorImageToIntensityImageFilter.cxx
)

# A enrichir
SET(BasicFilters_SRCS8
otbLabelizeConnectedThresholdImageFilterNew.cxx
otbLabelizeConnectedThresholdImageFilter.cxx
otbLabelizeNeighborhoodConnectedImageFilterNew.cxx
otbLabelizeNeighborhoodConnectedImageFilter.cxx
otbLabelizeConfidenceConnectedImageFilterNew.cxx
otbLabelizeConfidenceConnectedImageFilter.cxx
otbEuclideanDistanceWithMissingValueNew.cxx
otbEuclideanDistanceWithMissingValue.cxx
otbConvolutionImageFilterNew.cxx
otbConvolutionImageFilter.cxx
otbScalarToRainbowRGBPixelFunctorNew.cxx
otbScalarToRainbowRGBPixelFunctor.cxx
otbAmplitudePhaseToRGBFunctorNew.cxx
otbAmplitudePhaseToRGBFunctor.cxx
)

# A enrichir
SET(BasicFilters_SRCS9
otbContinuousMinimumMaximumImageCalculatorNew.cxx
otbContinuousMinimumMaximumImageCalculatorTest.cxx
otbMeanShiftImageFilterNew.cxx
otbMeanShiftImageFilter.cxx
otbMeanShiftVectorImageFilterNew.cxx
otbMeanShiftVectorImageFilter.cxx
otbFunctionToImageFilterNew.cxx
otbFunctionToImageFilter.cxx
otbBinaryImageDensityFunctionNew.cxx
otbBinaryImageDensityFunction.cxx
otbBinaryImageToDensityImageFilterNew.cxx
otbBinaryImageToDensityImageFilter.cxx
otbEdgeDensityImageFilterNew.cxx
otbEdgeDensityImageFilter.cxx
)

# A enrichir
SET(BasicFilters_SRCS10
otbScalarImageTextureFunctorNew.cxx
otbScalarImageTextureFunctor.cxx
otbScalarVectorImageTextureFunctorNew.cxx
otbScalarVectorImageTextureFunctor.cxx
otbGaborFilterGeneratorNew.cxx
otbGaborFilterGenerator.cxx
otbPolygonCompacityFunctor.cxx
otbPersistentVectorizationFilterNew.cxx
otbPersistentVectorizationFilter.cxx
)

IF(USE_FFTWD)
SET(BasicFilters_SRCS10
${BasicFilters_SRCS10}
otbOverlapSaveConvolutionImageFilterNew.cxx
otbOverlapSaveConvolutionImageFilter.cxx
otbCompareOverlapSaveAndClassicalConvolutionWithGaborFilter.cxx
)
ENDIF(USE_FFTWD)

SET(BasicFilters_SRCS11
otbExtractROIResample.cxx
otbPointSetFunctionNew.cxx
otbPointSetDensityFunctionNew.cxx
otbPointSetDensityFunctionTest.cxx
otbPointSetToDensityImageFilterNew.cxx
otbPointSetToDensityImageFilterTest.cxx
otbKeyPointDensityImageFilterNew.cxx
otbKeyPointDensityImageFilterTest.cxx
otbImagePCAShapeModelEstimatorTest.cxx
otbFunctionWithNeighborhoodToImageFilterNew.cxx
otbStreamingInnerProductVectorImageFilterNew.cxx
otbStreamingInnerProductVectorImageFilter.cxx
otbEstimateInnerProductPCAImageFilterNew.cxx
otbEstimateInnerProductPCAImageFilter.cxx
otbNormalizeInnerProductPCAImageFilterNew.cxx
otbNormalizeInnerProductPCAImageFilter.cxx
otbInnerProductPCAImageFilter.cxx
otbInnerProductPCAImageFilterNew.cxx
otbListSampleToVariableDimensionHistogramGeneratorNew.cxx
otbListSampleToVariableDimensionHistogramGenerator.cxx
otbListSampleToHistogramListGeneratorNew.cxx
otbListSampleToHistogramListGenerator.cxx
)


INCLUDE_DIRECTORIES("${OTBTesting_BINARY_DIR}")

ADD_EXECUTABLE(otbBasicFiltersTests1 otbBasicFiltersTests1.cxx ${BasicFilters_SRCS1})
TARGET_LINK_LIBRARIES(otbBasicFiltersTests1  OTBBasicFilters OTBIO)

ADD_EXECUTABLE(otbBasicFiltersTests2 otbBasicFiltersTests2.cxx ${BasicFilters_SRCS2})
TARGET_LINK_LIBRARIES(otbBasicFiltersTests2  OTBBasicFilters  OTBIO )

ADD_EXECUTABLE(otbBasicFiltersTests3 otbBasicFiltersTests3.cxx ${BasicFilters_SRCS3})
TARGET_LINK_LIBRARIES(otbBasicFiltersTests3  OTBBasicFilters  OTBIO )

ADD_EXECUTABLE(otbBasicFiltersTests4 otbBasicFiltersTests4.cxx ${BasicFilters_SRCS4})
TARGET_LINK_LIBRARIES(otbBasicFiltersTests4  OTBBasicFilters  OTBIO )

ADD_EXECUTABLE(otbBasicFiltersTests5 otbBasicFiltersTests5.cxx ${BasicFilters_SRCS5})
TARGET_LINK_LIBRARIES(otbBasicFiltersTests5  OTBBasicFilters  OTBIO )

ADD_EXECUTABLE(otbBasicFiltersTests6 otbBasicFiltersTests6.cxx ${BasicFilters_SRCS6})
TARGET_LINK_LIBRARIES(otbBasicFiltersTests6  OTBBasicFilters  OTBIO )

ADD_EXECUTABLE(otbBasicFiltersTests7 otbBasicFiltersTests7.cxx ${BasicFilters_SRCS7})
TARGET_LINK_LIBRARIES(otbBasicFiltersTests7  OTBBasicFilters  OTBIO )

ADD_EXECUTABLE(otbBasicFiltersTests8 otbBasicFiltersTests8.cxx ${BasicFilters_SRCS8})
TARGET_LINK_LIBRARIES(otbBasicFiltersTests8  OTBBasicFilters  OTBIO )

ADD_EXECUTABLE(otbBasicFiltersTests9 otbBasicFiltersTests9.cxx ${BasicFilters_SRCS9})
TARGET_LINK_LIBRARIES(otbBasicFiltersTests9  OTBBasicFilters  OTBIO )

ADD_EXECUTABLE(otbBasicFiltersTests10 otbBasicFiltersTests10.cxx ${BasicFilters_SRCS10})
TARGET_LINK_LIBRARIES(otbBasicFiltersTests10  OTBBasicFilters  OTBIO )

ADD_EXECUTABLE(otbBasicFiltersTests11 otbBasicFiltersTests11.cxx ${BasicFilters_SRCS11})
TARGET_LINK_LIBRARIES(otbBasicFiltersTests11  OTBBasicFilters ITKAlgorithms OTBIO )

ENDIF( NOT OTB_DISABLE_CXX_TESTING AND BUILD_TESTING )<|MERGE_RESOLUTION|>--- conflicted
+++ resolved
@@ -1289,12 +1289,8 @@
     otbInnerProductPCAImageFilter
     ${INPUTDATA}/poupees_sub_3c.png
     ${TEMP}/bfInnerProductPCAImageFilter.tif
-<<<<<<< HEAD
-    3
-=======
     0 # Flag generate Mean component ?
     3 # Nb Of Principal Components
->>>>>>> 0e55a2ed
     ${TEMP}/bfInnerProductPCAImageFilter_pc1.tif
     ${TEMP}/bfInnerProductPCAImageFilter_pc2.tif
     ${TEMP}/bfInnerProductPCAImageFilter_pc3.tif
@@ -1308,12 +1304,8 @@
     otbInnerProductPCAImageFilter
     ${INPUTDATA}/poupees_sub_3c.png
     ${TEMP}/bfInnerProductPCAImageFilter_PC1.tif
-<<<<<<< HEAD
-    1
-=======
     0 # Flag generate Mean component ?
     1 # Nb Of Principal Components
->>>>>>> 0e55a2ed
     ${TEMP}/bfInnerProductPCAImageFilter_PC1_1.tif
 )
 ADD_TEST(bfTvInnerProductPCAImageFilter_PC12 ${BASICFILTERS_TESTS11}
@@ -1323,12 +1315,8 @@
     otbInnerProductPCAImageFilter
     ${INPUTDATA}/poupees_sub_3c.png
     ${TEMP}/bfInnerProductPCAImageFilter_PC12.tif
-<<<<<<< HEAD
-    2
-=======
     0 # Flag generate Mean component ?
     2 # Nb Of Principal Components
->>>>>>> 0e55a2ed
     ${TEMP}/bfInnerProductPCAImageFilter_PC12_1.tif
     ${TEMP}/bfInnerProductPCAImageFilter_PC12_2.tif
 )

<<<<<<< HEAD
// $Id: ossimOrthoIgen.cpp 15785 2009-10-21 14:55:04Z dburken $
=======
// $Id: ossimOrthoIgen.cpp 15849 2009-11-04 15:19:35Z dburken $

// In Windows, standard output is ASCII by default. 
// Let's include the following in case we have
// to change it over to binary mode.
#if defined(_WIN32)
#include <io.h>
#include <fcntl.h>
#endif

>>>>>>> 522e2849
#include <sstream>
#include <ossim/parallel/ossimOrthoIgen.h>
#include <ossim/parallel/ossimIgen.h>
#include <ossim/parallel/ossimMpi.h>
#include <ossim/base/ossimException.h>
#include <ossim/base/ossimKeywordlist.h>
#include <ossim/base/ossimKeywordNames.h>
#include <ossim/base/ossimNotifyContext.h>
#include <ossim/base/ossimObjectFactoryRegistry.h>
#include <ossim/base/ossimTrace.h>
#include <ossim/base/ossimUnitConversionTool.h>
#include <ossim/imaging/ossimGeoAnnotationSource.h>
#include <ossim/imaging/ossimImageChain.h>
#include <ossim/imaging/ossimImageHandler.h>
#include <ossim/imaging/ossimImageRenderer.h>
#include <ossim/imaging/ossimHistogramRemapper.h>
#include <ossim/imaging/ossimImageCombiner.h>
#include <ossim/imaging/ossimFilterResampler.h>
#include <ossim/imaging/ossimImageHandlerRegistry.h>
#include <ossim/imaging/ossimOrthoImageMosaic.h>
#include <ossim/imaging/ossimImageWriterFactoryRegistry.h>
#include <ossim/imaging/ossimTiffWriter.h>
#include <ossim/projection/ossimUtmProjection.h>
#include <ossim/projection/ossimEquDistCylProjection.h>
#include <ossim/projection/ossimProjectionFactoryRegistry.h>
#include <ossim/imaging/ossimGeoPolyCutter.h>
#include <ossim/imaging/ossimEastingNorthingCutter.h>



static ossimTrace traceDebug("ossimOrthoIgen:debug");
static ossimTrace traceLog("ossimOrthoIgen:log");

ossimOrthoIgen::ossimOrthoIgenFilename::ossimOrthoIgenFilename(const ossimFilename& file, bool decodeEntry)
{
   if(decodeEntry)
   {
      setFilenameWithDecoding(file);
   }
   else
   {
      setFilenameAndEntry(file, -1);
   }
}

void ossimOrthoIgen::ossimOrthoIgenFilename::setFilenameWithDecoding(const ossimFilename& file)
{
   ossimFilename::size_type idx = file.rfind("|", file.length());
   ossimString actualFile = file;
   ossimString entry("-1");       
   if(idx != ossimFilename::npos)
   {
      actualFile = ossimString(file.begin(), file.begin()+idx);
      entry      = ossimString(file.begin()+idx+1,
                               file.end());
      entry = entry.trim();
      actualFile = actualFile.trim();
   }

   theFilename = ossimFilename(actualFile);
   theEntry    = entry.toInt32();
}

ossimOrthoIgen::ossimOrthoIgen()
   :
   theThumbnailRes(""),
   theThumbnailFlag(false),
   theDeltaPerPixelUnit(OSSIM_UNIT_UNKNOWN),
   theDeltaPerPixelOverride(ossim::nan(), ossim::nan()),
   theProjectionType(OSSIM_INPUT_PROJECTION),
   theProjectionName(""),
   theGeographicOriginOfLatitude(0.0),
   theCombinerType("ossimImageMosaic"),
   theResamplerType("nearest neighbor"),
   theTemplateView(""),
   theTilingTemplate(""),
   theTilingFilename(""),
   theChainTemplate(""),
   theCombinerTemplate(""),
   theAnnotationTemplate(""),
   theWriterTemplate(""),
   theSupplementaryDirectory(""),
   theSlaveBuffers("2"),
   theCutOriginType(ossimOrthoIgen::OSSIM_CENTER_ORIGIN),
   theCutOrigin(ossim::nan(), ossim::nan()),
   theCutDxDy(ossim::nan(), ossim::nan()),
   theCutOriginUnit(OSSIM_UNIT_UNKNOWN),
   theCutDxDyUnit(OSSIM_UNIT_UNKNOWN),
   theLowPercentClip(ossim::nan()),
   theHighPercentClip(ossim::nan()),
   theUseAutoMinMaxFlag(false),
   theScaleToEightBitFlag(false),
   // theSrsCode(),
   theStdoutFlag(false),
   theFilenames()
{
   // setDefaultValues();
}

void ossimOrthoIgen::addArguments(ossimArgumentParser& argumentParser)
{
   argumentParser.getApplicationUsage()->addCommandLineOption("--annotate", "annotation keyword list");

   argumentParser.getApplicationUsage()->addCommandLineOption("-t or --thumbnail", "thumbnail resolution");
   
   argumentParser.getApplicationUsage()->addCommandLineOption("--meters","Specifies an override for the meters per pixel");
   argumentParser.getApplicationUsage()->addCommandLineOption("--slave-buffers","number of slave tile buffers for mpi processing (default = 2)");
   argumentParser.getApplicationUsage()->addCommandLineOption("--view-template","Specify an external file that contains view information");
   argumentParser.getApplicationUsage()->addCommandLineOption("--chain-template","Specify an external file that contains chain information");
   argumentParser.getApplicationUsage()->addCommandLineOption("--combiner-template","Specify an external file that contains combiner information");
   argumentParser.getApplicationUsage()->addCommandLineOption("--tiling-template","Specify an external file that contains tiling information");
   argumentParser.getApplicationUsage()->addCommandLineOption("--writer-template","Specify an external file that contains tiling information");
   
   argumentParser.getApplicationUsage()->addCommandLineOption("--utm","Defaults to a utm image chain with GSD = to the input");

   argumentParser.getApplicationUsage()->addCommandLineOption("--geo","Defaults to a geographic image chain with GSD = to the input.  Origin of latitude is on the equator.");
   argumentParser.getApplicationUsage()->addCommandLineOption("--input-proj","Makes the view equal to the input.  If more than one file then the first is taken");
   
   argumentParser.getApplicationUsage()->addCommandLineOption("--geo-scaled","Takes a latitude as an argument for purpose of scaling.  Specifies that no spec file was defined.  Defaults to a scaled geographic image chain with GSD = to the input.");
   
   argumentParser.getApplicationUsage()->addCommandLineOption("--combiner-type","Specify what mosaic to use, ossimImageMosiac or ossimFeatherMosaic or osimBlendMosaic ... etc");
   
   argumentParser.getApplicationUsage()->addCommandLineOption("--resample-type","Specify what resampler to use, nearest neighbor, bilinear, bicubic");
   
   argumentParser.getApplicationUsage()->addCommandLineOption("--cut-center-ll","Specify the center cut in lat lon space.  Takes two argument <lat> <lon>");
   argumentParser.getApplicationUsage()->addCommandLineOption("--cut-radius-meters","Specify the cut distance in meters.  A bounding box for the cut will be produced");

   argumentParser.getApplicationUsage()->addCommandLineOption("--cut-bbox-ll","Specify the min lat and min lon and max lat and maxlon <minLat> <minLon> <maxLat> <maxLon>");
   argumentParser.getApplicationUsage()->addCommandLineOption("--cut-pixel-width-height","Specify cut box's width and height in pixels");

   argumentParser.getApplicationUsage()->addCommandLineOption("--hist-stretch","Specify in normalized percent the low clip and then the high clip value");

   argumentParser.getApplicationUsage()->addCommandLineOption("--hist-auto-minmax","uses the automatic search for the best min and max clip values");

   argumentParser.getApplicationUsage()->addCommandLineOption("--supplementary-directory","Specify the supplementary directory path where overviews are located");

   argumentParser.getApplicationUsage()->addCommandLineOption("--scale-to-8-bit","Scales output to eight bits if not already.");
   argumentParser.getApplicationUsage()->addCommandLineOption("--writer-prop","Passes a name=value pair to the writer for setting it's property.  Any number of these can appear on the line.");

#if 0 /* TODO */
   argumentParser.getApplicationUsage()->addCommandLineOption("--srs-code","Takes spatial reference system(srs) code supplied to the option and attempts to derive output projection.   This will return an error if the projection cannont be derived from code.");
#endif
   
   argumentParser.getApplicationUsage()->addCommandLineOption("--stdout","Output the image to standard out.  This will return an error if writer does not support writing to standard out.  Callers should combine this with the --ossim-logfile option to ensure output image stream does not get corrupted.  You must still pass an output file so the writer type can be determined like \"dummy.png\".");
}

void ossimOrthoIgen::initialize(ossimArgumentParser& argumentParser)
{
   if(traceDebug())
   {
         ossimNotify(ossimNotifyLevel_DEBUG)
            << "ossimOrthoIgen::initialize DEBUG:"
            << "Entered..... " 
            << std::endl;
   }
   double tempDouble;
   double tempDouble2;
   double tempDouble3;
   double tempDouble4;
   ossimString tempString;
   ossimArgumentParser::ossimParameter stringParam(tempString);
   ossimArgumentParser::ossimParameter doubleParam(tempDouble);
   ossimArgumentParser::ossimParameter doubleParam2(tempDouble2);
   ossimArgumentParser::ossimParameter doubleParam3(tempDouble3);
   ossimArgumentParser::ossimParameter doubleParam4(tempDouble4);
   theCutOriginType = ossimOrthoIgen::OSSIM_CENTER_ORIGIN;
   theCutOrigin.makeNan();
   theCutDxDy.makeNan();
   theCutOriginUnit   = OSSIM_UNIT_UNKNOWN;
   theCutDxDyUnit     = OSSIM_UNIT_UNKNOWN;
   theLowPercentClip  = ossim::nan();
   theHighPercentClip = ossim::nan();
   double minLat=ossim::nan(), minLon=ossim::nan(), maxLat=ossim::nan(), maxLon=ossim::nan();
   theUseAutoMinMaxFlag = false;
   theDeltaPerPixelOverride.makeNan();
   theDeltaPerPixelUnit = OSSIM_UNIT_UNKNOWN;
   if(argumentParser.read("--annotate", stringParam))
   {
      theAnnotationTemplate = ossimFilename(tempString);
   }
   if(argumentParser.read("-t", stringParam)   ||
      argumentParser.read("--thumbnail", stringParam))
   {
      theThumbnailRes  = tempString;
      theThumbnailFlag = true;
   }
   theWriterProperties.clear();
   
   while(argumentParser.read("--writer-prop", stringParam))
   {
      std::vector<ossimString> splitArray;
      tempString.split(splitArray, "=");
      if(splitArray.size() == 2)
      {
         theWriterProperties.insert(std::make_pair(splitArray[0], splitArray[1]));
      }
   }
         
   if(argumentParser.read("--slave-buffers", stringParam))
   {
      theSlaveBuffers = tempString;
   }
   if(argumentParser.read("--cut-center-ll", doubleParam, doubleParam2))
   {
      theCutOrigin.lat = tempDouble;
      theCutOrigin.lon = tempDouble2;
      theCutOriginUnit = OSSIM_DEGREES;
      theCutOriginType = ossimOrthoIgen::OSSIM_CENTER_ORIGIN;
   }
   if(argumentParser.read("--cut-radius-meters", doubleParam))
   {
      theCutDxDy.x = tempDouble;
      theCutDxDy.y = tempDouble;
      theCutDxDyUnit = OSSIM_METERS;
   }
   if(argumentParser.read("--cut-bbox-ll", doubleParam, doubleParam2, doubleParam3, doubleParam4))
   {
      minLat = tempDouble;
      minLon = tempDouble2;
      maxLat = tempDouble3;
      maxLon = tempDouble4;
      theCutOriginUnit = OSSIM_DEGREES;
      theCutOriginType = ossimOrthoIgen::OSSIM_UPPER_LEFT_ORIGIN;
      theCutOrigin.lat = maxLat;
      theCutOrigin.lon = minLon;
      theCutDxDy.lat   = (maxLat-minLat);
      theCutDxDy.lon   = (maxLon-minLon);
      theCutDxDyUnit   = theCutOriginUnit;
   }
   if(argumentParser.read("--cut-pixel-width-height", doubleParam, doubleParam2))
   {
      if((ossim::isnan(minLat) == false)&&
         (ossim::isnan(minLon) == false)&&
         (ossim::isnan(maxLat) == false)&&
         (ossim::isnan(maxLon) == false))
      {
         theDeltaPerPixelOverride = ossimDpt(theCutDxDy.x/(tempDouble-1),
                                             theCutDxDy.y/(tempDouble2-1));
         theDeltaPerPixelUnit     = theCutDxDyUnit;
      }
      else
      {
         theCutOrigin.makeNan();
         ossimNotify(ossimNotifyLevel_WARN) << "Can't have option --cut-pixel-width-height without --cut-bbox-ll" << std::endl;
      }
   }
   if(argumentParser.read("--hist-stretch", doubleParam, doubleParam2))
   {
      theLowPercentClip = tempDouble;
      theHighPercentClip = tempDouble2;
   }
   if(argumentParser.read("--hist-auto-minmax"))
   {
      theUseAutoMinMaxFlag = true;
   }

   if(argumentParser.read("--meters", doubleParam))
   {
      theDeltaPerPixelUnit = OSSIM_METERS;
      theDeltaPerPixelOverride.x = tempDouble;
      theDeltaPerPixelOverride.y = tempDouble;
   }
   
   if(argumentParser.read("--scale-to-8-bit"))
   {
      theScaleToEightBitFlag = true;
   }

#if 0
   if (argumentParser.read("--srs-code", stringParam))
   {
      theSrsCode = tempString;
   }
#endif
 
   if (argumentParser.read("--stdout"))
   {
<<<<<<< HEAD
=======
#if defined(_WIN32)
      // In Windows, cout is ASCII by default. 
      // Let's change it over to binary mode.
      int result = _setmode( _fileno(stdout), _O_BINARY );
      if( result == -1 )
      {
         ossimNotify(ossimNotifyLevel_WARN)
            << "ossimOrthoIgen::initialize WARNING:"
            << "\nCannot set standard output mode to binary."
            << std::endl;
         return;
      }
#endif

>>>>>>> 522e2849
      theStdoutFlag = true;
   }
   
   if(argumentParser.read("--writer-template",
                          stringParam))
   {
      theWriterTemplate = tempString;
   }
   if(argumentParser.read("--tiling-template",
                          stringParam))
   {
      theTilingTemplate = ossimFilename(tempString);
   }
   if(argumentParser.read("--chain-template", stringParam))
   {
      theChainTemplate = ossimFilename(tempString);
   }
   if(argumentParser.read("--combiner-template", stringParam))
   {
      theCombinerTemplate = ossimFilename(tempString);
   }
   if (argumentParser.read("--utm"))
   {
      theProjectionType = OSSIM_UTM_PROJECTION;
      theProjectionName = "ossimUtmProjection";
   }
   else if(argumentParser.read("--geo"))
   {
      theProjectionType = OSSIM_GEO_PROJECTION;
      theProjectionName = "ossimEquDistCylProjection";
   }
   else if(argumentParser.read("--input-proj"))
   {
      theProjectionType = OSSIM_INPUT_PROJECTION;
   }

   if(argumentParser.read("--view-template", stringParam))
   {
      theTemplateView = ossimFilename(tempString);
      theProjectionType = OSSIM_EXTERNAL_PROJECTION;
   }
   if(argumentParser.read("--geo-scaled", doubleParam))
   {
      theProjectionType = OSSIM_GEO_PROJECTION;
      theProjectionName = "ossimEquDistCylProjection";
      if ( (tempDouble < 90.0) && (tempDouble > -90.0) )
      {
         theGeographicOriginOfLatitude = tempDouble;
      }
      else
      {
         theGeographicOriginOfLatitude = 0.0;
         ossimNotify(ossimNotifyLevel_WARN)
            << "ossimOrthoIgen::initialize WARNING:"
            << "\nLatitude out  of range!  Must be between -90 and 90."
            << "\nRemains at zero."
            << std::endl;
      }
      if (traceDebug())
      {
         ossimNotify(ossimNotifyLevel_DEBUG)
            << "ossimOrthoIgen::initialize DEBUG:"
            << "\ngeographicOriginOfLatitude:  " << theGeographicOriginOfLatitude
            << std::endl;
      }
   }
   if(argumentParser.read("--combiner-type", stringParam))
   {
      theCombinerType = tempString;
   }
   else
   {
      theCombinerType = "ossimImageMosaic";
   }
   if(argumentParser.read("--resample-type", stringParam))
   {
      theResamplerType = tempString;
   }
   if(argumentParser.read("--supplementary-directory", stringParam))
   {
      theSupplementaryDirectory = ossimFilename(tempString);
   }
   if(traceDebug())
   {
         ossimNotify(ossimNotifyLevel_DEBUG)
            << "ossimOrthoIgen::initialize DEBUG:"
            << "Leaving..... " 
            << std::endl;
   }
}

void ossimOrthoIgen::addFiles(ossimArgumentParser& argumentParser,
                              bool withDecoding,
                              ossim_uint32 startIdx)
{
   ossim_uint32 idx = startIdx;
   while(argumentParser.argv()[idx])
   {
      addFile(ossimFilename(argumentParser.argv()[idx]), withDecoding);
//      theFilenames.push_back(ossimFilename(argumentParser.argv()[idx]));
      ++idx;
   }
}

bool ossimOrthoIgen::execute()
{
   if (traceDebug())
   {
      ossimNotify(ossimNotifyLevel_DEBUG)
         << "ossimOrthoIgen::execute DEBUG: Entered ..."
         << std::endl;
   }
//   double start=0, stop=0;

   if(theFilenames.size() < 1)
   {
      ossimNotify(ossimNotifyLevel_WARN)
         << "ossimOrthoIgen::execute WARNING: No filenames to process"
         << std::endl;
      return false;
   }

//    if(ossimMpi::instance()->getRank() == 0)
//    {
//       start = ossimMpi::instance()->getTime();
//    }
   ossimKeywordlist igenKwl;
   ossimKeywordlist inputGeom;
   if(ossimMpi::instance()->getRank() == 0)
   {
      try
      {
         setupIgenKwl(igenKwl);
      }
      catch (const ossimException& e)
      {
         if (traceDebug())
         {
<<<<<<< HEAD
            ossimNotify(ossimNotifyLevel_DEBUG)
               << "ossimOrthoIgen::execute DEBUG: setupIgenKwl caught exception."
               << std::endl;
         }

=======
            ossimNotify(ossimNotifyLevel_DEBUG) << e.what() << std::endl;
         }
>>>>>>> 522e2849
         throw; // re-throw exception
      }

      if (traceLog())
      {
         const char* lookup = igenKwl.find("object2.filename");
         if (lookup)
         {
            ossimFilename logFile = lookup;
            logFile.setExtension("log");
            igenKwl.write(logFile.c_str());
         }
      }
   }

   ossimIgen *igen = new ossimIgen;
   igen->initialize(igenKwl);

   try
   {
      igen->outputProduct();
   }
   catch(const ossimException& e)
   {
<<<<<<< HEAD
=======
      if (traceDebug())
      {
         ossimNotify(ossimNotifyLevel_DEBUG) << e.what() << std::endl;
      }
>>>>>>> 522e2849
      delete igen;
      igen = 0;
      throw; // re-throw
   }
   
   delete igen;
   igen = 0;

   return true;
}

void ossimOrthoIgen::clearFilenameList()
{
   theFilenames.clear();
}

void ossimOrthoIgen::addFile(const ossimFilename& file,
                             bool withEncodedEntry)
{
   ossimOrthoIgenFilename filename;
   if(withEncodedEntry)
   {
      filename.setFilenameWithDecoding(file);
   }
   else
   {
      filename.setFilenameAndEntry(file, -1);
   }
   
   if (traceDebug())
   {
      ossimNotify(ossimNotifyLevel_DEBUG)
         << "ossimOrthoIgen::addFile DEBUG:"
         << "\nAdded file: " << filename.theFilename
         << std::endl;
   }   

   theFilenames.push_back(filename);
}

void ossimOrthoIgen::setDefaultValues()
{
   theThumbnailRes = "";
   theThumbnailFlag = false;
   theDeltaPerPixelUnit = OSSIM_UNIT_UNKNOWN;
   theDeltaPerPixelOverride.makeNan();
   theTemplateView = "";
   theProjectionType = OSSIM_UNKNOWN_PROJECTION;
   theGeographicOriginOfLatitude = 0.0;
   theCombinerType = "ossimImageMosaic";
   theResamplerType = "nearest neighbor";
   theTilingTemplate = "";
   theTilingFilename = "";
   theSupplementaryDirectory = "";
   theSlaveBuffers = "2";
   clearFilenameList();
   theLowPercentClip = ossim::nan();
   theHighPercentClip = ossim::nan();
   theCutOrigin.makeNan();
   theCutDxDy.makeNan();
   theCutOriginUnit   = OSSIM_UNIT_UNKNOWN;
   theCutDxDyUnit     = OSSIM_UNIT_UNKNOWN;
}

void ossimOrthoIgen::setCombinerType(const ossimString& combinerType)
{
   theCombinerType = combinerType;
}

void ossimOrthoIgen::setProjectionName(const ossimString& projName)
{
   // for now we will only support utm or geographic for this.
   theProjectionName = projName;

   if(projName == "ossimUtmProjection")
   {
      theProjectionType = OSSIM_UTM_PROJECTION;
   }
   else if(projName == "ossimEquDistCylProjection")
   {
      theProjectionType = OSSIM_GEO_PROJECTION;
   }
}

void ossimOrthoIgen::setResamplerType(const ossimString& resamplerType)
{
   theResamplerType = resamplerType;
}

void ossimOrthoIgen::setCutCenter(const ossimDpt& dpt,
                                  ossimUnitType unit)
{
   theCutOriginType = ossimOrthoIgen::OSSIM_CENTER_ORIGIN;
   theCutOrigin     = dpt;
   theCutOriginUnit = unit;
}

void ossimOrthoIgen::setCutDxDy(const ossimDpt& dpt,
                                ossimUnitType unit)
{
   theCutDxDy     = dpt;
   theCutDxDyUnit = unit;
}

void ossimOrthoIgen::setupIgenKwl(ossimKeywordlist& kwl)
{
   if (traceDebug())
   {
      ossimNotify(ossimNotifyLevel_DEBUG)
         << "ossimOrthoIgen::setupIgenKwl DEBUG: Entered ..."
         << std::endl;
   }
   setupTiling(kwl);
   kwl.add("igen.thumbnail",
           theThumbnailFlag,
           true);
   if((theThumbnailRes != "")&&
      theThumbnailFlag)
   {
      kwl.add("igen.thumbnail_res",
              theThumbnailRes.c_str(),
              true);
   }

   // Pass the write to standard out flag to ossimIgen.
   kwl.add("igen.write_to_stdout", theStdoutFlag, true);

   // TODO: kwl.add("igen.srs_code", theSrsCode, true);
   
   if(theSlaveBuffers == "")
   {
      kwl.add("igen.slave_tile_buffers",
              2,
              true);
   }
   else
   {
      kwl.add("igen.slave_tile_buffers",
              theSlaveBuffers.c_str(),
              true);
   }
   ossim_uint32 inputFileIdx = 0;

   try
   {
      setupView(kwl);
   }
   catch (const ossimException& e)
   {
      if (traceDebug())
      {
<<<<<<< HEAD
         ossimNotify(ossimNotifyLevel_DEBUG)
            << "ossimOrthoIgen::execute DEBUG: setupView through exception!"
            << std::endl;
=======
         ossimNotify(ossimNotifyLevel_DEBUG) << e.what() << std::endl;
>>>>>>> 522e2849
      }
      throw; // re-throw exception
   }

   if(theFilenames.size() > 1)
   {
      ossimKeywordlist tempKwl;
      ossimRefPtr<ossimObject> obj;
      
      ossimRefPtr<ossimConnectableObject> mosaicObject;
      tempKwl.clear();
      if(theCombinerTemplate.exists())
      {
         tempKwl.clear();
         tempKwl.addFile(theCombinerTemplate);
      }
      mosaicObject = (ossimConnectableObject*)ossimObjectFactoryRegistry::instance()->createObject(tempKwl);
      if(!PTR_CAST(ossimImageCombiner,
                  mosaicObject.get()))
      {
         mosaicObject = 0;
      }
      if(!mosaicObject.valid())
      {
         mosaicObject = (ossimConnectableObject*)ossimObjectFactoryRegistry::instance()->createObject(theCombinerType);
      }
      if(!mosaicObject)
      {
         mosaicObject = (ossimConnectableObject*)ossimObjectFactoryRegistry::instance()->createObject(ossimString("ossimImageMosaic"));
      }
      
      if(!mosaicObject)
      {
         throw(ossimException(std::string("Unable to create a mosaic object...")));
      }
      bool orthoMosaic = (PTR_CAST(ossimOrthoImageMosaic, mosaicObject.get())!=0);

      tempKwl.clear();
      if(theChainTemplate.exists())
      {
         tempKwl.addFile(theChainTemplate);
         if(tempKwl.find("type"))
         {
            obj = ossimObjectFactoryRegistry::instance()->createObject(tempKwl);
         }
         else if(tempKwl.find("object1.type"))
         {
            obj = ossimObjectFactoryRegistry::instance()->createObject(tempKwl, "object1.");  
         }
      }
      ossimRefPtr<ossimImageChain> chain = PTR_CAST(ossimImageChain, obj.get());
      
      if(!chain)  // then create a default rendering chain
      {
         ossimImageChain*    tempChain = new ossimImageChain;
         if(theProjectionType != OSSIM_UNKNOWN_PROJECTION)
         {
            if(!orthoMosaic)
            {
               ossimImageRenderer* tempObject   = new ossimImageRenderer;
               if(tempObject->getResampler())
               {
                  tempObject->getResampler()->setFilterType(theResamplerType);
               }
               if(tempObject)
               {
                  tempChain->addChild(tempObject);
               }
            }
         }
         obj   = tempChain;
         chain = tempChain;
      }
      
      ossim_uint32 fileSize = (ossim_uint32)theFilenames.size()-1;
      ossim_uint32 idx;
      ossim_uint32 chainIdx = 1;
      ossimRefPtr<ossimImageChain> rootChain = new ossimImageChain;
      chain->saveState(kwl, "object1.object1.");
      for(idx = inputFileIdx;idx < fileSize; ++idx)
      {
         // first lets add an input to the chain
         //
         ossimFilename input  = theFilenames[idx].theFilename;
         ossimRefPtr<ossimImageHandler> handler = ossimImageHandlerRegistry::instance()->open(input);
         ossimHistogramRemapper* histRemapper = 0;
         if(handler.valid())
         {
            if ( theSupplementaryDirectory.empty() == false )
            {
               handler->setSupplementaryDirectory( theSupplementaryDirectory );
               ossimFilename overviewFilename = handler->getFilenameWithThisExtension(ossimString(".ovr"));
               handler->openOverview( overviewFilename );
            }

            std::vector<ossim_uint32> entryList;
            if(theFilenames[idx].theEntry >-1)
            {
               entryList.push_back(theFilenames[idx].theEntry);
            }
            else
            {
               handler->getEntryList(entryList);
            }

            ossim_uint32 entryIdx = 0;
            for(entryIdx = 0; entryIdx < entryList.size(); ++entryIdx)
            {
               ossimImageHandler* h = (ossimImageHandler*)handler->dup();
               h->setCurrentEntry(entryList[entryIdx]);
               if ( theSupplementaryDirectory.empty() == false )
               {
                  h->setSupplementaryDirectory( theSupplementaryDirectory );
                  ossimFilename overviewFilename = h->getFilenameWithThisExtension(ossimString(".ovr"));
                  h->openOverview( overviewFilename );
               }

               ossimImageChain* tempChain = (ossimImageChain*)chain->dup();
               tempChain->addLast(h);
               if( ( (ossim::isnan(theHighPercentClip) == false)  &&
                     (ossim::isnan(theLowPercentClip) == false) ) ||
                   theUseAutoMinMaxFlag )
               {
                  ossimFilename inputHisto = handler->createDefaultHistogramFilename();
                  if(inputHisto.exists())
                  {
                     histRemapper = new ossimHistogramRemapper;
                     tempChain->insertRight(histRemapper, h);
                     histRemapper->openHistogram(inputHisto);
                     if((ossim::isnan(theHighPercentClip) == false) &&
                        (ossim::isnan(theLowPercentClip) == false) )
                     {
                        histRemapper->setHighNormalizedClipPoint(1.0-theHighPercentClip);
                        histRemapper->setLowNormalizedClipPoint(theLowPercentClip);
                     }
                     else
                     {
                        histRemapper->setStretchMode(ossimHistogramRemapper::LINEAR_AUTO_MIN_MAX, true);
                     }
                  }
                  else
                  {
                     ossimNotify(ossimNotifyLevel_WARN)
                        <<"Histogram file " << inputHisto
                        << " not found!"
                        << std::endl;
                  }
               }
               tempChain->makeUniqueIds();
               tempChain->saveState(kwl, (ossimString("object1.object")+ossimString::toString(chainIdx)+".").c_str());
               rootChain->add(tempChain);
               ++chainIdx;
               mosaicObject->connectMyInputTo(tempChain);
            }
         }
         else if(input == "NULL_FILE")
         {
            ossimImageChain* tempChain = (ossimImageChain*)chain->dup();
            tempChain->makeUniqueIds();
            tempChain->saveState(kwl, (ossimString("object1.object")+ossimString::toString(chainIdx)+".").c_str());
            rootChain->add(tempChain);
            ++chainIdx;
            mosaicObject->connectMyInputTo(tempChain);
         }
      }
      mosaicObject->saveState(kwl, (ossimString("object1.object")+
                                    ossimString::toString(chainIdx)+".").c_str());

      ossimRefPtr<ossimConnectableObject> input = mosaicObject;
      ++chainIdx;
      if(orthoMosaic)
      {
         ossimRefPtr<ossimImageRenderer> tempObject   = new ossimImageRenderer;
         tempObject->getResampler()->setFilterType(theResamplerType);
         tempObject->connectMyInputTo(input.get());
         tempObject->saveState(kwl,
                              (ossimString("object1.object")+
                               ossimString::toString(chainIdx)+".").c_str());
         input = tempObject.get();
      }

      // Annotation setup...
      ossimRefPtr<ossimConnectableObject> annotator =
         setupAnnotation(kwl, input.get());
      if (annotator.valid())
      {
         annotator->saveState(
            kwl,
            (ossimString("object1.object")+
             ossimString::toString(chainIdx)+".").c_str());
         input = annotator;
         ++chainIdx;
      }
      else
      {
         if (traceDebug())
         {
            ossimNotify(ossimNotifyLevel_DEBUG)
               << "ossimOrthoIgen::setupIgenKwl DEBUG:\n"
               << "setupAnnotation failed..."
               << std::endl;
         }
         // return false; Not sure if we want this to be an error???
      }
      
      ossimRefPtr<ossimConnectableObject> cutter = setupCutter(kwl,
                                                               input.get());
      
      if(cutter.valid())
      {
         cutter->saveState(kwl, (ossimString("object1.object")+
                                 ossimString::toString(chainIdx)+".").c_str());
         input = cutter;
      }
                  
      rootChain = 0;
      kwl.add("object1.type",
              "ossimImageChain",
              true);

      try
      {
         setupWriter(kwl, input.get());
      }
      catch (const ossimException& e)
      {
         if (traceDebug())
         {
            ossimNotify(ossimNotifyLevel_DEBUG) << e.what() << std::endl;
         }
         throw; // re-throw exception
      }
      
   } // matches: if(theFilenames.size() > 1)
   else
   {
      throw(ossimException(std::string("Must suppy an output file.")));
   }
}

ossimRefPtr<ossimConnectableObject> ossimOrthoIgen::setupCutter(
   ossimKeywordlist& kwl, ossimConnectableObject* input)
{
   ossimRefPtr<ossimConnectableObject> result;
   if(theCutDxDy.hasNans())
   {
      return result;
   }
   ossimRefPtr<ossimProjection> viewProj = ossimProjectionFactoryRegistry::instance()->createProjection(kwl, "product.projection.");
   
   if(viewProj.valid())
   {
      ossimMapProjection* mapProj = PTR_CAST(ossimMapProjection, viewProj.get());
      if(mapProj)
      {
         ossimGpt originLatLon(theCutOrigin.lat,
                               theCutOrigin.lon,
                               0.0,
                               mapProj->getDatum());

         if(!mapProj->isGeographic())  // projection in meters...
         {
            // Convert the cut radius to meters if not already.
            ossimDpt dxdy;
            if (theCutDxDyUnit == OSSIM_METERS)
            {
               dxdy = theCutDxDy;
            }
            else
            {
               dxdy.x = ossimUnitConversionTool(
                  theCutDxDy.x, theCutDxDyUnit).getValue(OSSIM_METERS);
               dxdy.y = ossimUnitConversionTool(
                  theCutDxDy.y, theCutDxDyUnit).getValue(OSSIM_METERS);
            }

            ossimEastingNorthingCutter* cutter = new ossimEastingNorthingCutter;
            ossimDpt pt, originEn;
            mapProj->worldToLineSample(originLatLon,
                                       pt);
            pt = ossimIpt(pt);
            mapProj->lineSampleToEastingNorthing(pt, originEn);
            
            ossimDpt ul, lr;
            
            switch(theCutOriginType)
            {
               case ossimOrthoIgen::OSSIM_CENTER_ORIGIN:  
               {
                  ul = originEn + ossimDpt(-dxdy.x,
                                           dxdy.y);
                  lr = originEn + ossimDpt(dxdy.x,
                                           -dxdy.y);
                  break;
               }
               case ossimOrthoIgen::OSSIM_UPPER_LEFT_ORIGIN:
               {
                  ul = originEn;
                  lr = originEn + ossimDpt(dxdy.x,
                                           -dxdy.y);
                  
                  break;
               }
               default:
               {
                  break;
               }
            }
            
            cutter->setEastingNorthingRectangle(ul, lr);
            
            result = cutter;
         }
         else // geographic projection, units = decimal degrees.
         {
            // Convert the cut radius to meters if not already.
            ossimDpt dxdy;
            if (theCutDxDyUnit == OSSIM_DEGREES)
            {
               dxdy = theCutDxDy;
            }
            else
            {
               dxdy.x = ossimUnitConversionTool(
                  theCutDxDy.x, theCutDxDyUnit).getValue(OSSIM_DEGREES);
               dxdy.y = ossimUnitConversionTool(
                  theCutDxDy.y, theCutDxDyUnit).getValue(OSSIM_DEGREES);
            }
            
            ossimGeoPolyCutter* cutter = new ossimGeoPolyCutter;
            std::vector<ossimGpt> polygon;
               
            switch(theCutOriginType)
            {
               case ossimOrthoIgen::OSSIM_CENTER_ORIGIN:  
               {
                  ossimGpt ul(originLatLon.latd() + dxdy.y,
                              originLatLon.lond() - dxdy.x);
                  ossimGpt ur(originLatLon.latd() + dxdy.y,
                              originLatLon.lond() + dxdy.x);
                  ossimGpt lr(originLatLon.latd() - dxdy.y,
                              originLatLon.lond() + dxdy.x);
                  ossimGpt ll(originLatLon.latd() - dxdy.y,
                              originLatLon.lond() - dxdy.x);
                  
                  polygon.push_back(ul);
                  polygon.push_back(ur);
                  polygon.push_back(lr);
                  polygon.push_back(ll);
                  break;
               }
               case ossimOrthoIgen::OSSIM_UPPER_LEFT_ORIGIN:
               {
                  ossimGpt ul(originLatLon.latd(),
                              originLatLon.lond());
                  ossimGpt ur(originLatLon.latd(),
                              originLatLon.lond() + dxdy.x);
                  ossimGpt lr(originLatLon.latd() - dxdy.y,
                              originLatLon.lond() + dxdy.x);
                  ossimGpt ll(originLatLon.latd() - dxdy.y,
                              originLatLon.lond());
                  
                  polygon.push_back(ul);
                  polygon.push_back(ur);
                  polygon.push_back(lr);
                  polygon.push_back(ll);
                  
                  break;
               }
               default:
               {
                  break;
               }
            }
            cutter->setNumberOfPolygons(1);
            cutter->setPolygon(polygon);
            result = cutter;
         }
      }
   }

   if(result.valid())
   {
      result->connectMyInputTo(input);
   }
   
   return result;
}

void ossimOrthoIgen::setupWriter(ossimKeywordlist& kwl,
                                 ossimConnectableObject* input)
{
   ossimFilename outputFilename = theFilenames[theFilenames.size()-1].theFilename;
   ossimImageFileWriter* writer = 0;
   if(theTilingFilename!="")
   {
      if(!outputFilename.isDir())
      {
         outputFilename = outputFilename.path();
      }
      outputFilename = outputFilename.dirCat(theTilingFilename);
   }

   ossimRefPtr<ossimImageFileWriter> outputObj = 0;
   if((theWriterTemplate == "")||
      (!theWriterTemplate.exists()))
   {
      if(theTilingFilename == "%SRTM%")
      {
         ossimKeywordlist kwlWriter;
         
         kwlWriter.add("type",
                       "ossimGeneralRasterWriter",
                       true);
         kwlWriter.add("byte_order",
                       "big_endian");
         outputObj = ossimImageWriterFactoryRegistry::instance()->createWriter(kwlWriter);
         outputFilename = outputFilename.path();
      }
      else if(outputFilename.ext() != "")
      {
         ossimFilename ext = outputFilename.ext();
         outputObj = ossimImageWriterFactoryRegistry::instance()->createWriterFromExtension(ext);
         if(!outputObj.valid())
         {
            outputObj = new ossimTiffWriter;
            writer = (ossimImageFileWriter*)outputObj.get();
            outputFilename.setExtension("tif");
         }
      }
      else
      {
         // just do a default just so we can set the keywords for now
         //
         outputObj = new ossimTiffWriter;
      }
      if(outputObj.valid())
      {
         writer = (ossimImageFileWriter*)outputObj.get();
         writer->setFilename(outputFilename);

         if(theScaleToEightBitFlag)
         {
            writer->setScaleToEightBitFlag(theScaleToEightBitFlag);
         }
         
         writer->connectMyInputTo(0, input);
         
         ossimPropertyInterface* propInterface = (ossimPropertyInterface*)writer;
         PropertyMap::iterator iter = theWriterProperties.begin();
         while(iter != theWriterProperties.end())
         {
            propInterface->setProperty(iter->first, iter->second);
            ++iter;
         }
         writer->saveState(kwl, "object2.");
      }
      kwl.add("object2.",
              ossimKeywordNames::FILENAME_KW,
              outputFilename.c_str(),
              true);
      
      if(!kwl.find("object2.type"))
      {
         kwl.add("object2.",
                 "type",
                 "ossimImageFileWriter",
                 true);
      }
   }
   else
   {
      ossimKeywordlist kwlTemp;

      kwlTemp.addFile(theWriterTemplate);
      outputObj = ossimImageWriterFactoryRegistry::instance()->createWriter(kwlTemp);
      writer = dynamic_cast<ossimImageFileWriter*>(outputObj.get());
      if(!outputObj.valid())
      {
         outputObj = ossimImageWriterFactoryRegistry::instance()->createWriter(kwlTemp, "object2.");
      }
      if(outputObj.valid())
      {
         outputObj->setFilename(outputFilename);

         if(theScaleToEightBitFlag&&writer)
         {
            writer->setScaleToEightBitFlag(theScaleToEightBitFlag);
         }
         ossimPropertyInterface* propInterface = (ossimPropertyInterface*)writer;
         
         if(propInterface)
         {
            PropertyMap::iterator iter = theWriterProperties.begin();
            while(iter != theWriterProperties.end())
            {
               propInterface->setProperty(iter->first, iter->second);
               ++iter;
            }
         }
         outputObj->connectMyInputTo(0, input);
         outputObj->saveState(kwl, "object2.");
         kwl.add("object2.",
                 ossimKeywordNames::FILENAME_KW,
                 outputFilename.c_str(),
                 true);
      }
      else
      {
         throw(ossimException(std::string("Unable to create writer.")));
      }
   }
}

void ossimOrthoIgen::setupView(ossimKeywordlist& kwl)
{
   if (traceDebug())
   {
      ossimNotify(ossimNotifyLevel_DEBUG)
         << "ossimOrthoIgen::setupView DEBUG:"
         << "Entered...."
         << std::endl;
   }
   ossimKeywordlist tempKwl;
   if(theTemplateView != "")
   {
      tempKwl.addFile(theTemplateView);
   }
   ossimRefPtr<ossimObject> productObj = ossimObjectFactoryRegistry::instance()->createObject(tempKwl, "product.projection.");
   if(!productObj.valid())
   {
      productObj = ossimObjectFactoryRegistry::instance()->createObject(tempKwl);
      if(!PTR_CAST(ossimProjection, productObj.get()))
      {
         productObj = 0;
      }
      else
      {
         if(!theDeltaPerPixelOverride.hasNans())
         {
            ossimMapProjection* mapProj = PTR_CAST(ossimMapProjection, productObj.get());
            
            if(mapProj)
            {
               if(mapProj->isGeographic())
               {
                  mapProj->setDecimalDegreesPerPixel(ossimDpt(ossimUnitConversionTool(theDeltaPerPixelOverride.x,
                                                                                      theDeltaPerPixelUnit).getValue(OSSIM_DEGREES),
                                                              ossimUnitConversionTool(theDeltaPerPixelOverride.y,
                                                                                      theDeltaPerPixelUnit).getValue(OSSIM_DEGREES)));
               }
               else
               {
                  mapProj->setMetersPerPixel(ossimDpt(ossimUnitConversionTool(theDeltaPerPixelOverride.x,
                                                                              theDeltaPerPixelUnit).getValue(OSSIM_METERS),
                                                      ossimUnitConversionTool(theDeltaPerPixelOverride.y,
                                                                              theDeltaPerPixelUnit).getValue(OSSIM_METERS)));
               }
            }
         }
      }
   }
   if(!productObj.valid() && (theTemplateView!=""))
   {
      ossimNotify(ossimNotifyLevel_WARN)
         << "ossimOrthoIgen::setupView WARNING: File template "
         << theTemplateView << " did not have a valid view" << std::endl;
   }
   if(productObj.valid())
   {
      productObj->saveState(kwl, "product.projection.");
   }
   else
   {
      // Open up the image.
      ossimFilename input  = theFilenames[0].theFilename;
      ossimRefPtr<ossimImageHandler> handler = ossimImageHandlerRegistry::instance()->open(input);

      if(!handler)
      {
         std::string errMsg = "Could not open file: ";
         errMsg += input;
         throw(ossimException(errMsg));
      }

<<<<<<< HEAD
=======
      if ( theSupplementaryDirectory.empty() == false )
      {
         handler->setSupplementaryDirectory( theSupplementaryDirectory );
         ossimFilename overviewFilename = handler->getFilenameWithThisExtension(ossimString(".ovr"));
         handler->openOverview( overviewFilename );
      }

>>>>>>> 522e2849
      const ossimProjection* inputProj = 0;
      const ossimImageGeometry* inputGeom = handler->getImageGeometry();
      if (inputGeom)
         inputProj = inputGeom->getProjection();

      if(inputProj && (theProjectionType !=OSSIM_UNKNOWN_PROJECTION))
      {
         // Get the input resolution.
         ossimDpt metersPerPixel = inputProj->getMetersPerPixel();

         double gsdTemp = (metersPerPixel.x+metersPerPixel.y)*.5;
         ossimUnitType gsdUnits = OSSIM_METERS;
         ossimDpt gsd(gsdTemp, gsdTemp);
         if(!theDeltaPerPixelOverride.hasNans())
         {
            gsd      = theDeltaPerPixelOverride;
            gsdUnits = theDeltaPerPixelUnit;
         }
         
         // Get the bounding rect.
         ossimIrect rect = handler->getBoundingRect();
         
         // Create an output projection.
         ossimRefPtr<ossimMapProjection> outputProjection;
         if (theProjectionType == OSSIM_GEO_PROJECTION)
         {
            // Assuming WGS 84 for now.
            outputProjection = new ossimEquDistCylProjection();
            ossimGpt gpt(theGeographicOriginOfLatitude, 0.0);
            
            // Set the origin.
            outputProjection->setOrigin(gpt);
            // Set the resolution.
//             outputProjection->setMetersPerPixel(ossimDpt(gsd, gsd));
            outputProjection->setDecimalDegreesPerPixel
               (ossimDpt(ossimUnitConversionTool(gsd.x, gsdUnits).getValue(OSSIM_DEGREES),
                         ossimUnitConversionTool(gsd.y, gsdUnits).getValue(OSSIM_DEGREES)));

            // Save the state to keyword list.
            outputProjection->saveState(kwl, "product.projection.");
         }
         else if ((theProjectionType == OSSIM_UTM_PROJECTION) ||
                 ((theProjectionType == OSSIM_INPUT_PROJECTION) &&
                  !PTR_CAST(ossimMapProjection, inputProj)))
            
         {
            // Default to UTM.
            ossimUtmProjection* utm = new ossimUtmProjection;
            ossimGpt midGpt;
            
            inputProj->lineSampleToWorld(ossimDpt(rect.midPoint()), midGpt);
            
            utm->setZone(midGpt);
            utm->setHemisphere(midGpt);
            ossimDpt eastingNorthing;
            
            utm->setMetersPerPixel(ossimDpt(ossimUnitConversionTool(gsd.x,
                                                                    gsdUnits).getValue(OSSIM_METERS),
                                            ossimUnitConversionTool(gsd.y,
                                                                    gsdUnits).getValue(OSSIM_METERS)));
            
            eastingNorthing = utm->forward(utm->origin());
            
            utm->setUlEastingNorthing(eastingNorthing);
            outputProjection = utm;
            utm->setHemisphere(((midGpt.latd()<0.0)?'S':'N'));
            // Set the resolution.
//             outputProjection->setMetersPerPixel(ossimDpt(gsd, gsd));
            // Save the state to keyword list.
            outputProjection->saveState(kwl, "product.projection.");
         }
         else // input is a map projection so just use that if we are type INPUT
         {
            inputProj->saveState(kwl, "product.projection.");
         }
      }
      else if(theProjectionType == OSSIM_UNKNOWN_PROJECTION)
      {
         if (traceDebug())
         {
            ossimNotify(ossimNotifyLevel_DEBUG)
               << "ossimOrthoIgen::setupView DEBUG:"
               << "UNKNOWN PROJECTION"
               << std::endl;
         }
      }
   }
   if (traceDebug())
   {
      ossimNotify(ossimNotifyLevel_DEBUG)
         << "ossimOrthoIgen::setupView DEBUG:"
         << "Leaving...." << __LINE__
         << std::endl;
   }
}

ossimRefPtr<ossimConnectableObject> ossimOrthoIgen::setupAnnotation(
   ossimKeywordlist& kwl, ossimConnectableObject* input) const
{
   ossimRefPtr<ossimConnectableObject> result = NULL;
   
   if(theAnnotationTemplate.exists() == false)
   {
      return result;
   }
   
   ossimKeywordlist tempKwl;
   if (tempKwl.addFile(theAnnotationTemplate) == false)
   {
      return result;
   }
   
   ossimRefPtr<ossimObject> obj = ossimObjectFactoryRegistry::instance()->
      createObject(tempKwl, "object1.");
   if (obj.valid())
   {
      ossimGeoAnnotationSource* oga = PTR_CAST(ossimGeoAnnotationSource,
                                               obj.get());
      if (oga)
      {
         ossimRefPtr<ossimImageGeometry> geom = new ossimImageGeometry;
         geom->loadState(kwl, "product.projection.");
         // Connect to input.
         oga->connectMyInputTo(input);
         
         if (geom->hasProjection())
         {
            oga->setGeometry(geom.get()); 
         }

         result = oga;
      }
   }
   
   return result;
}

bool ossimOrthoIgen::setupTiling(ossimKeywordlist& kwl)
{
   if(traceDebug())
   {
      ossimNotify(ossimNotifyLevel_DEBUG) << "DEBUG ossimOrthoIgen::setupTiling: Entered......" << std::endl;
      
   }
   ossimKeywordlist tempKwl;
   ossimFilename outputFilename = theFilenames[theFilenames.size()-1].theFilename;

   if((theTilingTemplate == "")||
      (!tempKwl.addFile(theTilingTemplate)))
   {
      if(traceDebug())
      {
         ossimNotify(ossimNotifyLevel_DEBUG) << "DEBUG ossimOrthoIgen::setupTiling: Leaving......" << __LINE__ << std::endl;
         
      }
      return false;
   }

   if(outputFilename.isDir())
   {
      if(tempKwl.find("igen.tiling.type"))
      {
         kwl.add(tempKwl);
         theTilingFilename = tempKwl.find("igen.tiling.tile_name_mask");
      }
      else if(tempKwl.find("type"))
      {
         kwl.add("igen.tiling.", tempKwl);
         theTilingFilename = tempKwl.find("tile_name_mask");
      }
   }
   else
   {
      bool tilingEnabled = false;
      theTilingFilename = outputFilename.file();
      if(tempKwl.find("igen.tiling.type"))
      {
         tempKwl.add("igen.tiling.tile_name_mask",
                     theTilingFilename.c_str(),
                     true);
         kwl.add(tempKwl);
         tilingEnabled = true;
      }
      else if(tempKwl.find("type"))
      {
         tempKwl.add("tile_name_mask",
                     theTilingFilename.c_str(),
                     true);
         kwl.add("igen.tiling.", tempKwl);
         tilingEnabled = true;
      }
      if(tilingEnabled) // check for tile mask override
      {
         theFilenames[theFilenames.size()-1].theFilename = theFilenames[theFilenames.size()-1].theFilename.path();
      }
   }

   if(traceDebug())
   {
      ossimNotify(ossimNotifyLevel_DEBUG) << "ossimOrthoIgen::setupTiling: tempKwl = \n" << tempKwl << std::endl;
      ossimNotify(ossimNotifyLevel_DEBUG) << "DEBUG ossimOrthoIgen::setupTiling: Leaving......" << __LINE__ << std::endl;
   }
   
   return true;
}

void ossimOrthoIgen::setMetersPerPixel(const ossimDpt& mpp)
{
   theDeltaPerPixelOverride = mpp;
   theDeltaPerPixelUnit = OSSIM_METERS;
}

void ossimOrthoIgen::setThumbnailResolution(const ossimIpt& res)
{
   std::ostringstream out;

   out << res.x << " " << res.y;

   theThumbnailRes = out.str().c_str();
}

void ossimOrthoIgen::setThumbnailFlag(bool thumbnailFlag)
{
   theThumbnailFlag = thumbnailFlag;
}<|MERGE_RESOLUTION|>--- conflicted
+++ resolved
@@ -1,6 +1,3 @@
-<<<<<<< HEAD
-// $Id: ossimOrthoIgen.cpp 15785 2009-10-21 14:55:04Z dburken $
-=======
 // $Id: ossimOrthoIgen.cpp 15849 2009-11-04 15:19:35Z dburken $
 
 // In Windows, standard output is ASCII by default. 
@@ -11,7 +8,6 @@
 #include <fcntl.h>
 #endif
 
->>>>>>> 522e2849
 #include <sstream>
 #include <ossim/parallel/ossimOrthoIgen.h>
 #include <ossim/parallel/ossimIgen.h>
@@ -289,8 +285,6 @@
  
    if (argumentParser.read("--stdout"))
    {
-<<<<<<< HEAD
-=======
 #if defined(_WIN32)
       // In Windows, cout is ASCII by default. 
       // Let's change it over to binary mode.
@@ -305,7 +299,6 @@
       }
 #endif
 
->>>>>>> 522e2849
       theStdoutFlag = true;
    }
    
@@ -444,16 +437,8 @@
       {
          if (traceDebug())
          {
-<<<<<<< HEAD
-            ossimNotify(ossimNotifyLevel_DEBUG)
-               << "ossimOrthoIgen::execute DEBUG: setupIgenKwl caught exception."
-               << std::endl;
-         }
-
-=======
             ossimNotify(ossimNotifyLevel_DEBUG) << e.what() << std::endl;
          }
->>>>>>> 522e2849
          throw; // re-throw exception
       }
 
@@ -478,13 +463,10 @@
    }
    catch(const ossimException& e)
    {
-<<<<<<< HEAD
-=======
       if (traceDebug())
       {
          ossimNotify(ossimNotifyLevel_DEBUG) << e.what() << std::endl;
       }
->>>>>>> 522e2849
       delete igen;
       igen = 0;
       throw; // re-throw
@@ -636,13 +618,7 @@
    {
       if (traceDebug())
       {
-<<<<<<< HEAD
-         ossimNotify(ossimNotifyLevel_DEBUG)
-            << "ossimOrthoIgen::execute DEBUG: setupView through exception!"
-            << std::endl;
-=======
          ossimNotify(ossimNotifyLevel_DEBUG) << e.what() << std::endl;
->>>>>>> 522e2849
       }
       throw; // re-throw exception
    }
@@ -1228,8 +1204,6 @@
          throw(ossimException(errMsg));
       }
 
-<<<<<<< HEAD
-=======
       if ( theSupplementaryDirectory.empty() == false )
       {
          handler->setSupplementaryDirectory( theSupplementaryDirectory );
@@ -1237,7 +1211,6 @@
          handler->openOverview( overviewFilename );
       }
 
->>>>>>> 522e2849
       const ossimProjection* inputProj = 0;
       const ossimImageGeometry* inputGeom = handler->getImageGeometry();
       if (inputGeom)

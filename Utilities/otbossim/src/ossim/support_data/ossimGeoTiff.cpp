//***************************************************************************
// FILE: ossimGeoTiff.cpp
//
// License:  See top level LICENSE.txt file.
//
// Description:
// 
// Class definition for ossimGeoTiff which is designed to read and hold tag
// information.
//
//***************************************************************************
<<<<<<< HEAD
// $Id: ossimGeoTiff.cpp 15766 2009-10-20 12:37:09Z gpotts $
=======
// $Id: ossimGeoTiff.cpp 15868 2009-11-06 22:30:38Z dburken $
>>>>>>> 522e2849

#include <ossim/support_data/ossimGeoTiff.h>
#include <ossim/base/ossimTrace.h>
#include <ossim/base/ossimCommon.h>
#include <ossim/base/ossimKeywordNames.h>
#include <ossim/base/ossimFilename.h>
#include <ossim/base/ossimKeywordlist.h>
#include <ossim/base/ossimErrorContext.h>
#include <ossim/base/ossimGeoTiffCoordTransformsLut.h>
#include <ossim/base/ossimGeoTiffDatumLut.h>
#include <ossim/base/ossimNotifyContext.h>
#include <ossim/base/ossimNotifyContext.h>
#include <ossim/projection/ossimMapProjection.h>
#include <ossim/projection/ossimProjection.h>
#include <ossim/projection/ossimUtmProjection.h>
#include <ossim/projection/ossimPcsCodeProjectionFactory.h>
#include <ossim/projection/ossimStatePlaneProjectionFactory.h>
#include <ossim/projection/ossimStatePlaneProjectionInfo.h>
#include <ossim/projection/ossimPolynomProjection.h>
#include <ossim/projection/ossimBilinearProjection.h>
#include <ossim/base/ossimTieGptSet.h>
#include <ossim/projection/ossimProjection.h>
#include <ossim/base/ossimUnitTypeLut.h>
#include <tiff.h>
#include <tiffio.h>
#include <xtiffio.h>
#include <geotiff.h>
#include <geo_normalize.h>
#include <geovalues.h>
#include <string.h>
#include <iomanip>
#include <iterator>
#include <sstream>
#include <cstdlib>


static const ossimGeoTiffCoordTransformsLut COORD_TRANS_LUT;
static const ossimGeoTiffDatumLut DATUM_LUT;
OpenThreads::Mutex ossimGeoTiff::theMutex;

#ifdef OSSIM_ID_ENABLED
<<<<<<< HEAD
static const char OSSIM_ID[] = "$Id: ossimGeoTiff.cpp 15766 2009-10-20 12:37:09Z gpotts $";
=======
static const char OSSIM_ID[] = "$Id: ossimGeoTiff.cpp 15868 2009-11-06 22:30:38Z dburken $";
>>>>>>> 522e2849
#endif

//---
// Static trace for debugging
//---
static ossimTrace traceDebug("ossimGeoTiff:debug");

ossimGeoTiff::ossimGeoTiff()
   :
      theTiffPtr(0),
      theGeoKeyOffset(0),
      theGeoKeyLength(0),
      theGeoKeysPresentFlag(false),
      theZone(0),
      theHemisphere("N"),
      theProjectionName("unknown"),
      theDatumName("unknown"),
      theScale(),
      theTiePoint(),
      theModelTransformation(),
      theWidth(0),
      theLength(0),
      theBitsPerSample(),
      theModelType(0),
      theRasterType(UNDEFINED),
      theGcsCode(0),
      theDatumCode(0),
      theAngularUnits(0),
      thePcsCode(0),
      theSavePcsCodeFlag(false),
      thePcsCitation(),
      theProjGeoCode(0),
      theCoorTransGeoCode(0),
      theLinearUnitsCode(UNDEFINED),
      theStdPar1(0.0),
      theStdPar2(0.0),
      theOriginLon(0.0),
      theOriginLat(0.0),
      theFalseEasting(0.0),
      theFalseNorthing(0.0),
      theScaleFactor(0.0),
      theNormalizedDefinitions(0)
{
}


ossimGeoTiff::ossimGeoTiff(const ossimFilename& file, ossim_uint32 entryIdx)
   :
      theTiffPtr(0),
      theGeoKeyOffset(0),
      theGeoKeyLength(0),
      theGeoKeysPresentFlag(false),
      theZone(0),
      theHemisphere("N"),
      theProjectionName("unknown"),
      theDatumName("unknown"),
      theScale(),
      theTiePoint(),
      theModelTransformation(),
      theWidth(0),
      theLength(0),
      theBitsPerSample(),
      theModelType(0),
      theRasterType(UNDEFINED),
      theGcsCode(0),
      theDatumCode(0),
      theAngularUnits(0),
      thePcsCode(0),
      theSavePcsCodeFlag(false),
      thePcsCitation(),
      theProjGeoCode(0),
      theCoorTransGeoCode(0),
      theLinearUnitsCode(UNDEFINED),
      theStdPar1(0.0),
      theStdPar2(0.0),
      theOriginLon(0.0),
      theOriginLat(0.0),
      theFalseEasting(0.0),
      theFalseNorthing(0.0),
      theScaleFactor(0.0),
      theNormalizedDefinitions(0)
{
   if (traceDebug())
   {
      ossimNotify(ossimNotifyLevel_DEBUG)
         << "DEBUG ossimGeoTiff::ossimGeoTiff: Entered..." << std::endl;
#ifdef OSSIM_ID_ENABLED
      ossimNotify(ossimNotifyLevel_DEBUG)
         << "DEBUG ossimGeoTiff::ossimGeoTiff: OSSIM_ID =  "
         << OSSIM_ID << endl;
#endif      
   }
   
   if(readTags(file, entryIdx) == false)
   {
      theErrorStatus = ossimErrorCodes::OSSIM_ERROR;
      if (traceDebug())
      {
         ossimNotify(ossimNotifyLevel_DEBUG)
            << "DEBUG ossimGeoTiff::ossimGeoTiff: "
            << "Unable to reade tags."
            << std::endl;
      }
      ossimNotify(ossimNotifyLevel_FATAL)
         << "FATAL ossimGeoTiff::ossimGeoTiff: "
         << "Unable to reade tags."
         << std::endl;
   }
   if (traceDebug())
   {
      print(ossimNotify(ossimNotifyLevel_DEBUG));
   }

}

ossimGeoTiff::~ossimGeoTiff()
{
   if(theNormalizedDefinitions)
   {
      delete theNormalizedDefinitions;
      theNormalizedDefinitions = 0;
   }
   if(theTiffPtr)
   {
      XTIFFClose(theTiffPtr);
      theTiffPtr = 0;
   }
}

int ossimGeoTiff::getPcsUnitType(ossim_int32 pcsCode) 
{
   int pcsUnits = ossimGeoTiff::UNDEFINED;
   
   if (!pcsCode)
   {
      return pcsUnits;
   }
   
   const ossimStatePlaneProjectionInfo* info =
      ossimStatePlaneProjectionFactory::instance()->getInfo(pcsCode);
   if (info)
   {
      ossimUnitType type = info->getUnitType();
      switch (type)
      {
         case OSSIM_METERS:
            pcsUnits = ossimGeoTiff::LINEAR_METER;
            break;
         case OSSIM_FEET:
            pcsUnits = ossimGeoTiff::LINEAR_FOOT;
            break;
         case OSSIM_US_SURVEY_FEET:
            pcsUnits = ossimGeoTiff::LINEAR_FOOT_US_SURVEY;
            break;
         default:
            break; // Unhandled units!
      }
   }

   return pcsUnits;
}

#define EPSG_CODE_MAX 32767
bool ossimGeoTiff::writeTags(TIFF* tifPtr,
                             const ossimRefPtr<ossimMapProjectionInfo> projectionInfo,
                             bool imagineNad27Flag)
{
   OpenThreads::ScopedLock<OpenThreads::Mutex> lock(theMutex);
   
   const ossimMapProjection* mapProj = projectionInfo->getProjection();
   if(!mapProj) return false;
   GTIF* gtif = GTIFNew(tifPtr);

    // Get some things we need throughout.
   ossimGpt origin      = mapProj->origin();
   double falseEasting  =  mapProj->getFalseEasting();
   double falseNorthing =  mapProj->getFalseNorthing();
   
   ossimKeywordlist kwl;
   mapProj->saveState(kwl);
   const char* stdParallel1 = kwl.find(ossimKeywordNames::STD_PARALLEL_1_KW);
   const char* stdParallel2 = kwl.find(ossimKeywordNames::STD_PARALLEL_2_KW);
   const char* scaleFactor  = kwl.find(ossimKeywordNames::SCALE_FACTOR_KW);


   //---
   // Since using a pcs code is the easiest way to go, look for that first.
   //---
   bool isStatePlane = false;
   ossim_int16 pcsCode = mapProj->getPcsCode();
   if (pcsCode)
   {
      isStatePlane = true;
   }
   else // Make pcs code from utm.
   {
      // Look in the pcs factory.
      pcsCode = ossimPcsCodeProjectionFactory::instance()->
         getPcsCodeFromProjection(mapProj);
   }

   //---
   // Get the units now.  If user has overriden pcs units then go user defined
   // projection by setting pcs code to 0.
   //---
   ossimString projName = mapProj->getClassName();
   
   int units = ossimGeoTiff::UNDEFINED;

   if(mapProj->isGeographic())
   {
      units = ossimGeoTiff::ANGULAR_DEGREE;
   }
   else
   {
      units = getPcsUnitType(pcsCode);
   }

   if (units == UNDEFINED)
   {
      units = LINEAR_METER;
   }

   if (pcsCode)
   {
      const ossimStatePlaneProjectionInfo* info =
         ossimStatePlaneProjectionFactory::instance()->getInfo(pcsCode);
      if (info)
      {
         // ESH 05/2008 -- ArcMap 9.2 compatibility hack
         // If the PCS code is for a HARN state plane and the implied pcs 
         // code's units is feet (us or intl), we find the equivalent code 
         // for units of meters.  We're doing this because ArcMap (9.2 and 
         // less) doesn't understand the non-meters HARN codes.  However, 
         // the units are left unchanged in this process, so the units can 
         // be different than the user-specified pcs code. ArcMap 9.2 
         // seems to understand the mixed definition just fine.
         int unitType = getPcsUnitType(pcsCode);
         if (unitType == LINEAR_FOOT_US_SURVEY || unitType == LINEAR_FOOT)
         {
            const ossimString& pcsCodeName = info->name();
            if ( pcsCodeName.empty() == false )
            {
               if ( pcsCodeName.contains("HARN")  == true && 
                    pcsCodeName.contains("_Feet") == true )
               {
                  ossimString feetStr("_Feet");
                  ossimString newPcsCodeName( pcsCodeName.before(feetStr).c_str() );
                  if ( newPcsCodeName.empty() == false )
                  {
                     info = ossimStatePlaneProjectionFactory::instance()->getInfo(newPcsCodeName);
                     if ( info != NULL )
                     {
                        // pcs code for equivalent HARN/meters definition
                        ossimString newPcsCode( ossimString::toString( info->code() ) );

                        // Make sure the code can be used in the tiff file. 
                        // It has to fit into an unsigned short.
                        if ( info->code() < EPSG_CODE_MAX ) 
                           pcsCode = static_cast<ossim_uint16>( info->code() );
                     }
                  }
               }
            }
         }
         // End pcs code switch hack
      }
<<<<<<< HEAD

      GTIFKeySet(gtif, GeographicTypeGeoKey,    TYPE_SHORT, 1, USER_DEFINED);
      GTIFKeySet(gtif, GeogGeodeticDatumGeoKey, TYPE_SHORT, 1, USER_DEFINED);
      GTIFKeySet(gtif, ProjectionGeoKey ,       TYPE_SHORT, 1, USER_DEFINED);
      GTIFKeySet(gtif, GeogEllipsoidGeoKey,     TYPE_SHORT, 1, USER_DEFINED);
      GTIFKeySet(gtif, ProjectedCSTypeGeoKey,   TYPE_SHORT, 1, pcsCode);
   }
   else
   {
      ossimString datumCode = "WGE";
      ossimString datumName = "WGE";
      // Attemp to get the datum code
      const ossimDatum* datum = mapProj->getDatum();
      if(datum)
      {
         datumCode = datum->code();
         datumName = datum->name();
      }

      short gcs = USER_DEFINED;

      if (datumCode == "WGE") gcs = GCS_WGS_84;
      else if (datumCode == "WGD") gcs = GCS_WGS_72;
      else if (datumCode == "NAR-C") gcs = GCS_NAD83;
      else if (datumCode == "NAR") gcs = GCS_NAD83;
      else if (datumCode == "NAS-C") gcs = GCS_NAD27;
      else if (datumCode == "NAS") gcs = GCS_NAD27;
      else if (datumCode == "ADI-M") gcs = GCS_Adindan;
      else if (datumCode == "ARF-M") gcs = GCS_Arc_1950;
      else if (datumCode == "ARS-M") gcs = GCS_Arc_1960;
      else if (datumCode == "EUR-7" || datumCode == "EUR-M") gcs = GCS_ED50;
      else if ((datumCode == "OGB-7") ||
               (datumCode == "OGB-M") ||
               (datumCode == "OGB-A") ||
               (datumCode == "OGB-B") ||
               (datumCode == "OGB-C") ||
               (datumCode == "OGB-D")) gcs = GCS_OSGB_1936;
      else if (datumCode == "TOY-M") gcs = GCS_Tokyo;
      else
      {
         if(traceDebug())
         {
            ossimNotify(ossimNotifyLevel_DEBUG)
               << "DATUM = " << datumCode << " tag not written " << std::endl
               << "Please let us know so we can add it"          << std::endl;
         }
      }

      // ***
      // ERDAS Imagine < v8.7 has a NAD27 Conus Bug.  They are not using the
      // proper GCS code.  They use user-defined fields and Geog cititaion tag to
      // define.  Sucks!  It is an open issue at Leica.  This is a work around
      // flag for this issue.
      // ***
      if((datumCode == "NAS-C") && imagineNad27Flag)
      {
         gcs = USER_DEFINED;

         std::ostringstream os;
         os << "IMAGINE GeoTIFF Support\nCopyright 1991 -  2001 by ERDAS, Inc. All Rights Reserved\n@(#)$RCSfile$ $Revision: 15766 $ $Date: 2009-10-20 20:37:09 +0800 (Tue, 20 Oct 2009) $\nUnable to match Ellipsoid (Datum) to a GeographicTypeGeoKey value\nEllipsoid = Clarke 1866\nDatum = NAD27 (CONUS)";

         GTIFKeySet(gtif,
                    GeogCitationGeoKey,
                    TYPE_ASCII,
                    1,
                    os.str().c_str());

         // User-Defined
         GTIFKeySet(gtif, GeogGeodeticDatumGeoKey, TYPE_SHORT, 1,
                    KvUserDefined );
         // User-Defined
         GTIFKeySet(gtif, GeogEllipsoidGeoKey, TYPE_SHORT, 1,
                    KvUserDefined );
      }
      else
      {
         GTIFKeySet( gtif, GeographicTypeGeoKey, TYPE_SHORT, 1, gcs );
      }

      // Write the projection parameters.

      bool setFalseEastingNorthingFlag = false;
      
      if ( projName == "ossimUtmProjection" )
      {
         //---
         // UTM tags needed example from the geo tiff spec page:
         // ModelTiepointTag       = (0, 0, 0,  350807.4, 5316081.3, 0.0)
         // ModelPixelScaleTag     = (100.0, 100.0, 0.0)
         // GeoKeyDirectoryTag:
         //       GTModelTypeGeoKey        =  1      (ModelTypeProjected)
         //       GTRasterTypeGeoKey       =  1      (RasterPixelIsArea)
         //       ProjectedCSTypeGeoKey    =  32660  (PCS_WGS84_UTM_zone_60N)
         //       PCSCitationGeoKey        =  "UTM Zone 60 N with WGS84"
         //
         // NOTE:
         // The "ProjectedCSTypeGeoKey" can be constructed using the map zone
         // and the datum.
         //---
         const ossimUtmProjection* utmProjection = dynamic_cast<const ossimUtmProjection*>(mapProj);

         // Attempt to get the pcs key.
         int mapZone = utmProjection->getZone();
         ossimString hemisphere = utmProjection->getHemisphere();
         short projSysCode=0;

         //---
         // Use a projection code that does not imply a datum.
         // See section "6.3.3.2 Projection Codes" for definition.
         //---
         if (mapZone > 0) // Northern hemisphere.
         {
            projSysCode = 16000 + mapZone;
         }
         else if (mapZone < 0) // Southern hemisphere.
         {
            hemisphere = "S";
            projSysCode = 16100 + abs(mapZone);
         }
         
         // Set the Projected Coordinate System Type to be user defined.
         GTIFKeySet(gtif,
                    ProjectedCSTypeGeoKey,
                    TYPE_SHORT,
                    1,
                    USER_DEFINED);
         
         // Set the geographic type to be user defined.
         GTIFKeySet(gtif,
                    GeographicTypeGeoKey,
                    TYPE_SHORT,
                    1,
                    USER_DEFINED);
         
         // Set the ProjectionGeoKey in place of the ProjectedCSTypeGeoKey.
         GTIFKeySet(gtif,
                    ProjectionGeoKey,
                    TYPE_SHORT,
                    1,
                    projSysCode);

         std::ostringstream os;
         os << "UTM Zone " << dec << mapZone << hemisphere.c_str()
            << " with " << datumName << " datum";
         
         GTIFKeySet(gtif,
                    PCSCitationGeoKey,
                    TYPE_ASCII,
                    1,
                    os.str().c_str());
         
      } // End of "if ( projName == "ossimUtmProjection" )
      
      else if(projName == "ossimBngProjection")
      {
         // User-Defined
         GTIFKeySet(gtif, ProjectedCSTypeGeoKey, TYPE_SHORT, 1,
		    PCS_BRITISH_NATIONAL_GRID);//KvUserDefined );
         
         // User-Defined
         GTIFKeySet(gtif, ProjectionGeoKey, TYPE_SHORT, 1,
		    KvUserDefined );
         
         GTIFKeySet(gtif,
                    PCSCitationGeoKey,
                    TYPE_ASCII,
                    26,
                    "PCS_British_National_Grid");
         
         GTIFKeySet(gtif,
                    ProjCoordTransGeoKey,
                    TYPE_SHORT,
                    1,
                    (uint16)CT_TransverseMercator);
         
         GTIFKeySet(gtif,
		    ProjNatOriginLongGeoKey,
		    TYPE_DOUBLE,
		    1,
		    origin.lond());
         
         GTIFKeySet(gtif,
		    ProjNatOriginLatGeoKey,
		    TYPE_DOUBLE,
		    1,
		    origin.latd());

         setFalseEastingNorthingFlag = true;

         double scale = ossimString(scaleFactor).toDouble();

         GTIFKeySet(gtif,
                    ProjScaleAtNatOriginGeoKey,
                    TYPE_DOUBLE,
                    1,
                    scale);
      }
      else if( projName == "ossimSinusoidalProjection")
      {
         GTIFKeySet(gtif,
                    ProjCoordTransGeoKey,
                    TYPE_SHORT,
                    1,
                    (uint16)CT_Sinusoidal);
         
         GTIFKeySet(gtif,
		    ProjNatOriginLongGeoKey,
		    TYPE_DOUBLE,
		    1,
		    origin.lond());

         GTIFKeySet(gtif,
		    ProjNatOriginLatGeoKey,
		    TYPE_DOUBLE,
		    1,
		    origin.latd());

         setFalseEastingNorthingFlag = true;
      }
      else if( (projName == "ossimEquDistCylProjection")||
               (projName == "ossimLlxyProjection"))
      {
         GTIFKeySet(gtif,
		    ProjNatOriginLongGeoKey,
		    TYPE_DOUBLE,
		    1,
		    origin.lond());
         
         GTIFKeySet(gtif,
		    ProjNatOriginLatGeoKey,
		    TYPE_DOUBLE,
		    1,
		    origin.latd());
      }
      else if ( (projName == "ossimLambertConformalConicProjection") ||
                (projName == "ossimAlbersProjection") )
      {
         //---
         // Lambert Conformal Conic:
         // tags needed example from the geo tiff spec page:
         // ModelTiepointTag     = (  80,  100, 0,  200000,  1500000, 0)
         // ModelPixelScaleTag         = (1000, 1000, 0)
         // GeoKeyDirectoryTag:
         //       GTModelTypeGeoKey           =  1     (ModelTypeProjected)
         //       GTRasterTypeGeoKey          =  1     (RasterPixelIsArea)
         //       GeographicTypeGeoKey        =  4267  (GCS_NAD27)
         //       ProjectedCSTypeGeoKey       =  32767 (user-defined)
         //       ProjectionGeoKey            =  32767 (user-defined)
         //       ProjLinearUnitsGeoKey       =  9001     (Linear_Meter)
         //       ProjCoordTransGeoKey        =  8 (CT_LambertConfConic_2SP)
         //            ProjStdParallel1GeoKey     =  41.333
         //            ProjStdParallel2GeoKey     =  48.666
         //            ProjCenterLongGeoKey       =-120.0
         //            ProjNatOriginLatGeoKey     =  45.0
         //            ProjFalseEastingGeoKey,    = 200000.0
         //            ProjFalseNorthingGeoKey,   = 1500000.0
         //
         // NOTE: Albers Same as Lambert with the exception of the
         //       ProjCoordTransGeoKey which is:  CT_AlbersEqualArea.
         //---
         
         if (projName == "ossimLambertConformalConicProjection")
         {
            GTIFKeySet(gtif,
                       ProjCoordTransGeoKey,
                       TYPE_SHORT,
                       1,
                       (uint16)CT_LambertConfConic_2SP );
         }
         else // Albers
         {
            GTIFKeySet(gtif,
                       ProjCoordTransGeoKey,
                       TYPE_SHORT,
                       1,
                       (uint16)CT_AlbersEqualArea);
         }
         
         // User-Defined
         GTIFKeySet(gtif, ProjectedCSTypeGeoKey, TYPE_SHORT, 1,
                    KvUserDefined );

         // User-Defined
         GTIFKeySet(gtif, ProjectionGeoKey, TYPE_SHORT, 1,
		    KvUserDefined );

         double phi1 = ossimString(stdParallel1).toDouble();

         GTIFKeySet(gtif,
		    ProjStdParallel1GeoKey,
		    TYPE_DOUBLE,
		    1,
		    phi1);  // 1st parallel

         double phi2 = ossimString(stdParallel2).toDouble();

         GTIFKeySet(gtif,
		    ProjStdParallel2GeoKey,
		    TYPE_DOUBLE,
		    1,
		    phi2);  // 2nd parallel

         GTIFKeySet(gtif,
		    ProjCenterLongGeoKey,
		    TYPE_DOUBLE,
		    1,
		    origin.lond());  // Longitude at the origin.

         GTIFKeySet(gtif,
		    ProjNatOriginLatGeoKey,
		    TYPE_DOUBLE,
		    1,
		    origin.latd());  // Origin

         setFalseEastingNorthingFlag = true;

      }  // End of Lambert.


      else if ( projName == "ossimMercatorProjection" )
      {
         GTIFKeySet(gtif,
                    ProjCoordTransGeoKey,
                    TYPE_SHORT,
                    1,
                    (uint16)CT_TransverseMercator);
         
         GTIFKeySet(gtif,
		    ProjNatOriginLongGeoKey,
		    TYPE_DOUBLE,
		    1,
		    origin.lond());

         GTIFKeySet(gtif,
		    ProjNatOriginLatGeoKey,
		    TYPE_DOUBLE,
		    1,
		    origin.latd());

         setFalseEastingNorthingFlag = true;

         double scale = ossimString(scaleFactor).toDouble();

         GTIFKeySet(gtif,
                    ProjScaleAtNatOriginGeoKey,
                    TYPE_DOUBLE,
                    1,
                    scale);
      }
      else if ( projName == "ossimTransMercatorProjection" )
      {
         //---
         // Transverse Mercator ( no example in the geo tiff spec.
         // Requires:
         //    - latitude/longitude of the origin
         //    - easting/northing of some tie point(line/sample 0,0)
         //    - false easting/northing
         //    - The scale factor.
         //---

         //---
         // The easting/northing is the distance from the origin plus the
         // false easting/northing.  In other words if line 0 is 5,000
         // meters from the origin and the false northing is 5,000 meters,
         // then the northing would be 10,000.  The same goes for the easting.
         //---
         GTIFKeySet(gtif,
                    ProjCoordTransGeoKey,
                    TYPE_SHORT,
                    1,
                    (uint16)CT_TransverseMercator);
         
         // User-Defined
         GTIFKeySet(gtif, ProjectedCSTypeGeoKey, TYPE_SHORT, 1, KvUserDefined );
         
         // User-Defined
         GTIFKeySet(gtif, ProjectionGeoKey, TYPE_SHORT, 1, KvUserDefined );
         
         GTIFKeySet(gtif,
		    ProjNatOriginLongGeoKey,
		    TYPE_DOUBLE,
		    1,
		    origin.lond());

         GTIFKeySet(gtif,
		    ProjNatOriginLatGeoKey,
		    TYPE_DOUBLE,
		    1,
		    origin.latd());

         setFalseEastingNorthingFlag = true;

         double scale = ossimString(scaleFactor).toDouble();

         GTIFKeySet(gtif,
                    ProjScaleAtNatOriginGeoKey,
                    TYPE_DOUBLE,
                    1,
                    scale);
      } // End of TM

      if (setFalseEastingNorthingFlag == true)
      {

         GTIFKeySet(gtif,
		    ProjFalseEastingGeoKey,
		    TYPE_DOUBLE,
		    1,
		    falseEasting);

         GTIFKeySet(gtif,
		    ProjFalseNorthingGeoKey,
		    TYPE_DOUBLE,
		    1,
		    falseNorthing);
      }
   }

   //---
   // Set the model type and units.
   //---
   if (units == ossimGeoTiff::ANGULAR_DEGREE)
   {
      GTIFKeySet(gtif,
         GTModelTypeGeoKey,
         TYPE_SHORT,
         1,
         ModelTypeGeographic);

      // Set the units key.
      GTIFKeySet(gtif,
         GeogAngularUnitsGeoKey,
         TYPE_SHORT,
         1,
         units);
   }
   else
   {
      GTIFKeySet(gtif,
         GTModelTypeGeoKey,
         TYPE_SHORT,
         1,
         ModelTypeProjected);

      // Set the units key.
      GTIFKeySet(gtif,
         ProjLinearUnitsGeoKey,
         TYPE_SHORT,
         1,
         units);
   }

   // Set the ellipsoid major/minor axis.
   GTIFKeySet(gtif,
              GeogSemiMajorAxisGeoKey,
              TYPE_DOUBLE,
              1,
              mapProj->getA());

   GTIFKeySet(gtif,
              GeogSemiMinorAxisGeoKey,
              TYPE_DOUBLE,
              1,
              mapProj->getB());
=======

      GTIFKeySet(gtif, GeographicTypeGeoKey,    TYPE_SHORT, 1, USER_DEFINED);
      GTIFKeySet(gtif, GeogGeodeticDatumGeoKey, TYPE_SHORT, 1, USER_DEFINED);
      GTIFKeySet(gtif, ProjectionGeoKey ,       TYPE_SHORT, 1, USER_DEFINED);
      GTIFKeySet(gtif, GeogEllipsoidGeoKey,     TYPE_SHORT, 1, USER_DEFINED);
      GTIFKeySet(gtif, ProjectedCSTypeGeoKey,   TYPE_SHORT, 1, pcsCode);
   }
   else
   {
      ossimString datumCode = "WGE";
      ossimString datumName = "WGE";
      // Attemp to get the datum code
      const ossimDatum* datum = mapProj->getDatum();
      if(datum)
      {
         datumCode = datum->code();
         datumName = datum->name();
      }

      short gcs = USER_DEFINED;

      if (datumCode == "WGE") gcs = GCS_WGS_84;
      else if (datumCode == "WGD") gcs = GCS_WGS_72;
      else if (datumCode == "NAR-C") gcs = GCS_NAD83;
      else if (datumCode == "NAR") gcs = GCS_NAD83;
      else if (datumCode == "NAS-C") gcs = GCS_NAD27;
      else if (datumCode == "NAS") gcs = GCS_NAD27;
      else if (datumCode == "ADI-M") gcs = GCS_Adindan;
      else if (datumCode == "ARF-M") gcs = GCS_Arc_1950;
      else if (datumCode == "ARS-M") gcs = GCS_Arc_1960;
      else if (datumCode == "EUR-7" || datumCode == "EUR-M") gcs = GCS_ED50;
      else if ((datumCode == "OGB-7") ||
               (datumCode == "OGB-M") ||
               (datumCode == "OGB-A") ||
               (datumCode == "OGB-B") ||
               (datumCode == "OGB-C") ||
               (datumCode == "OGB-D")) gcs = GCS_OSGB_1936;
      else if (datumCode == "TOY-M") gcs = GCS_Tokyo;
      else
      {
         if(traceDebug())
         {
            ossimNotify(ossimNotifyLevel_DEBUG)
               << "DATUM = " << datumCode << " tag not written " << std::endl
               << "Please let us know so we can add it"          << std::endl;
         }
      }
>>>>>>> 522e2849

      // ***
      // ERDAS Imagine < v8.7 has a NAD27 Conus Bug.  They are not using the
      // proper GCS code.  They use user-defined fields and Geog cititaion tag to
      // define.  Sucks!  It is an open issue at Leica.  This is a work around
      // flag for this issue.
      // ***
      if((datumCode == "NAS-C") && imagineNad27Flag)
      {
         gcs = USER_DEFINED;

<<<<<<< HEAD
   //---
   // Set the tie point and scale.
   //---
   double  tiePoints[6]  = { 0.0, 0.0, 0.0, 0.0, 0.0, 0.0 };
   double  pixScale[3]   = { 0.0, 0.0, 0.0 };
   switch (units)
   {
      case LINEAR_FOOT:
      {
         tiePoints[3]  = ossim::mtrs2ft(projectionInfo->ulEastingNorthingPt().x);
         tiePoints[4]  = ossim::mtrs2ft(projectionInfo->ulEastingNorthingPt().y);
         pixScale[0]   = ossim::mtrs2ft(projectionInfo->getMetersPerPixel().x);
         pixScale[1]   = ossim::mtrs2ft(projectionInfo->getMetersPerPixel().y);
         falseEasting  = ossim::mtrs2ft(falseEasting);
         falseNorthing = ossim::mtrs2ft(falseNorthing);

         break;
=======
         std::ostringstream os;
         os << "IMAGINE GeoTIFF Support\nCopyright 1991 -  2001 by ERDAS, Inc. All Rights Reserved\n@(#)$RCSfile$ $Revision: 15868 $ $Date: 2009-11-07 06:30:38 +0800 (Sat, 07 Nov 2009) $\nUnable to match Ellipsoid (Datum) to a GeographicTypeGeoKey value\nEllipsoid = Clarke 1866\nDatum = NAD27 (CONUS)";

         GTIFKeySet(gtif,
                    GeogCitationGeoKey,
                    TYPE_ASCII,
                    1,
                    os.str().c_str());

         // User-Defined
         GTIFKeySet(gtif, GeogGeodeticDatumGeoKey, TYPE_SHORT, 1,
                    KvUserDefined );
         // User-Defined
         GTIFKeySet(gtif, GeogEllipsoidGeoKey, TYPE_SHORT, 1,
                    KvUserDefined );
      }
      else
      {
         GTIFKeySet( gtif, GeographicTypeGeoKey, TYPE_SHORT, 1, gcs );
      }

      // Write the projection parameters.

      bool setFalseEastingNorthingFlag = false;
      
      if ( projName == "ossimUtmProjection" )
      {
         //---
         // UTM tags needed example from the geo tiff spec page:
         // ModelTiepointTag       = (0, 0, 0,  350807.4, 5316081.3, 0.0)
         // ModelPixelScaleTag     = (100.0, 100.0, 0.0)
         // GeoKeyDirectoryTag:
         //       GTModelTypeGeoKey        =  1      (ModelTypeProjected)
         //       GTRasterTypeGeoKey       =  1      (RasterPixelIsArea)
         //       ProjectedCSTypeGeoKey    =  32660  (PCS_WGS84_UTM_zone_60N)
         //       PCSCitationGeoKey        =  "UTM Zone 60 N with WGS84"
         //
         // NOTE:
         // The "ProjectedCSTypeGeoKey" can be constructed using the map zone
         // and the datum.
         //---
         const ossimUtmProjection* utmProjection = dynamic_cast<const ossimUtmProjection*>(mapProj);

         // Attempt to get the pcs key.
         int mapZone = utmProjection->getZone();
         ossimString hemisphere = utmProjection->getHemisphere();
         short projSysCode=0;

         //---
         // Use a projection code that does not imply a datum.
         // See section "6.3.3.2 Projection Codes" for definition.
         //---
         if (mapZone > 0) // Northern hemisphere.
         {
            projSysCode = 16000 + mapZone;
         }
         else if (mapZone < 0) // Southern hemisphere.
         {
            hemisphere = "S";
            projSysCode = 16100 + abs(mapZone);
         }
         
         // Set the Projected Coordinate System Type to be user defined.
         GTIFKeySet(gtif,
                    ProjectedCSTypeGeoKey,
                    TYPE_SHORT,
                    1,
                    USER_DEFINED);
         
         // Set the geographic type to be user defined.
         GTIFKeySet(gtif,
                    GeographicTypeGeoKey,
                    TYPE_SHORT,
                    1,
                    USER_DEFINED);
         
         // Set the ProjectionGeoKey in place of the ProjectedCSTypeGeoKey.
         GTIFKeySet(gtif,
                    ProjectionGeoKey,
                    TYPE_SHORT,
                    1,
                    projSysCode);

         std::ostringstream os;
         os << "UTM Zone " << dec << mapZone << hemisphere.c_str()
            << " with " << datumName << " datum";
         
         GTIFKeySet(gtif,
                    PCSCitationGeoKey,
                    TYPE_ASCII,
                    1,
                    os.str().c_str());
         
      } // End of "if ( projName == "ossimUtmProjection" )
      
      else if(projName == "ossimBngProjection")
      {
         // User-Defined
         GTIFKeySet(gtif, ProjectedCSTypeGeoKey, TYPE_SHORT, 1,
		    PCS_BRITISH_NATIONAL_GRID);//KvUserDefined );
         
         // User-Defined
         GTIFKeySet(gtif, ProjectionGeoKey, TYPE_SHORT, 1,
		    KvUserDefined );
         
         GTIFKeySet(gtif,
                    PCSCitationGeoKey,
                    TYPE_ASCII,
                    26,
                    "PCS_British_National_Grid");
         
         GTIFKeySet(gtif,
                    ProjCoordTransGeoKey,
                    TYPE_SHORT,
                    1,
                    (uint16)CT_TransverseMercator);
         
         GTIFKeySet(gtif,
		    ProjNatOriginLongGeoKey,
		    TYPE_DOUBLE,
		    1,
		    origin.lond());
         
         GTIFKeySet(gtif,
		    ProjNatOriginLatGeoKey,
		    TYPE_DOUBLE,
		    1,
		    origin.latd());

         setFalseEastingNorthingFlag = true;

         double scale = ossimString(scaleFactor).toDouble();

         GTIFKeySet(gtif,
                    ProjScaleAtNatOriginGeoKey,
                    TYPE_DOUBLE,
                    1,
                    scale);
>>>>>>> 522e2849
      }
      else if( projName == "ossimSinusoidalProjection")
      {
         GTIFKeySet(gtif,
                    ProjCoordTransGeoKey,
                    TYPE_SHORT,
                    1,
                    (uint16)CT_Sinusoidal);
         
         GTIFKeySet(gtif,
		    ProjNatOriginLongGeoKey,
		    TYPE_DOUBLE,
		    1,
		    origin.lond());

         GTIFKeySet(gtif,
		    ProjNatOriginLatGeoKey,
		    TYPE_DOUBLE,
		    1,
		    origin.latd());

         setFalseEastingNorthingFlag = true;
      }
      else if( (projName == "ossimEquDistCylProjection")||
               (projName == "ossimLlxyProjection"))
      {
         GTIFKeySet(gtif,
		    ProjNatOriginLongGeoKey,
		    TYPE_DOUBLE,
		    1,
		    origin.lond());
         
         GTIFKeySet(gtif,
		    ProjNatOriginLatGeoKey,
		    TYPE_DOUBLE,
		    1,
		    origin.latd());
      }
      else if ( (projName == "ossimLambertConformalConicProjection") ||
                (projName == "ossimAlbersProjection") )
      {
         //---
         // Lambert Conformal Conic:
         // tags needed example from the geo tiff spec page:
         // ModelTiepointTag     = (  80,  100, 0,  200000,  1500000, 0)
         // ModelPixelScaleTag         = (1000, 1000, 0)
         // GeoKeyDirectoryTag:
         //       GTModelTypeGeoKey           =  1     (ModelTypeProjected)
         //       GTRasterTypeGeoKey          =  1     (RasterPixelIsArea)
         //       GeographicTypeGeoKey        =  4267  (GCS_NAD27)
         //       ProjectedCSTypeGeoKey       =  32767 (user-defined)
         //       ProjectionGeoKey            =  32767 (user-defined)
         //       ProjLinearUnitsGeoKey       =  9001     (Linear_Meter)
         //       ProjCoordTransGeoKey        =  8 (CT_LambertConfConic_2SP)
         //            ProjStdParallel1GeoKey     =  41.333
         //            ProjStdParallel2GeoKey     =  48.666
         //            ProjCenterLongGeoKey       =-120.0
         //            ProjNatOriginLatGeoKey     =  45.0
         //            ProjFalseEastingGeoKey,    = 200000.0
         //            ProjFalseNorthingGeoKey,   = 1500000.0
         //
         // NOTE: Albers Same as Lambert with the exception of the
         //       ProjCoordTransGeoKey which is:  CT_AlbersEqualArea.
         //---
         
         if (projName == "ossimLambertConformalConicProjection")
         {
            GTIFKeySet(gtif,
                       ProjCoordTransGeoKey,
                       TYPE_SHORT,
                       1,
                       (uint16)CT_LambertConfConic_2SP );
         }
         else // Albers
         {
            GTIFKeySet(gtif,
                       ProjCoordTransGeoKey,
                       TYPE_SHORT,
                       1,
                       (uint16)CT_AlbersEqualArea);
         }
         
         // User-Defined
         GTIFKeySet(gtif, ProjectedCSTypeGeoKey, TYPE_SHORT, 1,
                    KvUserDefined );

         // User-Defined
         GTIFKeySet(gtif, ProjectionGeoKey, TYPE_SHORT, 1,
		    KvUserDefined );

         double phi1 = ossimString(stdParallel1).toDouble();

         GTIFKeySet(gtif,
		    ProjStdParallel1GeoKey,
		    TYPE_DOUBLE,
		    1,
		    phi1);  // 1st parallel

         double phi2 = ossimString(stdParallel2).toDouble();

         GTIFKeySet(gtif,
		    ProjStdParallel2GeoKey,
		    TYPE_DOUBLE,
		    1,
		    phi2);  // 2nd parallel

         GTIFKeySet(gtif,
		    ProjCenterLongGeoKey,
		    TYPE_DOUBLE,
		    1,
		    origin.lond());  // Longitude at the origin.

         GTIFKeySet(gtif,
		    ProjNatOriginLatGeoKey,
		    TYPE_DOUBLE,
		    1,
		    origin.latd());  // Origin

         setFalseEastingNorthingFlag = true;

      }  // End of Lambert.


      else if ( projName == "ossimMercatorProjection" )
      {
         GTIFKeySet(gtif,
                    ProjCoordTransGeoKey,
                    TYPE_SHORT,
                    1,
                    (uint16)CT_TransverseMercator);
         
         GTIFKeySet(gtif,
		    ProjNatOriginLongGeoKey,
		    TYPE_DOUBLE,
		    1,
		    origin.lond());

         GTIFKeySet(gtif,
		    ProjNatOriginLatGeoKey,
		    TYPE_DOUBLE,
		    1,
		    origin.latd());

         setFalseEastingNorthingFlag = true;

         double scale = ossimString(scaleFactor).toDouble();

         GTIFKeySet(gtif,
                    ProjScaleAtNatOriginGeoKey,
                    TYPE_DOUBLE,
                    1,
                    scale);
      }
<<<<<<< HEAD

   } // End of "switch (units)"
=======
      else if ( projName == "ossimTransMercatorProjection" )
      {
         //---
         // Transverse Mercator ( no example in the geo tiff spec.
         // Requires:
         //    - latitude/longitude of the origin
         //    - easting/northing of some tie point(line/sample 0,0)
         //    - false easting/northing
         //    - The scale factor.
         //---

         //---
         // The easting/northing is the distance from the origin plus the
         // false easting/northing.  In other words if line 0 is 5,000
         // meters from the origin and the false northing is 5,000 meters,
         // then the northing would be 10,000.  The same goes for the easting.
         //---
         GTIFKeySet(gtif,
                    ProjCoordTransGeoKey,
                    TYPE_SHORT,
                    1,
                    (uint16)CT_TransverseMercator);
         
         // User-Defined
         GTIFKeySet(gtif, ProjectedCSTypeGeoKey, TYPE_SHORT, 1, KvUserDefined );
         
         // User-Defined
         GTIFKeySet(gtif, ProjectionGeoKey, TYPE_SHORT, 1, KvUserDefined );
         
         GTIFKeySet(gtif,
		    ProjNatOriginLongGeoKey,
		    TYPE_DOUBLE,
		    1,
		    origin.lond());

         GTIFKeySet(gtif,
		    ProjNatOriginLatGeoKey,
		    TYPE_DOUBLE,
		    1,
		    origin.latd());

         setFalseEastingNorthingFlag = true;

         double scale = ossimString(scaleFactor).toDouble();

         GTIFKeySet(gtif,
                    ProjScaleAtNatOriginGeoKey,
                    TYPE_DOUBLE,
                    1,
                    scale);
      } // End of TM

      if (setFalseEastingNorthingFlag == true)
      {

         GTIFKeySet(gtif,
		    ProjFalseEastingGeoKey,
		    TYPE_DOUBLE,
		    1,
		    falseEasting);

         GTIFKeySet(gtif,
		    ProjFalseNorthingGeoKey,
		    TYPE_DOUBLE,
		    1,
		    falseNorthing);
      }
   }

   //---
   // Set the model type and units.
   //---
   if (units == ossimGeoTiff::ANGULAR_DEGREE)
   {
      GTIFKeySet(gtif,
         GTModelTypeGeoKey,
         TYPE_SHORT,
         1,
         ModelTypeGeographic);

      // Set the units key.
      GTIFKeySet(gtif,
         GeogAngularUnitsGeoKey,
         TYPE_SHORT,
         1,
         units);
   }
   else
   {
      GTIFKeySet(gtif,
         GTModelTypeGeoKey,
         TYPE_SHORT,
         1,
         ModelTypeProjected);

      // Set the units key.
      GTIFKeySet(gtif,
         ProjLinearUnitsGeoKey,
         TYPE_SHORT,
         1,
         units);
   }
>>>>>>> 522e2849

   TIFFSetField( tifPtr, TIFFTAG_GEOTIEPOINTS,  6, tiePoints );
   TIFFSetField( tifPtr, TIFFTAG_GEOPIXELSCALE, 3, pixScale );


<<<<<<< HEAD
=======
   // Set the pixel type.
   if (projectionInfo->getPixelType() == OSSIM_PIXEL_IS_POINT)
   {
      // Tie point relative to center of pixel.
      GTIFKeySet(gtif, GTRasterTypeGeoKey, TYPE_SHORT, 1, RasterPixelIsPoint);
   }
   else
   {
      // Tie point relative to upper left corner of pixel
      GTIFKeySet(gtif, GTRasterTypeGeoKey, TYPE_SHORT, 1, RasterPixelIsArea);
   }

   //---
   // Set the tie point and scale.
   //---
   double  tiePoints[6]  = { 0.0, 0.0, 0.0, 0.0, 0.0, 0.0 };
   double  pixScale[3]   = { 0.0, 0.0, 0.0 };
   switch (units)
   {
      case LINEAR_FOOT:
      {
         tiePoints[3]  = ossim::mtrs2ft(projectionInfo->ulEastingNorthingPt().x);
         tiePoints[4]  = ossim::mtrs2ft(projectionInfo->ulEastingNorthingPt().y);
         pixScale[0]   = ossim::mtrs2ft(projectionInfo->getMetersPerPixel().x);
         pixScale[1]   = ossim::mtrs2ft(projectionInfo->getMetersPerPixel().y);
         falseEasting  = ossim::mtrs2ft(falseEasting);
         falseNorthing = ossim::mtrs2ft(falseNorthing);

         break;
      }
      case LINEAR_FOOT_US_SURVEY:
      {
         tiePoints[3]  = ossim::mtrs2usft(projectionInfo->ulEastingNorthingPt().x);
         tiePoints[4]  = ossim::mtrs2usft(projectionInfo->ulEastingNorthingPt().y);
         pixScale[0]   = ossim::mtrs2usft(projectionInfo->getMetersPerPixel().x);
         pixScale[1]   = ossim::mtrs2usft(projectionInfo->getMetersPerPixel().y);
         falseEasting  = ossim::mtrs2usft(falseEasting);
         falseNorthing = ossim::mtrs2usft(falseNorthing);
         break;
      }
      case ANGULAR_DEGREE:
      {
         tiePoints[3] = projectionInfo->ulGroundPt().lond();
         tiePoints[4] = projectionInfo->ulGroundPt().latd();
         pixScale[0]  = projectionInfo->getDecimalDegreesPerPixel().x;
         pixScale[1]  = projectionInfo->getDecimalDegreesPerPixel().y;
         break;
      }
      case LINEAR_METER:
      default:
      {
         tiePoints[3] = projectionInfo->ulEastingNorthingPt().x;
         tiePoints[4] = projectionInfo->ulEastingNorthingPt().y;
         pixScale[0]  = projectionInfo->getMetersPerPixel().x;
         pixScale[1]  = projectionInfo->getMetersPerPixel().y;
         break;
      }

   } // End of "switch (units)"

   TIFFSetField( tifPtr, TIFFTAG_GEOTIEPOINTS,  6, tiePoints );
   TIFFSetField( tifPtr, TIFFTAG_GEOPIXELSCALE, 3, pixScale );


>>>>>>> 522e2849
   GTIFWriteKeys(gtif); // Write out geotiff tags.
   GTIFFree(gtif);

   return true;
}

<<<<<<< HEAD
bool ossimGeoTiff::readTags(const ossimFilename& file, ossim_uint32 entryIdx)
{
   OpenThreads::ScopedLock<OpenThreads::Mutex> lock(theMutex);

   bool result = false;
   
   TIFF* tiff = XTIFFOpen(file.c_str(), "r");
   if(tiff)
   {
      result = readTags(tiff, entryIdx, true);
   }

   return result;
}

bool ossimGeoTiff::readTags(
   TIFF* tiff, ossim_uint32 entryIdx, bool ownTiffPtrFlag)
{
   OpenThreads::ScopedLock<OpenThreads::Mutex> lock(theMutex);

   if ( !tiff )
   {
      return false;
   }

   if(!TIFFSetDirectory(tiff, (ossim_uint16)entryIdx))
   {
      return false;
=======
bool ossimGeoTiff::writeJp2GeotiffBox(const ossimFilename& tmpFile,
                                      const ossimIrect& rect,
                                      const ossimProjection* proj,
                                      std::vector<ossim_uint8>& buf)
{
   //---
   // Snip from The "GeoTIFF Box" Specification for JPEG 2000 Metadata:
   // This box contains a valid GeoTIFF image.  The image is "degenerate", in
   // that it represents a very simple image with specific constraints:
   // . the image height and width are both 1
   // . the datatype is 8-bit
   // . the colorspace is grayscale
   // . the (single) pixel must have a value of 0 for its (single) sample
   //
   // NOTE: It also states little endian but I think libtiff writes whatever
   // endianesss the host is.
   //
   // Also assuming class tiff for now.  Not big tiff.
   //---
   bool result = true;
   
   TIFF* tiff = XTIFFOpen(tmpFile.c_str(), "w");
   if (tiff)
   {
      // Write the projection info out.
      ossimMapProjection* mapProj = PTR_CAST(ossimMapProjection, proj);
      if(mapProj)
      {
         ossimRefPtr<ossimMapProjectionInfo> projectionInfo
            = new ossimMapProjectionInfo(mapProj, rect);
         ossimGeoTiff::writeTags(tiff, projectionInfo, false);
      }

      // Basic tiff tags.
      TIFFSetField( tiff, TIFFTAG_IMAGEWIDTH, 1 );
      TIFFSetField( tiff, TIFFTAG_IMAGELENGTH, 1 );
      TIFFSetField( tiff, TIFFTAG_BITSPERSAMPLE, 8 );
      TIFFSetField( tiff, TIFFTAG_SAMPLESPERPIXEL, 1 );
      TIFFSetField( tiff, TIFFTAG_ROWSPERSTRIP, 1 );
      TIFFSetField( tiff, TIFFTAG_PLANARCONFIG, PLANARCONFIG_CONTIG );
      TIFFSetField( tiff, TIFFTAG_PHOTOMETRIC, PHOTOMETRIC_MINISBLACK );

      // One pixel image:
      ossim_uint8 pixel = 0;
      TIFFWriteEncodedStrip( tiff, 0, (char *) &pixel, 1 );

      TIFFWriteDirectory( tiff );
      XTIFFClose( tiff );

      // Get the size.  Note 16 bytes added for the JP2 UUID:
      const std::vector<ossim_uint8>::size_type UUID_SIZE = 16;
      const std::vector<ossim_uint8>::size_type BOX_SIZE = UUID_SIZE +
         static_cast<std::vector<ossim_uint8>::size_type>(tmpFile.fileSize());

      // Create the buffer.
      buf.resize( BOX_SIZE );

      if ( BOX_SIZE == buf.size() )
      {
         const ossim_uint8 GEOTIFF_UUID[UUID_SIZE] = 
         {
            0xb1, 0x4b, 0xf8, 0xbd,
            0x08, 0x3d, 0x4b, 0x43,
            0xa5, 0xae, 0x8c, 0xd7,
            0xd5, 0xa6, 0xce, 0x03
         };

         // Copy the UUID.
         std::vector<ossim_uint8>::size_type i;
         for (i = 0; i < UUID_SIZE; ++i)
         {
            buf[i] = GEOTIFF_UUID[i];
         }

         // Copy the tiff.
         std::ifstream str;
         str.open(tmpFile.c_str(), ios::in | ios::binary);
         if (str.is_open())
         {
            char ch;
            for (; i < BOX_SIZE; ++i)
            {
               str.get(ch);
               buf[i] = static_cast<ossim_uint8>(ch);
            }
         }
      }
      else
      {
         result = false;
      }

      // Remove the temp file.
      tmpFile.remove();
      
   }
   else
   {
      result = false;
      
      if (traceDebug())
      {
         ossimNotify(ossimNotifyLevel_WARN)
            << "ossimGeoTiff::writeJp2GeotiffBox ERROR:\n"
            << "Could not open " << tmpFile << std::endl;
      }
   }
   return result;
}

bool ossimGeoTiff::readTags(const ossimFilename& file, ossim_uint32 entryIdx)
{
   bool result = false;
   
   TIFF* tiff = XTIFFOpen(file.c_str(), "r");
   if(tiff)
   {
      result = readTags(tiff, entryIdx, true);
   }

   return result;
}

bool ossimGeoTiff::readTags(
   TIFF* tiff, ossim_uint32 entryIdx, bool ownTiffPtrFlag)
{
   OpenThreads::ScopedLock<OpenThreads::Mutex> lock(theMutex);

   if ( !tiff )
   {
      return false;
   }

   if(!TIFFSetDirectory(tiff, (ossim_uint16)entryIdx))
   {
      return false;
>>>>>>> 522e2849
   }
   
   GTIF* gtif = GTIFNew(tiff);
   if(!gtif)
   {
      return false;
   }

   if(theTiffPtr)
   {
      XTIFFClose(theTiffPtr);
   }
   theTiffPtr = tiff;
   
   if(theNormalizedDefinitions)
   {
      delete theNormalizedDefinitions;
   }
   theNormalizedDefinitions = new GTIFDefn;
   GTIFGetDefn(gtif, theNormalizedDefinitions);
   ossim_uint32 idx = 0;
   theGeoKeysPresentFlag = true;
   if(traceDebug())
   {
      ossimNotify(ossimNotifyLevel_DEBUG)
         << "ossimGeoTiff::readTags: Raw Geotiff Tags are\n";
      GTIFPrint(gtif,0,0);
   }
   if(TIFFGetField( theTiffPtr,
                    TIFFTAG_IMAGELENGTH,
                    &theLength ))
   {
   }
   if(TIFFGetField( theTiffPtr,
                    TIFFTAG_IMAGEWIDTH,
                    &theWidth ))
   {
   }
   theScaleFactor     = 0.0;
   theModelType       = theNormalizedDefinitions->Model;
   theGcsCode         = theNormalizedDefinitions->GCS;
   theDatumCode       = theNormalizedDefinitions->Datum;
   theAngularUnits    = theNormalizedDefinitions->UOMAngle;
   theProjGeoCode     = theNormalizedDefinitions->ProjCode;
   theLinearUnitsCode = theNormalizedDefinitions->UOMLength;
#if 0
   ossim_uint16 modelType;
   if(GTIFKeyGet(gtif, GTModelTypeGeoKey, &modelType, 0, 1))
   {
      theModelType = (ModelType)modelType;
   }
#endif
   if(GTIFKeyGet(gtif, GTRasterTypeGeoKey, &theRasterType, 0, 1))
   {
   }
   
#if 0
   if(GTIFKeyGet(gtif, GeographicTypeGeoKey, &theGcsCode, 0, 1))
   {
   }
   if(GTIFKeyGet(gtif, GeogGeodeticDatumGeoKey, &theDatumCode, 0, 1))
   {
   }
   if(GTIFKeyGet(gtif, GeogAngularUnitsGeoKey, &theAngularUnits, 0, 1))
   {
   }
#endif
   
   theSavePcsCodeFlag = false;
   if(GTIFKeyGet(gtif, ProjectedCSTypeGeoKey, &thePcsCode, 0, 1))
   {
      const ossimStatePlaneProjectionInfo* info =
         ossimStatePlaneProjectionFactory::instance()->getInfo(thePcsCode);
      if (info)
      {
         theSavePcsCodeFlag = true;
      }
      parsePcsCode(thePcsCode);
   }
   //---
   // ESH 2/2008 -- Handle geotiff's with state plane coordinate systems
   // produced by ERDAS.
   //---
   else
   {
      const int CITATION_STRING_SIZE = 512;
      char citationStr[CITATION_STRING_SIZE];
      if ( GTIFKeyGet(gtif, GTCitationGeoKey,  &citationStr,
                      0, CITATION_STRING_SIZE))
      {
         ossimString gTCitation = citationStr; // key 1026

         // Extract state plane string from the citation key
         ossimString projStrTemp =
            gTCitation.afterRegExp( "Projection Name = " );
         
         ossimString projStr  = projStrTemp.beforeRegExp( "\n" );
         if ( projStr.empty() == false )
         {
            // Determine the pcs code, etc from the state plane string
            const ossimStatePlaneProjectionInfo* info =
               ossimStatePlaneProjectionFactory::instance()->getInfo(
                  projStr);
            if (info)
            {
               theSavePcsCodeFlag = true;
               thePcsCode = info->code();
               parsePcsCode(thePcsCode);
            }
         }
      }  // End of "if(GTIFKeyGet(gtif, GTCitationGeoKey..."
   }
   
   char* buf = 0;
   theOriginLon = ossim::nan();
   theOriginLat = ossim::nan();
   if(GTIFKeyGet(gtif, PCSCitationGeoKey , &buf, 0, 1))
   {
      thePcsCitation = ossimString(buf);
   }
   parseProjGeoCode(theProjGeoCode);
   GTIFKeyGet(gtif, ProjCoordTransGeoKey , &theCoorTransGeoCode, 0, 1);
   for(idx = 0; idx < (ossim_uint32)theNormalizedDefinitions->nParms; ++idx)
   {
      switch(theNormalizedDefinitions->ProjParmId[idx])
      {
         case ProjStdParallel1GeoKey:
         {
            theStdPar1 = theNormalizedDefinitions->ProjParm[idx];
            break;
         }
         case ProjStdParallel2GeoKey:
         {
            theStdPar2 = theNormalizedDefinitions->ProjParm[idx];
            break;
         }
         case ProjOriginLongGeoKey:
         {
            theOriginLon = theNormalizedDefinitions->ProjParm[idx];
            break;
         }
         case ProjOriginLatGeoKey:
         {
            theOriginLat = theNormalizedDefinitions->ProjParm[idx];
            break;
         }
         case ProjFalseEastingGeoKey:
         {
            theFalseEasting = theNormalizedDefinitions->ProjParm[idx];
            break;
         }
         case ProjFalseNorthingGeoKey:
         {
            theFalseNorthing = theNormalizedDefinitions->ProjParm[idx];
            break;
         }
         case ProjCenterLongGeoKey:
         {
            theOriginLon = theNormalizedDefinitions->ProjParm[idx];
            break;
         }
         case ProjCenterLatGeoKey:
         {
            theOriginLat = theNormalizedDefinitions->ProjParm[idx];
            break;
         }
         case ProjFalseOriginLatGeoKey:
         {
            theOriginLat = theNormalizedDefinitions->ProjParm[idx];
            break;
         }
         case ProjFalseOriginLongGeoKey:
         {
            theOriginLon = theNormalizedDefinitions->ProjParm[idx];
            break;
         }
         case ProjScaleAtNatOriginGeoKey:
         {
            theScaleFactor = theNormalizedDefinitions->ProjParm[idx];
            break;
         }
      }
   }
   
#if 0
   if(GTIFKeyGet(gtif, ProjStdParallel1GeoKey, &theStdPar1, 0, 1))
   {
   }
   if(GTIFKeyGet(gtif, ProjStdParallel2GeoKey, &theStdPar2, 0, 1))
   {
   }
   if(GTIFKeyGet(gtif, ProjNatOriginLongGeoKey, &tempDouble, 0, 1))
   {
      theOriginLon = tempDouble;
   }
   else if(GTIFKeyGet(gtif, ProjOriginLongGeoKey, &tempDouble, 0, 1))
   {
      theOriginLon = tempDouble;
   }
   if(GTIFKeyGet(gtif, ProjNatOriginLatGeoKey, &tempDouble, 0, 1))
   {
      theOriginLat = tempDouble;
   }
   else if(GTIFKeyGet(gtif, ProjOriginLatGeoKey, &tempDouble, 0, 1))
   {
      theOriginLat = tempDouble;
   }
   if(GTIFKeyGet(gtif, ProjFalseEastingGeoKey, &theFalseEasting, 0, 1))
   {
   }
   if(GTIFKeyGet(gtif, ProjFalseNorthingGeoKey, &theFalseNorthing, 0, 1))
   {
   }
   if(GTIFKeyGet(gtif, ProjCenterLongGeoKey, &theCenterLon, 0, 1))
   {
   }
   if(GTIFKeyGet(gtif, ProjCenterLatGeoKey, &theCenterLat, 0, 1))
   {
   }
   if(GTIFKeyGet(gtif, ProjScaleAtNatOriginGeoKey, &theScaleFactor, 0, 1))
   {
   }
#endif
   theScale.clear();
   ossim_uint16 pixScaleSize = 0;
   double* pixScale=0;
   if(TIFFGetField(theTiffPtr, TIFFTAG_GEOPIXELSCALE, &pixScaleSize, &pixScale))
   {
      theScale.insert(theScale.begin(),
                      pixScale, pixScale+pixScaleSize);
   }
   theTiePoint.clear();
   ossim_uint16 tiePointSize = 0;
   double* tiepoints=0;
   if(TIFFGetField(theTiffPtr, TIFFTAG_GEOTIEPOINTS,  &tiePointSize, &tiepoints))
   {
      theTiePoint.insert(theTiePoint.begin(),
                         tiepoints, tiepoints+tiePointSize);
 
      // ESH 05/2009 -- If the image is in a projected coordinate system, the
      // tiepoints will be projected coordinates not lat/lon. Let's avoid setting
      // the origin lon/lat to projected x/y. Fix for ticket #711.
      if ( theModelType == ModelTypeGeographic )
      {
         if(ossim::isnan(theOriginLon) && 
            (pixScaleSize > 1) &&
            (tiePointSize > 3))
         {
            theOriginLon = tiepoints[3] - tiepoints[0] * pixScale[0]; 
         }
         
         if(ossim::isnan(theOriginLat) && 
            (pixScaleSize > 1) &&
            (tiePointSize > 3))
         {
            theOriginLat = tiepoints[4] + tiepoints[1] * fabs(pixScale[1]);
         }
      }
   }
   theModelTransformation.clear();
   ossim_uint16 transSize = 0;
   double* trans = 0;
   
   if(TIFFGetField(theTiffPtr, TIFFTAG_GEOTRANSMATRIX, &transSize, &trans))
   {
      theModelTransformation.insert(theModelTransformation.begin(),
                                    trans, trans+transSize);
   }
//    if(!theTiePoint.size()&&(theModelTransform.size()==16))
//    {
//       // for now we will stuff the tie point with the model transform tie points.
//       theTiePoint.push_back(0.0);
//       theTiePoint.push_back(0.0);
//       theTiePoint.push_back(0.0);
//       theTiePoint.push_back(theModelTransformation[3]); 
//       theTiePoint.push_back(theModelTransformation[7]);
//       theTiePoint.push_back(0.0);
//    }
   ossim_uint16 doubleParamSize = 0;
   double* tempDoubleParam = 0;
   theDoubleParam.clear();
   if(TIFFGetField(theTiffPtr, TIFFTAG_GEODOUBLEPARAMS, &doubleParamSize, &tempDoubleParam))
   {
      theDoubleParam.insert(theDoubleParam.begin(),
                            tempDoubleParam,
                            tempDoubleParam+doubleParamSize);
   }

   char* tempAsciiParam=0;
   theAsciiParam = "";
	
	// Note: this tag does not have the setting set to return the size
	// so this call is only a 3 argument call without a size parameter
	if(TIFFGetField(theTiffPtr, TIFFTAG_GEOASCIIPARAMS, &tempAsciiParam))
   {
      theAsciiParam = tempAsciiParam;
   }

   if(theGeoKeysPresentFlag)
   {
      setOssimProjectionName();  // Initialize the ossim projection name.
      setOssimDatumName();       // Initialize the ossim datum name.
   }

   // commenting this out.  Frank mentioned the GTIFFGetDefn which in geo_normalize
   // this should be all we need.
   //
#if 0  
   /* 
      ESH 05/2009: Replacing badly broken code for making 
      use of TIFFTAG_GEODOUBLEPARAMS.

      Read the geokey directory tag in order to see how 
      the TIFFTAG_GEODOUBLEPARAMS are defined.

      For structure of geokey directory, see:
      http://www.remotesensing.org/geotiff/spec/geotiff2.4.html
   */
   ossim_uint16  gkdParamSize = 0;
   ossim_uint16* gkdParams = 0;
   if(TIFFGetField(theTiffPtr, TIFFTAG_GEOKEYDIRECTORY, &gkdParamSize, &gkdParams))
   {
      ossim_uint16 numKeys = gkdParams ? gkdParams[3] : 0;
      ossim_uint16 key = 0;
      for( key=0; key<numKeys; ++key )
      {
         ossim_uint16 loc = (key+1) * 4;
         ossim_uint16 ind = gkdParams[loc+3];

         if ( gkdParams[loc+1] == TIFFTAG_GEODOUBLEPARAMS && 
              gkdParams[loc+2] == 1 && 
              ind >= 0 && ind < doubleParamSize )
         {
            double dval = theDoubleParam[ind];
            switch( gkdParams[loc] )
            {
               case ProjStdParallel1GeoKey:     theStdPar1       = dval; break;
               case ProjStdParallel2GeoKey:     theStdPar2       = dval; break;
               case ProjNatOriginLongGeoKey:    theOriginLon     = dval; break;
               /* case ProjOriginLongGeoKey:       theOriginLon     = dval; break; (alias) */
               case ProjNatOriginLatGeoKey:     theOriginLat     = dval; break;
               /* case ProjOriginLatGeoKey:        theOriginLat     = dval; break; (alias) */
               case ProjFalseEastingGeoKey:     theFalseEasting  = dval; break;
               case ProjFalseNorthingGeoKey:    theFalseNorthing = dval; break;
               case ProjCenterLongGeoKey:       theCenterLon     = dval; break;
               case ProjCenterLatGeoKey:        theCenterLat     = dval; break;
               case ProjScaleAtNatOriginGeoKey: theScaleFactor   = dval; break;
               default: 
                  if(traceDebug())
                  {
                     ossimNotify(ossimNotifyLevel_DEBUG)
                        << "ossimGeoTiff::readTags: Unrecognized geokey directory entry."
                        << "\ngeokey directory index = " << loc
                        << "\ngeokey = " << gkdParams[loc]
                        << "\ndouble array index = " << ind
                        << "\ndval = " << dval
                        << std::endl;
                  }
                  break;
            }
         }
      }
   }
#endif

   GTIFFree(gtif);

   if (ownTiffPtrFlag == false)
   {
      //---
      // Zero out the pointer so the destructor doesn't close it on some
      // external code.
      //---
      theTiffPtr = 0;
   }
   
   return true;
}

bool ossimGeoTiff::addImageGeometry(ossimKeywordlist& kwl,
                                    const char* prefix) const
{
   if(traceDebug())
   {
      ossimNotify(ossimNotifyLevel_DEBUG)
         << "ossimGeoTiff::addImageGeometry: Entered............."
         << std::endl;
   }

   //---
   // Sanity check...
   // NOTE: It takes six doubles to make one tie point ie:
   // x,y,z,longitude,latitude,height or x,y,z,easting,northing,height
   //---
   bool modelTransformFlag = getModelTransformFlag();
   if (theErrorStatus ||
       (!modelTransformFlag &&
        ( (getScale().size() < 2) && // no scale
          (getTiePoint().size() < 24) ) ) )//need at least 3 ties if no scale.
   {
      if(traceDebug())
      {
         ossimNotify(ossimNotifyLevel_DEBUG)
            << "ossimGeoTiff::addImageGeometry: Failed sanity check "
            << std::endl;
         if(theErrorStatus)
         {
            ossimNotify(ossimNotifyLevel_DEBUG)
               << "for error status" << std::endl;
         }
         else if(getTiePoint().size()<5)
         {
            ossimNotify(ossimNotifyLevel_DEBUG)
               << "for tie points, size = " << getTiePoint().size()
               << std::endl;
         }
         else
         {
            ossimNotify(ossimNotifyLevel_DEBUG) << "for scale" << std::endl;
         }
      }
      return false;
   }
   ossimString copyPrefix(prefix);
   double x_tie_point = 0.0;
   double y_tie_point = 0.0;
   ossim_uint32 tieCount = (ossim_uint32)theTiePoint.size()/6;

   if( (theScale.size() == 3) && (tieCount == 1))
   {
      //---
      // Shift the tie point to the (0, 0) position if it's not already.
      //
      // Note:
      // Some geotiff writers like ERDAS IMAGINE set the "GTRasterTypeGeoKey"
      // key to RasterPixelIsArea, then set the tie point to (0.5, 0.5).
      // This really means "RasterPixelIsPoint" with a tie point of (0.0, 0.0).
      // Anyway we will check for this blunder and attempt to do the right
      // thing...
      //---
      x_tie_point = theTiePoint[3] - theTiePoint[0]*theScale[0];
      y_tie_point = theTiePoint[4] + theTiePoint[1]*theScale[1];
   }
   else if(tieCount > 1)
   {
      //---
      // Should we check the model type??? (drb)
      // if (theModelType == ModelTypeGeographic)
      //---
      if(tieCount >= 4)
      {
         ossimTieGptSet tieSet;
         getTieSet(tieSet);

         if(tieCount > 4)
         {
            // create a cubic polynomial model
            //ossimRefPtr<ossimPolynomProjection> proj = new ossimPolynomProjection;
            //proj->setupOptimizer("1 x y x2 xy y2 x3 y3 xy2 x2y z xz yz");
            ossimRefPtr<ossimBilinearProjection> proj = new ossimBilinearProjection;
            proj->optimizeFit(tieSet);
            proj->saveState(kwl, prefix);
            if(traceDebug())
            {
               ossimNotify(ossimNotifyLevel_DEBUG)
                  << "ossimGeoTiff::addImageGeometry: "
                  << "Creating a Cubic polynomial projection" << std::endl;
            }
            
            return true;
            
         }
         else if(tieCount == 4)
         {
            // create a bilinear model

            // Should we check the model type (drb)
            // if (theModelType == ModelTypeGeographic)
            
            ossimRefPtr<ossimBilinearProjection> proj =
               new ossimBilinearProjection;
            proj->optimizeFit(tieSet);
            proj->saveState(kwl, prefix);
            
            if(traceDebug())
            {
               ossimNotify(ossimNotifyLevel_DEBUG)
                  << "ossimGeoTiff::addImageGeometry: "
                  << "Creating a bilinear projection" << std::endl;
            }
           return true;
         }
         else
         {
            ossimNotify(ossimNotifyLevel_WARN)
               << "ossimGeoTiff::addImageGeometry: "
               << "Not enough tie points to create a interpolation model"
               <<std::endl;
         }
         return false;
      }
   }
   else if(theModelTransformation.size() == 16)
   {
      if(traceDebug())
      {
         ossimNotify(ossimNotifyLevel_WARN)
            << "ossimGeoTiff::addImageGeometry: Do not support rotated "
            << "map models yet.  You should provide the image as a sample "
            << "and we will fix it" << std::endl;
      }
      
//       return false;
   }
  
   if ((theRasterType == OSSIM_PIXEL_IS_AREA)&&
       (!modelTransformFlag))
   {
     //---
      // Since the internal pixel representation is "point", shift the
      // tie point to be relative to the center of the pixel.
      //---
      x_tie_point += (getScale()[0])/2.0;
      y_tie_point -= (getScale()[1])/2.0;
   }

   if(theSavePcsCodeFlag)
   {
      
      kwl.add(prefix,
              ossimKeywordNames::PCS_CODE_KW,
              thePcsCode,
              true);
      if(!modelTransformFlag)
      {
         // tie point
         kwl.add(copyPrefix.c_str(),
                 ossimKeywordNames::TIE_POINT_EASTING_KW,
                 convert2meters(x_tie_point));
         kwl.add(copyPrefix.c_str(),
                 ossimKeywordNames::TIE_POINT_NORTHING_KW,
                 convert2meters(y_tie_point));
         
         // scale or gsd
         kwl.add(copyPrefix.c_str(),
                 ossimKeywordNames::METERS_PER_PIXEL_X_KW,
                 convert2meters(getScale()[0]));
         kwl.add(copyPrefix.c_str(),
                 ossimKeywordNames::METERS_PER_PIXEL_Y_KW,
                 convert2meters(getScale()[1]));
      }
      return true;
   }

   //---
   // Get the projection type.  If unknown no point going on, so get out.
   //---
   if (getOssimProjectionName() == "unknown")
   {
      return false;
   }

   // Add these for all projections.
   kwl.add(copyPrefix.c_str(),
           ossimKeywordNames::TYPE_KW,
           getOssimProjectionName().c_str());
   
   kwl.add(copyPrefix.c_str(),
           ossimKeywordNames::DATUM_KW,
           getOssimDatumName().c_str());

   //---
   // Add the tie point and scale.  Convert to either meters or decimal
   // degrees if needed.
   //---
   if (theModelType == ModelTypeGeographic)
   {
      if (!theAngularUnits && traceDebug())
      {
         ossimNotify(ossimNotifyLevel_WARN)
            << " WARNING ossimGeoTiff::addImageGeometry:"
            << "The GeogAngularUnitsGeoKey (key 2054) is not set!"
            << "\nAssuming \"Angular_Degree\"..." << std::endl;
      }
      
      switch (theAngularUnits)
      {
         case ANGULAR_ARC_MINUTE:
         case ANGULAR_ARC_SECOND:
         case ANGULAR_GRAD:
         case ANGULAR_GON:
         case ANGULAR_DMS:
         case ANGULAR_DMS_HEMISPHERE:
         {
            ossimNotify(ossimNotifyLevel_WARN)
               << "WARNING ossimGeoTiff::addImageGeometry:"
               << "\nNot coded yet for unit type:  "
               << theAngularUnits << endl;
            return false;
         }
         case ANGULAR_DEGREE:
         default:
         {
            if(!modelTransformFlag)
            {
               kwl.add(copyPrefix.c_str(),
                       ossimKeywordNames::TIE_POINT_LON_KW,
                       x_tie_point);
               kwl.add(copyPrefix.c_str(),
                       ossimKeywordNames::TIE_POINT_LAT_KW,
                       y_tie_point);
               kwl.add(copyPrefix.c_str(),
                       ossimKeywordNames::DECIMAL_DEGREES_PER_PIXEL_LON,
                       getScale()[0]);
               kwl.add(copyPrefix.c_str(),
                       ossimKeywordNames::DECIMAL_DEGREES_PER_PIXEL_LAT,
                       getScale()[1]);
            }
            
            if(ossim::isnan(theOriginLat))
            {
               //theOriginLat = 0.0;
            }
            if(ossim::isnan(theOriginLon))
            {
               //theOriginLon = 0.0;
            }
            double olat = theOriginLat;
            double olon = theOriginLon;
            if(!modelTransformFlag)
            {
               if((theOriginLat == 0.0)&&
                  (theOriginLon == 0.0)&&
                  (getScale()[0] !=
                   getScale()[1] ))
               {
                  double centerX = theWidth/2.0;
                  double centerY = theLength/2.0;
                  
                  olat = getScale()[1]*centerY + y_tie_point;
                  olon = getScale()[0]*centerX + x_tie_point;
                  
               }
            }
            // origin
            kwl.add(copyPrefix.c_str(),
                    ossimKeywordNames::ORIGIN_LATITUDE_KW,
                    olat,
                    true);
            
            kwl.add(copyPrefix.c_str(),
                    ossimKeywordNames::CENTRAL_MERIDIAN_KW,
                    olon,
                    true);
         }
      }  // End of switch on theAngularUnits.
   }
   else if (theModelType == ModelTypeProjected)
   {
      if(!modelTransformFlag)
      {
         // tie point
         kwl.add(copyPrefix.c_str(),
                 ossimKeywordNames::TIE_POINT_EASTING_KW,
                 convert2meters(x_tie_point));
         kwl.add(copyPrefix.c_str(),
                 ossimKeywordNames::TIE_POINT_NORTHING_KW,
                 convert2meters(y_tie_point));
         
         // scale or gsd
         kwl.add(copyPrefix.c_str(),
                 ossimKeywordNames::METERS_PER_PIXEL_X_KW,
                 convert2meters(getScale()[0]));
         kwl.add(copyPrefix.c_str(),
                 ossimKeywordNames::METERS_PER_PIXEL_Y_KW,
                 convert2meters(getScale()[1]));
     }
      if(ossim::isnan(theOriginLat) == false)
      {
         // origin
         kwl.add(copyPrefix.c_str(),
                 ossimKeywordNames::ORIGIN_LATITUDE_KW,
                 theOriginLat);
      }
#if 0
      else if(ossim::isnan(theCenterLat) == false)
      {
         // origin
         kwl.add(copyPrefix.c_str(),
                 ossimKeywordNames::ORIGIN_LATITUDE_KW,
                 theCenterLat);
      }
#endif
      if(ossim::isnan(theOriginLon) == false)
      {
         kwl.add(copyPrefix.c_str(),
                 ossimKeywordNames::CENTRAL_MERIDIAN_KW,
                 theOriginLon);
      }
#if 0
      else if(ossim::isnan(theCenterLon) == false)
      {
         kwl.add(copyPrefix.c_str(),
                 ossimKeywordNames::CENTRAL_MERIDIAN_KW,
                 theCenterLon);
      }
#endif
      // std paralles for conical projections
      kwl.add(copyPrefix.c_str(),
              ossimKeywordNames::STD_PARALLEL_1_KW,
              theStdPar1);
      kwl.add(copyPrefix.c_str(),
              ossimKeywordNames::STD_PARALLEL_2_KW,
              theStdPar2);

      // false easting and northing.
      kwl.add(copyPrefix.c_str(),
              ossimKeywordNames::FALSE_EASTING_KW,
              convert2meters(theFalseEasting));
      kwl.add(copyPrefix.c_str(),
              ossimKeywordNames::FALSE_NORTHING_KW,
              convert2meters(theFalseNorthing));
   }
   else
   {
      ossimNotify(ossimNotifyLevel_WARN)
         << "WARNING ossimGeoTiff::addImageGeometry:"
         << " Unsupported model type..." << std::endl;
      return false;
   }
   //---
   // Based on projection type, override/add the appropriate info.
   //---
   if (getOssimProjectionName() == "ossimUtmProjection")
   {
      // Check the zone before adding...
      if (theZone > 0 && theZone < 61)
      {
         kwl.add(copyPrefix.c_str(),
                 ossimKeywordNames::ZONE_KW,
                 theZone);
      }
      else
      {
         ossimNotify(ossimNotifyLevel_FATAL)
            << "FATAL ossimGeoTiff::addImageGeometry: "
            << "UTM zone " << theZone << " out of range!\n"
            << "Valid range:  1 to 60" << endl;
         return false;
      }

      // Check the hemisphere before adding.
      if (theHemisphere == "N" || theHemisphere == "S")
      {
         kwl.add(copyPrefix.c_str(),
                 ossimKeywordNames::HEMISPHERE_KW,
                 theHemisphere);
      }
      else
      {
         ossimNotify(ossimNotifyLevel_FATAL)
            << "FATAL ossimGeoTiff::addImageGeometry: "
            << "UTM hemisphere " << theHemisphere << " is invalid!\n"
            << "Valid hemisphere:  N or S" << std::endl;
         return false;
      }

      //---
      // Must set the central meridian even though the zone should do it.
      // (in decimal degrees)
      //---
      double central_meridian = ( 6.0 * abs(theZone) ) - 183.0;
      kwl.add(copyPrefix.c_str(),
              ossimKeywordNames::CENTRAL_MERIDIAN_KW,
              central_meridian,
              true);  // overwrite keyword if previously added...
      
      kwl.add(copyPrefix.c_str(),
              ossimKeywordNames::ORIGIN_LATITUDE_KW,
              0.0,
              true);  // overwrite keyword if previously added...
 
   } // End of "if (UTM)"

   else if (getOssimProjectionName() == "ossimTransMercatorProjection")
   {
      kwl.add(copyPrefix.c_str(),
              ossimKeywordNames::SCALE_FACTOR_KW,
              theScaleFactor,
              true);  // overwrite keyword if previously added...
   }
   //---
   // Get the model transformation info if it's present.
   //---
   if ((getModelTransformation().size() == 16)&&
       modelTransformFlag)
   {
      std::vector<double> v = getModelTransformation();
      std::ostringstream out;
      ossim_uint32 idx = 0;
      for(idx =0; idx < 16; ++idx)
      {
         out << v[idx] << " ";
      }
      kwl.add(copyPrefix, ossimKeywordNames::IMAGE_MODEL_TRANSFORM_MATRIX_KW, out.str().c_str(), true);
      ossimUnitType modelTransformUnitType = OSSIM_UNIT_UNKNOWN;
      if(theModelType == ModelTypeGeographic)
      {
         switch(theAngularUnits)
         {
            case ANGULAR_DEGREE:
            {
               modelTransformUnitType = OSSIM_DEGREES;
               break;
            }
            case ANGULAR_ARC_MINUTE:
            {
               modelTransformUnitType = OSSIM_MINUTES;
            }
            case ANGULAR_ARC_SECOND:
            {
               modelTransformUnitType = OSSIM_SECONDS;
            }
            default:
            {
               break;
            }
         }
      }
      else if(theModelType == ModelTypeProjected)
      {
         switch(theLinearUnitsCode)
         {
            case LINEAR_METER:
            {
               modelTransformUnitType = OSSIM_METERS;
            }
            default:
            {
               break;
            }
         }
      }
      if(modelTransformUnitType == OSSIM_UNIT_UNKNOWN)
      {
         return false;
      }
      kwl.add(prefix,
              ossimKeywordNames::IMAGE_MODEL_TRANSFORM_UNIT_KW,
              ossimUnitTypeLut::instance()->getEntryString(modelTransformUnitType),
              true);

   } // End of "if (gt.getModelTransformation().size() == 16)"

   if(theScaleFactor > 0.0)
   {
      kwl.add(copyPrefix.c_str(),
              ossimKeywordNames::SCALE_FACTOR_KW,
              theScaleFactor,
              true);
   }      
   if (traceDebug())
   {
      ossimNotify(ossimNotifyLevel_DEBUG)
         << "DEBUG ossimGeoTiff::addImageGeometry: Keyword list dump:\n"
         << kwl << std::endl;
   }
   
   return true;
}

double ossimGeoTiff::convert2meters(double d) const
{
   switch(theLinearUnitsCode)
   {
   case LINEAR_METER:
      return d;
   case LINEAR_FOOT:
      return ossim::ft2mtrs(d);
   case LINEAR_FOOT_US_SURVEY:
      return ossim::usft2mtrs(d);
   default:
      if (traceDebug())
      {
         ossimNotify(ossimNotifyLevel_DEBUG)
            << "DEBUG ossimGeoTiff::convert2meters: " 
            << "Linear units code was undefined!\n"
            << "No conversion was performed." << std::endl;
      }
      break;
   }
   
   return d;
}

ossimString ossimGeoTiff::getOssimProjectionName() const
{
   return theProjectionName;
}

void ossimGeoTiff::setOssimProjectionName()
{
   //---
   // The "parsePcsCode" method can also set the projection name.  So check
   // it prior to looking in the lookup table.
   //---
   if (theProjectionName == "unknown")
   {
      ossimString name =  COORD_TRANS_LUT.getEntryString(theCoorTransGeoCode);
      
      if (name.size())
      {
         theProjectionName = name;
      }
   }

   // If still unknown check for the model type.
   if (theProjectionName == "unknown")
   {
      if (theModelType == ModelTypeGeographic)
      {
         theProjectionName = "ossimEquDistCylProjection";
      }
   }

   if (traceDebug())
   {
      ossimNotify(ossimNotifyLevel_DEBUG)
         << "DEBUG ossimGeoTiff::setOssimProjectionName: "
         << "theProjectionName:  "
         << theProjectionName
         << std::endl;
   }
   
}

ossimString ossimGeoTiff::getOssimDatumName() const
{
   return theDatumName;
}

void ossimGeoTiff::setOssimDatumName()
{
   //---
   // The "parsePcsCode" method can also set the datum name.  So check
   // it prior to trying to assign.
   //---
   if (theDatumName == "unknown")
   {
      ossimString name = DATUM_LUT.getEntryString(theDatumCode);
      
      if (name.size())
      {
         theDatumName = name;
      }
      else
      {
         // Try the GCS code.
         name = DATUM_LUT.getEntryString(theGcsCode);
         if (name.size())
         {
            theDatumName = name;
         }
      }
   }
   
   if (traceDebug())
   {
      ossimNotify(ossimNotifyLevel_DEBUG)
         << "DEBUG ossimGeoTiff::setOssimDatumName: "
         << "theDatumName:  "
         << theDatumName
         << std::endl;
   } 
}

void ossimGeoTiff::parsePcsCode(int code)
{
   // key 3072 Section 6.3.3.1 codes
   
   if (code == USER_DEFINED)
   {
      if (traceDebug())
      {
         ossimNotify(ossimNotifyLevel_DEBUG)
            << "DEBUG ossimGeoTiff::parsePcsCode: "
            << "Projection coordinate system is user defined."
            << std::endl;
      }
      return;
   }

   if(code == PCS_BRITISH_NATIONAL_GRID)
   {
      theProjectionName = "ossimBngProjection";
      theDatumName = "OGB-M";
      theFalseEasting = 400000.0;
      theFalseNorthing = -100000.0;
      theScaleFactor   = .9996012717;
      theOriginLat     = 49.0;
      theOriginLon     = -2.0;
      theHemisphere    = "N";
      return;
   }

   //---
   // Divide the code by 100. Then check for a known type.  If it is a
   // utm projection the last two digits represent the zone.
   //---
   int type = code/100;
   int zone = code%100;

   switch (type)
   {
      case 322:
         //---
         // utm, WGS72 (WGD), northern hemisphere
         // All 60 zones handled.
         //---
         theProjectionName = "ossimUtmProjection";
         theZone           = zone;
         theHemisphere     = "N";
         theDatumName      = "WGD";
         break;
         
      case 323:
         //---
         // utm, WGS72 (WGD), southern hemisphere
         // All 60 zones handled.
         //---
         theProjectionName = "ossimUtmProjection";
         theZone           = zone;
         theHemisphere     = "S";
         theDatumName      = "WGD";
         break;
         
      case 326:
         //---
         // utm, WGS84 (WGE), northern hemisphere
         // All 60 zones hadled.
         //---
         theProjectionName = "ossimUtmProjection";
         theZone           = zone;
         theHemisphere     = "N";
         theDatumName      = "WGE";
         break;
         
      case 327:
         //---
         // utm, WGS84 (WGE), southern hemisphere
         // All 60 zones handled.
         //---
         theProjectionName = "ossimUtmProjection";
         theZone           = zone;
         theHemisphere     = "S";
         theDatumName      = "WGE";
         break;
         
      case 267:
         //---
         // utm, "NAS-C", northern hemisphere
         // Only UTM NAD27 North zones 3 to 22 are in the 267xx range...
         // 26729 through 26803 handled by state plane factory.
         //---
         if ( (code > 26702) && (code < 26723) )
         {
            theProjectionName = "ossimUtmProjection";
            theZone           = zone;
            theHemisphere     = "N";
            theDatumName      = "NAS-C";
         }
         break;
         
      case 269: // utm, "NAR-C", northern hemisphere
         //---
         // Only UTM NAD83 North zones 3 to 23 are in the 269xx range...
         // 26929 through 26998 handled by state plane factory.
         //---
         if ( (code > 26902) && (code < 26924) )
         {
            theProjectionName = "ossimUtmProjection";
            theZone           = zone;
            theHemisphere     = "N";
            theDatumName      = "NAR-C";
         }
         break;
         
      case 248:
         //---
         // Provisional S. American 1956
         // 24818 through 24880
         //---
         if ( (code > 24817) && (code < 24881) )
         {
            theProjectionName = "ossimUtmProjection";
            if (zone > 60)
            {
               theZone = (zone - 60);
               theHemisphere     = "S";
            }
            else
            {
               theZone = zone;
               theHemisphere     = "N";
            }
            theDatumName = "PRP-M";
         }
         break;
   }

   if (traceDebug())
   {
      ossimNotify(ossimNotifyLevel_DEBUG)
         << "DEBUG ossimGeoTiff::parsePcsCode:"
         << "\nprojection type:  " << theProjectionName
         << "\nzone number:      " << theZone
         << "\nhemisphere:       " << theHemisphere
         << "\ndatum:            " << theDatumName
         << std::endl;
   }

// Duplicated prior to this method call (parsePcsCode()) drb.   
//    //---
//    // See if the ossimStatePlaneProjectionFactory can handle this pcs code.
//    //---
//    const ossimStatePlaneProjectionInfo* info =
//       ossimStatePlaneProjectionFactory::instance()->getInfo(code);
//    if (info)
//    {
//       theSavePcsCodeFlag = true;
//    }

   if ( (theSavePcsCodeFlag == true) &&
        (theProjectionName == "ossimUtmProjection") )
   {
      //---
      // Setting theSavePcsCodeFlag to true causes the getImageGeometry to
      // return just the pcs code and the tie point.  Since the
      // ossimStatePlaneProjectionFactory is used to return a projection
      // from the pcs code and it does NOT handle utm, set the 
      // theSavePcsCodeFlag back to false to avoid this.
      //---
      theSavePcsCodeFlag = false;
   }
}

void ossimGeoTiff::parseProjGeoCode(int code)
{
   //---
   // Currently only handles UTM 160xx and 161xx.
   // Note: No datum with this!
   //---
   
   if (code == USER_DEFINED)
   {
      if (traceDebug())
      {
         ossimNotify(ossimNotifyLevel_DEBUG)
            << "DEBUG ossimGeoTiff::parseProjGeoCode: "
            << "Projection Geo Key is user defined."
            << std::endl;
      }
      return;
   }

   //---
   // Divide the code by 100. Then check for a known type.  If it is a
   // utm projection the last two digits represent the zone.
   //---
   int type = code/100;
   int zone = code%100;

   switch (type)
   {
      case 160: // utm, northern hemisphere
         theProjectionName = "ossimUtmProjection";
         theZone           = zone;
         theHemisphere     = "N";
         break;
         
      case 161: // utm, "WGD", southern hemisphere
         theProjectionName = "ossimUtmProjection";
         theZone           = zone;
         theHemisphere     = "S";
         break;

      default:
         break;
   }

   if (traceDebug())
   {
      ossimNotify(ossimNotifyLevel_DEBUG)
         << "DEBUG ossimGeoTiff::parseProjGeoCode:"
         << "\nprojection type:  " << theProjectionName
         << "\nzone number:      " << theZone
         << "\nhemisphere:       " << theHemisphere
         << std::endl;
   }
}

int ossimGeoTiff::mapZone() const
{
   return theZone;
}

void ossimGeoTiff::getScale(std::vector<double>& scale) const
{
   scale = theScale;
}

void ossimGeoTiff::getTiePoint(std::vector<double>& tie_point) const
{
   tie_point = theTiePoint;
}

void ossimGeoTiff::getModelTransformation(std::vector<double>& transform) const
{
   transform = theModelTransformation;
}

const std::vector<double>& ossimGeoTiff::getScale() const
{
   return theScale;
}

const std::vector<double>& ossimGeoTiff::getTiePoint() const
{
   return theTiePoint;
}

const std::vector<double>& ossimGeoTiff::getModelTransformation() const
{
   return theModelTransformation;
}

int ossimGeoTiff::getWidth() const
{
   return theWidth;
}

int ossimGeoTiff::getLength() const
{
   return theLength;
}

std::ostream& ossimGeoTiff::print(std::ostream& out) const
{
   // Capture stream flags.
   std::ios_base::fmtflags f = out.flags();
   
   out << setiosflags(ios::fixed) << setprecision(15)
       << "ossimGeoTiff::print" << std::endl;

   if (theScale.size())
   {
      std::vector<double>::const_iterator i = theScale.begin();
      ossim_uint32 index = 0;
      while ( i < theScale.end() )
      {
         out << "theScale[" << index << "]: " << (*i) << std::endl;
         ++index;
         ++i;
      }
   }
   else
   {
      out << "theScale is empty..." << endl;
   }
   
   if (theTiePoint.size())
   {
      std::vector<double>::const_iterator i = theTiePoint.begin();
      ossim_uint32 index = 0;
      while ( i < theTiePoint.end() )
      {
         out << "theTiePoint[" << index << "]: " << (*i) << std::endl;
         ++index;
         ++i;
      }
   }
   else
   {
      out << "theTiePoint is empty..." << endl;
   }

   if (theModelTransformation.size())
   {
      std::vector<double>::const_iterator i = theModelTransformation.begin();
      ossim_uint32 index = 0;
      while ( i < theModelTransformation.end() )
      {
         out << "theModelTransformation[" << index << "]: "
             << (*i) << std::endl;
         ++index;
         ++i;
      }
   }  
   else
   {
      out << "theModelTransformation is empty..." << endl;
   }

   // Set the flags back.
   out.flags(f);
   
   return out;
}


bool ossimGeoTiff::getModelTransformFlag() const
{
   //---
   // If we have 16 model points do we always use them? (drb)
   //
   // In other word should the check just be if size == 16?
   //--- 
   if (getModelTransformation().size() == 16)
   {
      if (theScale.size() == 0)
      {
         // Need at least 24 (which is four ties) to use bilinear.
         if (theTiePoint.size() < 24)
         {
            return true;
         }
      }
   }
   return false;
}

void ossimGeoTiff::getTieSet(ossimTieGptSet& tieSet) const
{
   ossim_uint32 idx = 0;
   ossim_uint32 tieCount = (ossim_uint32)theTiePoint.size()/6;
   const double* tiePointsPtr = &theTiePoint.front();
   double offset = 0;
   if (hasOneBasedTiePoints())
   {
      offset = -1.0;
   }
   
   for(idx = 0; idx < tieCount; ++idx)
   {
      ossimDpt xyPixel(tiePointsPtr[0]+offset, tiePointsPtr[1]+offset);
      // tie[3] = x, tie[4]
      ossimGpt gpt(tiePointsPtr[4], tiePointsPtr[3], tiePointsPtr[5]);
      
      tieSet.addTiePoint(new ossimTieGpt(gpt, xyPixel, .5));
      tiePointsPtr+=6;
   }
}

bool ossimGeoTiff::hasOneBasedTiePoints() const
{
   bool result = false;
   
   // Assuming ties of (x,y,z,lat,lon,hgt) so size should be divide by 3.
   if (theTiePoint.size()%6)
   {
      return result;
   }
   
   ossim_float64 minX = 999999.0;
   ossim_float64 minY = 999999.0;
   ossim_float64 maxX = 0.0;
   ossim_float64 maxY = 0.0;

   const ossim_uint32 SIZE = (ossim_uint32)theTiePoint.size();
   ossim_uint32 tieIndex = 0;

   while (tieIndex < SIZE)
   {
      if ( theTiePoint[tieIndex]   < minX ) minX = theTiePoint[tieIndex];
      if ( theTiePoint[tieIndex]   > maxX ) maxX = theTiePoint[tieIndex];
      if ( theTiePoint[tieIndex+1] < minY ) minY = theTiePoint[tieIndex+1];
      if ( theTiePoint[tieIndex+1] > maxY ) maxY = theTiePoint[tieIndex+1];
      tieIndex += 6;
   }

   if ( (minX == 1) && (maxX == theWidth) &&
        (minY == 1) && (maxY == theLength) )
   {
      result = true;
   }

#if 0
   if (traceDebug())
   {
      ossimNotify(ossimNotifyLevel_DEBUG)
         << "ossimGeoTiff::hasOneBasedTiePoints DEBUG:"
         << "\nminX:       " << minX
         << "\nmaxX:       " << maxX
         << "\nminY:       " << minY
         << "\nmaxY:       " << maxY
         << "\ntheWidth:   " << theWidth
         << "\ntheLength:  " << theLength
         << "\none based:  " << (result?"true":"false")
         << std::endl;
   }
#endif
   
   return result;
}<|MERGE_RESOLUTION|>--- conflicted
+++ resolved
@@ -9,11 +9,7 @@
 // information.
 //
 //***************************************************************************
-<<<<<<< HEAD
-// $Id: ossimGeoTiff.cpp 15766 2009-10-20 12:37:09Z gpotts $
-=======
 // $Id: ossimGeoTiff.cpp 15868 2009-11-06 22:30:38Z dburken $
->>>>>>> 522e2849
 
 #include <ossim/support_data/ossimGeoTiff.h>
 #include <ossim/base/ossimTrace.h>
@@ -55,11 +51,7 @@
 OpenThreads::Mutex ossimGeoTiff::theMutex;
 
 #ifdef OSSIM_ID_ENABLED
-<<<<<<< HEAD
-static const char OSSIM_ID[] = "$Id: ossimGeoTiff.cpp 15766 2009-10-20 12:37:09Z gpotts $";
-=======
 static const char OSSIM_ID[] = "$Id: ossimGeoTiff.cpp 15868 2009-11-06 22:30:38Z dburken $";
->>>>>>> 522e2849
 #endif
 
 //---
@@ -327,7 +319,6 @@
          }
          // End pcs code switch hack
       }
-<<<<<<< HEAD
 
       GTIFKeySet(gtif, GeographicTypeGeoKey,    TYPE_SHORT, 1, USER_DEFINED);
       GTIFKeySet(gtif, GeogGeodeticDatumGeoKey, TYPE_SHORT, 1, USER_DEFINED);
@@ -387,7 +378,7 @@
          gcs = USER_DEFINED;
 
          std::ostringstream os;
-         os << "IMAGINE GeoTIFF Support\nCopyright 1991 -  2001 by ERDAS, Inc. All Rights Reserved\n@(#)$RCSfile$ $Revision: 15766 $ $Date: 2009-10-20 20:37:09 +0800 (Tue, 20 Oct 2009) $\nUnable to match Ellipsoid (Datum) to a GeographicTypeGeoKey value\nEllipsoid = Clarke 1866\nDatum = NAD27 (CONUS)";
+         os << "IMAGINE GeoTIFF Support\nCopyright 1991 -  2001 by ERDAS, Inc. All Rights Reserved\n@(#)$RCSfile$ $Revision: 15868 $ $Date: 2009-11-07 06:30:38 +0800 (Sat, 07 Nov 2009) $\nUnable to match Ellipsoid (Datum) to a GeographicTypeGeoKey value\nEllipsoid = Clarke 1866\nDatum = NAD27 (CONUS)";
 
          GTIFKeySet(gtif,
                     GeogCitationGeoKey,
@@ -792,491 +783,7 @@
               TYPE_DOUBLE,
               1,
               mapProj->getB());
-=======
-
-      GTIFKeySet(gtif, GeographicTypeGeoKey,    TYPE_SHORT, 1, USER_DEFINED);
-      GTIFKeySet(gtif, GeogGeodeticDatumGeoKey, TYPE_SHORT, 1, USER_DEFINED);
-      GTIFKeySet(gtif, ProjectionGeoKey ,       TYPE_SHORT, 1, USER_DEFINED);
-      GTIFKeySet(gtif, GeogEllipsoidGeoKey,     TYPE_SHORT, 1, USER_DEFINED);
-      GTIFKeySet(gtif, ProjectedCSTypeGeoKey,   TYPE_SHORT, 1, pcsCode);
-   }
-   else
-   {
-      ossimString datumCode = "WGE";
-      ossimString datumName = "WGE";
-      // Attemp to get the datum code
-      const ossimDatum* datum = mapProj->getDatum();
-      if(datum)
-      {
-         datumCode = datum->code();
-         datumName = datum->name();
-      }
-
-      short gcs = USER_DEFINED;
-
-      if (datumCode == "WGE") gcs = GCS_WGS_84;
-      else if (datumCode == "WGD") gcs = GCS_WGS_72;
-      else if (datumCode == "NAR-C") gcs = GCS_NAD83;
-      else if (datumCode == "NAR") gcs = GCS_NAD83;
-      else if (datumCode == "NAS-C") gcs = GCS_NAD27;
-      else if (datumCode == "NAS") gcs = GCS_NAD27;
-      else if (datumCode == "ADI-M") gcs = GCS_Adindan;
-      else if (datumCode == "ARF-M") gcs = GCS_Arc_1950;
-      else if (datumCode == "ARS-M") gcs = GCS_Arc_1960;
-      else if (datumCode == "EUR-7" || datumCode == "EUR-M") gcs = GCS_ED50;
-      else if ((datumCode == "OGB-7") ||
-               (datumCode == "OGB-M") ||
-               (datumCode == "OGB-A") ||
-               (datumCode == "OGB-B") ||
-               (datumCode == "OGB-C") ||
-               (datumCode == "OGB-D")) gcs = GCS_OSGB_1936;
-      else if (datumCode == "TOY-M") gcs = GCS_Tokyo;
-      else
-      {
-         if(traceDebug())
-         {
-            ossimNotify(ossimNotifyLevel_DEBUG)
-               << "DATUM = " << datumCode << " tag not written " << std::endl
-               << "Please let us know so we can add it"          << std::endl;
-         }
-      }
->>>>>>> 522e2849
-
-      // ***
-      // ERDAS Imagine < v8.7 has a NAD27 Conus Bug.  They are not using the
-      // proper GCS code.  They use user-defined fields and Geog cititaion tag to
-      // define.  Sucks!  It is an open issue at Leica.  This is a work around
-      // flag for this issue.
-      // ***
-      if((datumCode == "NAS-C") && imagineNad27Flag)
-      {
-         gcs = USER_DEFINED;
-
-<<<<<<< HEAD
-   //---
-   // Set the tie point and scale.
-   //---
-   double  tiePoints[6]  = { 0.0, 0.0, 0.0, 0.0, 0.0, 0.0 };
-   double  pixScale[3]   = { 0.0, 0.0, 0.0 };
-   switch (units)
-   {
-      case LINEAR_FOOT:
-      {
-         tiePoints[3]  = ossim::mtrs2ft(projectionInfo->ulEastingNorthingPt().x);
-         tiePoints[4]  = ossim::mtrs2ft(projectionInfo->ulEastingNorthingPt().y);
-         pixScale[0]   = ossim::mtrs2ft(projectionInfo->getMetersPerPixel().x);
-         pixScale[1]   = ossim::mtrs2ft(projectionInfo->getMetersPerPixel().y);
-         falseEasting  = ossim::mtrs2ft(falseEasting);
-         falseNorthing = ossim::mtrs2ft(falseNorthing);
-
-         break;
-=======
-         std::ostringstream os;
-         os << "IMAGINE GeoTIFF Support\nCopyright 1991 -  2001 by ERDAS, Inc. All Rights Reserved\n@(#)$RCSfile$ $Revision: 15868 $ $Date: 2009-11-07 06:30:38 +0800 (Sat, 07 Nov 2009) $\nUnable to match Ellipsoid (Datum) to a GeographicTypeGeoKey value\nEllipsoid = Clarke 1866\nDatum = NAD27 (CONUS)";
-
-         GTIFKeySet(gtif,
-                    GeogCitationGeoKey,
-                    TYPE_ASCII,
-                    1,
-                    os.str().c_str());
-
-         // User-Defined
-         GTIFKeySet(gtif, GeogGeodeticDatumGeoKey, TYPE_SHORT, 1,
-                    KvUserDefined );
-         // User-Defined
-         GTIFKeySet(gtif, GeogEllipsoidGeoKey, TYPE_SHORT, 1,
-                    KvUserDefined );
-      }
-      else
-      {
-         GTIFKeySet( gtif, GeographicTypeGeoKey, TYPE_SHORT, 1, gcs );
-      }
-
-      // Write the projection parameters.
-
-      bool setFalseEastingNorthingFlag = false;
-      
-      if ( projName == "ossimUtmProjection" )
-      {
-         //---
-         // UTM tags needed example from the geo tiff spec page:
-         // ModelTiepointTag       = (0, 0, 0,  350807.4, 5316081.3, 0.0)
-         // ModelPixelScaleTag     = (100.0, 100.0, 0.0)
-         // GeoKeyDirectoryTag:
-         //       GTModelTypeGeoKey        =  1      (ModelTypeProjected)
-         //       GTRasterTypeGeoKey       =  1      (RasterPixelIsArea)
-         //       ProjectedCSTypeGeoKey    =  32660  (PCS_WGS84_UTM_zone_60N)
-         //       PCSCitationGeoKey        =  "UTM Zone 60 N with WGS84"
-         //
-         // NOTE:
-         // The "ProjectedCSTypeGeoKey" can be constructed using the map zone
-         // and the datum.
-         //---
-         const ossimUtmProjection* utmProjection = dynamic_cast<const ossimUtmProjection*>(mapProj);
-
-         // Attempt to get the pcs key.
-         int mapZone = utmProjection->getZone();
-         ossimString hemisphere = utmProjection->getHemisphere();
-         short projSysCode=0;
-
-         //---
-         // Use a projection code that does not imply a datum.
-         // See section "6.3.3.2 Projection Codes" for definition.
-         //---
-         if (mapZone > 0) // Northern hemisphere.
-         {
-            projSysCode = 16000 + mapZone;
-         }
-         else if (mapZone < 0) // Southern hemisphere.
-         {
-            hemisphere = "S";
-            projSysCode = 16100 + abs(mapZone);
-         }
-         
-         // Set the Projected Coordinate System Type to be user defined.
-         GTIFKeySet(gtif,
-                    ProjectedCSTypeGeoKey,
-                    TYPE_SHORT,
-                    1,
-                    USER_DEFINED);
-         
-         // Set the geographic type to be user defined.
-         GTIFKeySet(gtif,
-                    GeographicTypeGeoKey,
-                    TYPE_SHORT,
-                    1,
-                    USER_DEFINED);
-         
-         // Set the ProjectionGeoKey in place of the ProjectedCSTypeGeoKey.
-         GTIFKeySet(gtif,
-                    ProjectionGeoKey,
-                    TYPE_SHORT,
-                    1,
-                    projSysCode);
-
-         std::ostringstream os;
-         os << "UTM Zone " << dec << mapZone << hemisphere.c_str()
-            << " with " << datumName << " datum";
-         
-         GTIFKeySet(gtif,
-                    PCSCitationGeoKey,
-                    TYPE_ASCII,
-                    1,
-                    os.str().c_str());
-         
-      } // End of "if ( projName == "ossimUtmProjection" )
-      
-      else if(projName == "ossimBngProjection")
-      {
-         // User-Defined
-         GTIFKeySet(gtif, ProjectedCSTypeGeoKey, TYPE_SHORT, 1,
-		    PCS_BRITISH_NATIONAL_GRID);//KvUserDefined );
-         
-         // User-Defined
-         GTIFKeySet(gtif, ProjectionGeoKey, TYPE_SHORT, 1,
-		    KvUserDefined );
-         
-         GTIFKeySet(gtif,
-                    PCSCitationGeoKey,
-                    TYPE_ASCII,
-                    26,
-                    "PCS_British_National_Grid");
-         
-         GTIFKeySet(gtif,
-                    ProjCoordTransGeoKey,
-                    TYPE_SHORT,
-                    1,
-                    (uint16)CT_TransverseMercator);
-         
-         GTIFKeySet(gtif,
-		    ProjNatOriginLongGeoKey,
-		    TYPE_DOUBLE,
-		    1,
-		    origin.lond());
-         
-         GTIFKeySet(gtif,
-		    ProjNatOriginLatGeoKey,
-		    TYPE_DOUBLE,
-		    1,
-		    origin.latd());
-
-         setFalseEastingNorthingFlag = true;
-
-         double scale = ossimString(scaleFactor).toDouble();
-
-         GTIFKeySet(gtif,
-                    ProjScaleAtNatOriginGeoKey,
-                    TYPE_DOUBLE,
-                    1,
-                    scale);
->>>>>>> 522e2849
-      }
-      else if( projName == "ossimSinusoidalProjection")
-      {
-         GTIFKeySet(gtif,
-                    ProjCoordTransGeoKey,
-                    TYPE_SHORT,
-                    1,
-                    (uint16)CT_Sinusoidal);
-         
-         GTIFKeySet(gtif,
-		    ProjNatOriginLongGeoKey,
-		    TYPE_DOUBLE,
-		    1,
-		    origin.lond());
-
-         GTIFKeySet(gtif,
-		    ProjNatOriginLatGeoKey,
-		    TYPE_DOUBLE,
-		    1,
-		    origin.latd());
-
-         setFalseEastingNorthingFlag = true;
-      }
-      else if( (projName == "ossimEquDistCylProjection")||
-               (projName == "ossimLlxyProjection"))
-      {
-         GTIFKeySet(gtif,
-		    ProjNatOriginLongGeoKey,
-		    TYPE_DOUBLE,
-		    1,
-		    origin.lond());
-         
-         GTIFKeySet(gtif,
-		    ProjNatOriginLatGeoKey,
-		    TYPE_DOUBLE,
-		    1,
-		    origin.latd());
-      }
-      else if ( (projName == "ossimLambertConformalConicProjection") ||
-                (projName == "ossimAlbersProjection") )
-      {
-         //---
-         // Lambert Conformal Conic:
-         // tags needed example from the geo tiff spec page:
-         // ModelTiepointTag     = (  80,  100, 0,  200000,  1500000, 0)
-         // ModelPixelScaleTag         = (1000, 1000, 0)
-         // GeoKeyDirectoryTag:
-         //       GTModelTypeGeoKey           =  1     (ModelTypeProjected)
-         //       GTRasterTypeGeoKey          =  1     (RasterPixelIsArea)
-         //       GeographicTypeGeoKey        =  4267  (GCS_NAD27)
-         //       ProjectedCSTypeGeoKey       =  32767 (user-defined)
-         //       ProjectionGeoKey            =  32767 (user-defined)
-         //       ProjLinearUnitsGeoKey       =  9001     (Linear_Meter)
-         //       ProjCoordTransGeoKey        =  8 (CT_LambertConfConic_2SP)
-         //            ProjStdParallel1GeoKey     =  41.333
-         //            ProjStdParallel2GeoKey     =  48.666
-         //            ProjCenterLongGeoKey       =-120.0
-         //            ProjNatOriginLatGeoKey     =  45.0
-         //            ProjFalseEastingGeoKey,    = 200000.0
-         //            ProjFalseNorthingGeoKey,   = 1500000.0
-         //
-         // NOTE: Albers Same as Lambert with the exception of the
-         //       ProjCoordTransGeoKey which is:  CT_AlbersEqualArea.
-         //---
-         
-         if (projName == "ossimLambertConformalConicProjection")
-         {
-            GTIFKeySet(gtif,
-                       ProjCoordTransGeoKey,
-                       TYPE_SHORT,
-                       1,
-                       (uint16)CT_LambertConfConic_2SP );
-         }
-         else // Albers
-         {
-            GTIFKeySet(gtif,
-                       ProjCoordTransGeoKey,
-                       TYPE_SHORT,
-                       1,
-                       (uint16)CT_AlbersEqualArea);
-         }
-         
-         // User-Defined
-         GTIFKeySet(gtif, ProjectedCSTypeGeoKey, TYPE_SHORT, 1,
-                    KvUserDefined );
-
-         // User-Defined
-         GTIFKeySet(gtif, ProjectionGeoKey, TYPE_SHORT, 1,
-		    KvUserDefined );
-
-         double phi1 = ossimString(stdParallel1).toDouble();
-
-         GTIFKeySet(gtif,
-		    ProjStdParallel1GeoKey,
-		    TYPE_DOUBLE,
-		    1,
-		    phi1);  // 1st parallel
-
-         double phi2 = ossimString(stdParallel2).toDouble();
-
-         GTIFKeySet(gtif,
-		    ProjStdParallel2GeoKey,
-		    TYPE_DOUBLE,
-		    1,
-		    phi2);  // 2nd parallel
-
-         GTIFKeySet(gtif,
-		    ProjCenterLongGeoKey,
-		    TYPE_DOUBLE,
-		    1,
-		    origin.lond());  // Longitude at the origin.
-
-         GTIFKeySet(gtif,
-		    ProjNatOriginLatGeoKey,
-		    TYPE_DOUBLE,
-		    1,
-		    origin.latd());  // Origin
-
-         setFalseEastingNorthingFlag = true;
-
-      }  // End of Lambert.
-
-
-      else if ( projName == "ossimMercatorProjection" )
-      {
-         GTIFKeySet(gtif,
-                    ProjCoordTransGeoKey,
-                    TYPE_SHORT,
-                    1,
-                    (uint16)CT_TransverseMercator);
-         
-         GTIFKeySet(gtif,
-		    ProjNatOriginLongGeoKey,
-		    TYPE_DOUBLE,
-		    1,
-		    origin.lond());
-
-         GTIFKeySet(gtif,
-		    ProjNatOriginLatGeoKey,
-		    TYPE_DOUBLE,
-		    1,
-		    origin.latd());
-
-         setFalseEastingNorthingFlag = true;
-
-         double scale = ossimString(scaleFactor).toDouble();
-
-         GTIFKeySet(gtif,
-                    ProjScaleAtNatOriginGeoKey,
-                    TYPE_DOUBLE,
-                    1,
-                    scale);
-      }
-<<<<<<< HEAD
-
-   } // End of "switch (units)"
-=======
-      else if ( projName == "ossimTransMercatorProjection" )
-      {
-         //---
-         // Transverse Mercator ( no example in the geo tiff spec.
-         // Requires:
-         //    - latitude/longitude of the origin
-         //    - easting/northing of some tie point(line/sample 0,0)
-         //    - false easting/northing
-         //    - The scale factor.
-         //---
-
-         //---
-         // The easting/northing is the distance from the origin plus the
-         // false easting/northing.  In other words if line 0 is 5,000
-         // meters from the origin and the false northing is 5,000 meters,
-         // then the northing would be 10,000.  The same goes for the easting.
-         //---
-         GTIFKeySet(gtif,
-                    ProjCoordTransGeoKey,
-                    TYPE_SHORT,
-                    1,
-                    (uint16)CT_TransverseMercator);
-         
-         // User-Defined
-         GTIFKeySet(gtif, ProjectedCSTypeGeoKey, TYPE_SHORT, 1, KvUserDefined );
-         
-         // User-Defined
-         GTIFKeySet(gtif, ProjectionGeoKey, TYPE_SHORT, 1, KvUserDefined );
-         
-         GTIFKeySet(gtif,
-		    ProjNatOriginLongGeoKey,
-		    TYPE_DOUBLE,
-		    1,
-		    origin.lond());
-
-         GTIFKeySet(gtif,
-		    ProjNatOriginLatGeoKey,
-		    TYPE_DOUBLE,
-		    1,
-		    origin.latd());
-
-         setFalseEastingNorthingFlag = true;
-
-         double scale = ossimString(scaleFactor).toDouble();
-
-         GTIFKeySet(gtif,
-                    ProjScaleAtNatOriginGeoKey,
-                    TYPE_DOUBLE,
-                    1,
-                    scale);
-      } // End of TM
-
-      if (setFalseEastingNorthingFlag == true)
-      {
-
-         GTIFKeySet(gtif,
-		    ProjFalseEastingGeoKey,
-		    TYPE_DOUBLE,
-		    1,
-		    falseEasting);
-
-         GTIFKeySet(gtif,
-		    ProjFalseNorthingGeoKey,
-		    TYPE_DOUBLE,
-		    1,
-		    falseNorthing);
-      }
-   }
-
-   //---
-   // Set the model type and units.
-   //---
-   if (units == ossimGeoTiff::ANGULAR_DEGREE)
-   {
-      GTIFKeySet(gtif,
-         GTModelTypeGeoKey,
-         TYPE_SHORT,
-         1,
-         ModelTypeGeographic);
-
-      // Set the units key.
-      GTIFKeySet(gtif,
-         GeogAngularUnitsGeoKey,
-         TYPE_SHORT,
-         1,
-         units);
-   }
-   else
-   {
-      GTIFKeySet(gtif,
-         GTModelTypeGeoKey,
-         TYPE_SHORT,
-         1,
-         ModelTypeProjected);
-
-      // Set the units key.
-      GTIFKeySet(gtif,
-         ProjLinearUnitsGeoKey,
-         TYPE_SHORT,
-         1,
-         units);
-   }
->>>>>>> 522e2849
-
-   TIFFSetField( tifPtr, TIFFTAG_GEOTIEPOINTS,  6, tiePoints );
-   TIFFSetField( tifPtr, TIFFTAG_GEOPIXELSCALE, 3, pixScale );
-
-
-<<<<<<< HEAD
-=======
+
    // Set the pixel type.
    if (projectionInfo->getPixelType() == OSSIM_PIXEL_IS_POINT)
    {
@@ -1341,43 +848,12 @@
    TIFFSetField( tifPtr, TIFFTAG_GEOPIXELSCALE, 3, pixScale );
 
 
->>>>>>> 522e2849
    GTIFWriteKeys(gtif); // Write out geotiff tags.
    GTIFFree(gtif);
 
    return true;
 }
 
-<<<<<<< HEAD
-bool ossimGeoTiff::readTags(const ossimFilename& file, ossim_uint32 entryIdx)
-{
-   OpenThreads::ScopedLock<OpenThreads::Mutex> lock(theMutex);
-
-   bool result = false;
-   
-   TIFF* tiff = XTIFFOpen(file.c_str(), "r");
-   if(tiff)
-   {
-      result = readTags(tiff, entryIdx, true);
-   }
-
-   return result;
-}
-
-bool ossimGeoTiff::readTags(
-   TIFF* tiff, ossim_uint32 entryIdx, bool ownTiffPtrFlag)
-{
-   OpenThreads::ScopedLock<OpenThreads::Mutex> lock(theMutex);
-
-   if ( !tiff )
-   {
-      return false;
-   }
-
-   if(!TIFFSetDirectory(tiff, (ossim_uint16)entryIdx))
-   {
-      return false;
-=======
 bool ossimGeoTiff::writeJp2GeotiffBox(const ossimFilename& tmpFile,
                                       const ossimIrect& rect,
                                       const ossimProjection* proj,
@@ -1514,7 +990,6 @@
    if(!TIFFSetDirectory(tiff, (ossim_uint16)entryIdx))
    {
       return false;
->>>>>>> 522e2849
    }
    
    GTIF* gtif = GTIFNew(tiff);

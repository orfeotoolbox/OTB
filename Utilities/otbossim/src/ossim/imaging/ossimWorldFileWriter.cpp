--- conflicted
+++ resolved
@@ -6,11 +6,7 @@
 // Author:  Kenneth Melero (kmelero@sanz.com)
 //
 //*******************************************************************
-<<<<<<< HEAD
-//  $Id: ossimWorldFileWriter.cpp 15766 2009-10-20 12:37:09Z gpotts $
-=======
 //  $Id: ossimWorldFileWriter.cpp 15833 2009-10-29 01:41:53Z eshirschorn $
->>>>>>> 522e2849
 
 #include <ossim/imaging/ossimWorldFileWriter.h>
 #include <ossim/base/ossimKeywordNames.h>
@@ -71,36 +67,6 @@
 
    std::ofstream out(theFilename.c_str(), ios_base::out);
    if (!out)
-<<<<<<< HEAD
-      return false;
-   
-   // Fetch the map projection of the input image if it exists:
-   const ossimMapProjection* mapProj = 0;
-   const ossimImageGeometry* imgGeom = theInputConnection->getImageGeometry();
-   if (imgGeom)
-   {
-      const ossimProjection* proj = imgGeom->getProjection();
-      mapProj = PTR_CAST(ossimMapProjection, proj);
-   }
-   if (!mapProj)
-   {
-      out.close();
-      return false;
-   }
-
-   // Convert projection info to proper units:
-   ossimDpt gsd = mapProj->getMetersPerPixel();
-   ossimDpt ul  = mapProj->getUlEastingNorthing();
-   if (theUnits == OSSIM_FEET)
-   {
-      gsd.x = ossimUnitConversionTool(gsd.x, OSSIM_METERS).getFeet();
-      gsd.y = ossimUnitConversionTool(gsd.y, OSSIM_METERS).getFeet();
-      ul.x  = ossimUnitConversionTool(ul.x,  OSSIM_METERS).getFeet();
-      ul.y  = ossimUnitConversionTool(ul.y,  OSSIM_METERS).getFeet();
-   }
-   else if (theUnits == OSSIM_US_SURVEY_FEET)
-   {
-=======
       return false;
    
    // Fetch the map projection of the input image if it exists:
@@ -143,7 +109,6 @@
    }
    else if (theUnits == OSSIM_US_SURVEY_FEET)
    {
->>>>>>> 522e2849
       gsd.x = ossimUnitConversionTool(gsd.x, OSSIM_METERS).getUsSurveyFeet();
       gsd.y = ossimUnitConversionTool(gsd.y, OSSIM_METERS).getUsSurveyFeet();
       ul.x  = ossimUnitConversionTool(ul.x,  OSSIM_METERS).getUsSurveyFeet();

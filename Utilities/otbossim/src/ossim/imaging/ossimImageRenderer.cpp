//*******************************************************************
//
// License:  LGPL
//
// See LICENSE.txt file in the top level directory for more details.
//
// Author:  Garrett Potts
//
//*******************************************************************
<<<<<<< HEAD
//  $Id: ossimImageRenderer.cpp 15766 2009-10-20 12:37:09Z gpotts $
=======
//  $Id: ossimImageRenderer.cpp 15833 2009-10-29 01:41:53Z eshirschorn $
>>>>>>> 522e2849

#include <iostream>
using namespace std;

#include <ossim/imaging/ossimImageRenderer.h>
#include <ossim/base/ossimDpt.h>
#include <ossim/base/ossimDpt3d.h>
#include <ossim/base/ossimDrect.h>
#include <ossim/base/ossimCommon.h>
#include <ossim/base/ossimTrace.h>
#include <ossim/base/ossimProcessProgressEvent.h>
#include <ossim/base/ossimKeywordlist.h>
#include <ossim/base/ossimKeywordNames.h>
#include <ossim/base/ossimConnectableContainerInterface.h>
#include <ossim/base/ossimViewController.h>
#include <ossim/base/ossimStringProperty.h>
#include <ossim/base/ossimNumericProperty.h>
#include <ossim/imaging/ossimImageData.h>
#include <ossim/imaging/ossimImageHandler.h>
#include <ossim/imaging/ossimImageDataFactory.h>
#include <ossim/imaging/ossimImageHandler.h>
#include <ossim/imaging/ossimDiscrete3x3HatFilter.h>
#include <ossim/imaging/ossimDiscreteNearestNeighbor.h>
#include <ossim/imaging/ossimFilterResampler.h>
#include <ossim/imaging/ossimResampler.h>
#include <ossim/projection/ossimImageViewTransform.h>
#include <ossim/projection/ossimImageViewProjectionTransform.h>
#include <ossim/projection/ossimProjectionFactoryRegistry.h>
#include <ossim/projection/ossimImageViewTransformFactory.h>
#include <ossim/projection/ossimMapProjection.h>
#include <ossim/projection/ossimEquDistCylProjection.h>

#ifdef OSSIM_ID_ENABLED
<<<<<<< HEAD
static const char OSSIM_ID[] = "$Id: ossimImageRenderer.cpp 15766 2009-10-20 12:37:09Z gpotts $";
=======
static const char OSSIM_ID[] = "$Id: ossimImageRenderer.cpp 15833 2009-10-29 01:41:53Z eshirschorn $";
>>>>>>> 522e2849
#endif

static ossimTrace traceDebug("ossimImageRenderer:debug");

RTTI_DEF2(ossimImageRenderer, "ossimImageRenderer", ossimImageSourceFilter, ossimViewInterface);

//**************************************************************************************************
// 
//**************************************************************************************************
void ossimImageRenderer::ossimRendererSubRectInfo::splitView(ossimImageViewTransform* transform,
                                                             ossimRendererSubRectInfo& ulRect,
                                                             ossimRendererSubRectInfo& urRect,
                                                             ossimRendererSubRectInfo& lrRect,
                                                             ossimRendererSubRectInfo& llRect)const
{
#if 0
   ossimNotify(ossimNotifyLevel_DEBUG)
      << "ulRect = " << ulRect
      << "\nurRect = " << urRect
      << "\nlrRect = " << lrRect
      << "\nllRect = " << llRect << endl;
#endif
   
   ossimIrect vrect(m_Vul,
                    m_Vur,
                    m_Vlr,
                    m_Vll);
   
   ossimIrect tempUlRect;
   ossimIrect tempUrRect;
   ossimIrect tempLrRect;
   ossimIrect tempLlRect;
   
   if((vrect.width() == 1)&&
      (vrect.height() == 1))
   {
      tempUlRect = vrect;
      tempUrRect = vrect;
      tempLrRect = vrect;
      tempLlRect = vrect;
   }
   else
   {
      ossim_int32 w  = vrect.width();
      ossim_int32 h  = vrect.height();
      ossim_int32 w2 = w>>1;
      ossim_int32 h2 = h>>1;
      
      if((w%2) == 0) // if even
      {
         if((h%2) == 0) // if even
         {
            tempUlRect = ossimIrect(m_Vul.x,
                                    m_Vul.y,
                                    m_Vul.x + (w2 - 1),
                                    m_Vul.y + (h2 - 1));
            
            tempUrRect = ossimIrect(m_Vul.x + w2,
                                    m_Vul.y,
                                    m_Vul.x + w2 + (w2 - 1),
                                    m_Vul.y + (h2 - 1));
            
            tempLrRect = ossimIrect(m_Vul.x + w2,
                                    m_Vul.y + h2,
                                    m_Vul.x + w2 + (w2 - 1),
                                    m_Vul.y + h2 + (h2 - 1));
            
            tempLlRect = ossimIrect(m_Vul.x,
                                    m_Vul.y + h2,
                                    m_Vul.x + (w2 - 1),
                                    m_Vul.y + h2 + (h2 - 1));
         }
         else // odd
         {
            tempUlRect = ossimIrect(m_Vul.x,
                                    m_Vul.y,
                                    m_Vul.x + (w2 - 1),
                                    m_Vul.y + (h2));
            
            tempUrRect = ossimIrect(m_Vul.x + w2,
                                    m_Vul.y,
                                    m_Vul.x + w2 + (w2 - 1),
                                    m_Vul.y + (h2));
            
            tempLrRect = ossimIrect(m_Vul.x + w2,
                                    m_Vul.y + h2 + 1,
                                    m_Vul.x + w2 + (w2 - 1),
                                    m_Vul.y + h2 + (h2));
            
            tempLlRect = ossimIrect(m_Vul.x,
                                    m_Vul.y + h2 + 1,
                                    m_Vul.x + (w2 - 1),
                                    m_Vul.y + h2 + (h2));
         }
      }
      else // odd
      {
         if((h%2) == 0) // if even
         {
            tempUlRect = ossimIrect(m_Vul.x,
                                    m_Vul.y,
                                    m_Vul.x + (w2),
                                    m_Vul.y + (h2 - 1));
            
            tempUrRect = ossimIrect(m_Vul.x + w2 + 1,
                                    m_Vul.y,
                                    m_Vul.x + w2 + (w2),
                                    m_Vul.y + (h2 - 1));
            
            tempLrRect = ossimIrect(m_Vul.x + w2+1,
                                    m_Vul.y + h2,
                                    m_Vul.x + w2 + (w2),
                                    m_Vul.y + h2 + (h2 - 1));
            
            tempLlRect = ossimIrect(m_Vul.x,
                                    m_Vul.y + h2,
                                    m_Vul.x + (w2),
                                    m_Vul.y + h2 + (h2 - 1));
            
         }
         else // odd
         {
            tempUlRect = ossimIrect(m_Vul.x,
                                    m_Vul.y,
                                    m_Vul.x + (w2),
                                    m_Vul.y + (h2));
            
            tempUrRect = ossimIrect(m_Vul.x + w2+1,
                                    m_Vul.y,
                                    m_Vul.x + w2 + (w2),
                                    m_Vul.y + (h2));
            
            tempLrRect = ossimIrect(m_Vul.x + w2+1,
                                    m_Vul.y + h2+1,
                                    m_Vul.x + w2 + (w2),
                                    m_Vul.y + h2 + (h2));
            
            tempLlRect = ossimIrect(m_Vul.x,
                                    m_Vul.y + h2+1,
                                    m_Vul.x + (w2),
                                    m_Vul.y + h2 + (h2));
         }
      }
   }
#if 0
   ossimNotify(ossimNotifyLevel_DEBUG)
      << "SPLIT++++++++++++++++++++++++++++++++++++++++++++" << endl
      << "current = " << vrect << endl
      << "ul      = " << tempUlRect << endl
      << "ur      = " << tempUrRect << endl
      << "lr      = " << tempLrRect << endl
      << "ll      = " << tempLlRect << endl;
#endif

   ulRect.m_Vul = tempUlRect.ul();
   ulRect.m_Vur = tempUlRect.ur();
   ulRect.m_Vlr = tempUlRect.lr();
   ulRect.m_Vll = tempUlRect.ll();
   
   urRect.m_Vul = tempUrRect.ul();
   urRect.m_Vur = tempUrRect.ur();
   urRect.m_Vlr = tempUrRect.lr();
   urRect.m_Vll = tempUrRect.ll();
   
   lrRect.m_Vul = tempLrRect.ul();
   lrRect.m_Vur = tempLrRect.ur();
   lrRect.m_Vlr = tempLrRect.lr();
   lrRect.m_Vll = tempLrRect.ll();

   llRect.m_Vul = tempLlRect.ul();
   llRect.m_Vur = tempLlRect.ur();
   llRect.m_Vlr = tempLlRect.lr();
   llRect.m_Vll = tempLlRect.ll();
   
   ulRect.transformViewToImage(transform);
   urRect.transformViewToImage(transform);
   lrRect.transformViewToImage(transform);
   llRect.transformViewToImage(transform);
}

//**************************************************************************************************
// 
//**************************************************************************************************
void ossimImageRenderer::ossimRendererSubRectInfo::transformImageToView(ossimImageViewTransform* transform)
{
   ossimDpt vul;
   ossimDpt vur;
   ossimDpt vlr;
   ossimDpt vll;
   transform->imageToView(m_Iul,
                          vul);
   transform->imageToView(m_Iur,
                          vur);
   transform->imageToView(m_Ilr,
                          vlr);
   transform->imageToView(m_Ill,
                          vll);
   
   m_Vul = vul;
   m_Vur = vur;
   m_Vlr = vlr;
   m_Vll = vll;
   
}

//**************************************************************************************************
// 
//**************************************************************************************************
void ossimImageRenderer::ossimRendererSubRectInfo::transformViewToImage(ossimImageViewTransform* transform)
{
   
   
   ossimDpt nvul = m_Vul;
   ossimDpt nvur = m_Vur;;
   ossimDpt nvlr = m_Vlr;
   ossimDpt nvll = m_Vll;

   transform->viewToImage(nvul,
                          m_Iul);
   transform->viewToImage(nvur,
                          m_Iur);
   transform->viewToImage(nvlr,
                          m_Ilr);
   transform->viewToImage(nvll,
                          m_Ill);

   if(imageHasNans())
   {
      m_ViewToImageScale.makeNan();
   }
   else
   {
      m_ViewToImageScale = ossimDpt(1.0, 1.0);
      
      ossimDpt topDelta    = m_Iur - m_Iul;
      ossimDpt rightDelta  = m_Ilr - m_Iur;
      ossimDpt bottomDelta = m_Ill - m_Ilr;
      ossimDpt leftDelta   = m_Iul - m_Ill;
      double topLen    = topDelta.length();
      double bottomLen = bottomDelta.length();
      double rightLen  = rightDelta.length();
      double leftLen   = leftDelta.length();
      
//       double averageHoriz = ((topLen + 1)  + (bottomLen+1))*.5;
//       double averageVert  = ((leftLen+1) + (rightLen+1))*.5;
      double averageHoriz = ((topLen)  + (bottomLen))*.5;
      double averageVert  = ((leftLen) + (rightLen))*.5;
      
      
      ossimDpt deltaViewP1P2 = m_Vul - m_Vur;
      ossimDpt deltaViewP1P3 = m_Vul - m_Vll;
      
      double lengthViewP1P2 = deltaViewP1P2.length();//+1;
      double lengthViewP1P3 = deltaViewP1P3.length();//+1;

      if(lengthViewP1P2 > FLT_EPSILON)
      {
         m_ViewToImageScale.x = averageHoriz/lengthViewP1P2;
      }
      else
      {
         m_ViewToImageScale.makeNan();
      }
      if(lengthViewP1P3 > FLT_EPSILON)
      {
         m_ViewToImageScale.y = averageVert/lengthViewP1P3;
          
      }
      else
      {
         m_ViewToImageScale.makeNan();
      }

      if(!m_ViewToImageScale.hasNans())
      {
         m_ImageToViewScale.x = 1.0/m_ViewToImageScale.x;
         m_ImageToViewScale.y = 1.0/m_ViewToImageScale.y;
      }
      else
      {
         m_ImageToViewScale.makeNan();
      }
  }
}

//**************************************************************************************************
// 
//**************************************************************************************************
void ossimImageRenderer::ossimRendererSubRectInfo::stretchImageOut(bool enableRound)
{
   ossimDpt topDelta    = m_Iur - m_Iul;
   ossimDpt rightDelta  = m_Ilr - m_Iur;
   ossimDpt bottomDelta = m_Ill - m_Ilr;
   ossimDpt leftDelta   = m_Iul - m_Ill;

   topDelta = topDelta*(1.0/topDelta.length());
   rightDelta = rightDelta*(1.0/rightDelta.length());
   bottomDelta = bottomDelta*(1.0/bottomDelta.length());
   leftDelta = leftDelta*(1.0/leftDelta.length());

   m_Iul = m_Iul + ((leftDelta - topDelta)*.5);
   m_Iur = m_Iur + ((topDelta - rightDelta)*.5);
   m_Ilr = m_Ilr + ((rightDelta - bottomDelta)*.5);
   m_Ill = m_Ill + ((bottomDelta - leftDelta)*.5);

   if(enableRound)
   {
      m_Iul = ossimIpt(ossim::round<int>(m_Iul.x),
                        ossim::round<int>(m_Iul.y));
      m_Iur = ossimIpt(ossim::round<int>(m_Iur.x),
                        ossim::round<int>(m_Iur.y));
      m_Ilr = ossimIpt(ossim::round<int>(m_Ilr.x),
                        ossim::round<int>(m_Ilr.y));
      m_Ill = ossimIpt(ossim::round<int>(m_Ill.x),
                        ossim::round<int>(m_Ill.y));
   }
}


//**************************************************************************************************
// 
//**************************************************************************************************
bool ossimImageRenderer::ossimRendererSubRectInfo::isIdentity()const
{
//    ossimDpt deltaP1P2 = m_Iul - m_Iur;
//    ossimDpt deltaP1P3 = m_Iul - m_Ill;
   
//    ossimDpt deltaViewP1P2 = m_Vul - m_Vur;
//    ossimDpt deltaViewP1P3 = m_Vul - m_Vll;
   
//    bool horizontalSigns = ossimGetSign(deltaP1P2.x)==ossimGetSign(deltaViewP1P2.x);
//    bool verticalSigns   = ossimGetSign(deltaP1P3.y)==ossimGetSign(deltaViewP1P3.y);

//    // check first to see if any horizontal or vertical flipping
//    //
//    if(horizontalSigns && verticalSigns)
//    {
//       // check scales to see if they are 1
//       if(fabs(1-m_ViewToImageScale.x) <= FLT_EPSILON &&
//          fabs(1-m_ViewToImageScale.y) <= FLT_EPSILON)
//       {
//          return true;
//       }
//    }

    double iulDelta = (m_Iul-m_Vul).length();
    double iurDelta = (m_Iur-m_Vur).length();
    double ilrDelta = (m_Ilr-m_Vlr).length();
    double illDelta = (m_Ill-m_Vll).length();

    return ((iulDelta <= FLT_EPSILON)&&
            (iurDelta <= FLT_EPSILON)&&
            (ilrDelta <= FLT_EPSILON)&&
            (illDelta <= FLT_EPSILON));
}

//**************************************************************************************************
// 
//**************************************************************************************************
bool ossimImageRenderer::ossimRendererSubRectInfo::canBilinearInterpolate(ossimImageViewTransform* transform,
									  double error)const
{
   if(imageHasNans())
   {
      return false;
   }
  ossimDpt imageToViewScale = getAbsValueImageToViewScales();

  double testScale = imageToViewScale.length();

  // if there is a large shrink or expansion then just return true.
  // You are probably not worried about error in bilinear interpolation
  //
  if((testScale > 500)||
     (testScale < 1.0/500.0))
  {
     return true;
  }
  if(imageToViewScale.hasNans()) return false;
  ossimDpt vUpper, vRight, vBottom, vLeft, vCenter;
  ossimDpt iUpper, iRight, iBottom, iLeft, iCenter;

  getViewMids(vUpper, vRight, vBottom, vLeft, vCenter);
  getImageMids(iUpper, iRight, iBottom, iLeft, iCenter);

  ossimDpt testCenter;

  ossimDpt iFullRes(iCenter.x*imageToViewScale.x,
		    iCenter.y*imageToViewScale.y);

  transform->viewToImage(vCenter, testCenter);

  if(testCenter.hasNans())
  {
     return false;
  }
  ossimDpt testFullRes(testCenter.x*imageToViewScale.x,
		       testCenter.y*imageToViewScale.y);

  double errorCheck1 = (testFullRes - iFullRes).length();

  iFullRes = ossimDpt(iUpper.x*imageToViewScale.x,
		      iUpper.y*imageToViewScale.y);

  transform->viewToImage(vUpper, testCenter);
  if(testCenter.hasNans())
  {
     return false;
  }
  testFullRes = ossimDpt(testCenter.x*imageToViewScale.x,
			 testCenter.y*imageToViewScale.y);
  double errorCheck2 = (testFullRes - iFullRes).length();

  iFullRes = ossimDpt(iRight.x*imageToViewScale.x,
		      iRight.y*imageToViewScale.y);

  transform->viewToImage(vRight, testCenter);
  if(testCenter.hasNans())
  {
     return false;
  }
  testFullRes = ossimDpt(testCenter.x*imageToViewScale.x,
			 testCenter.y*imageToViewScale.y);
  double errorCheck3 = (testFullRes - iFullRes).length();

  iFullRes = ossimDpt(iBottom.x*imageToViewScale.x,
		      iBottom.y*imageToViewScale.y);

  transform->viewToImage(vBottom, testCenter);
  if(testCenter.hasNans())
  {
     return false;
  }
  testFullRes = ossimDpt(testCenter.x*imageToViewScale.x,
			 testCenter.y*imageToViewScale.y);
  double errorCheck4 = (testFullRes - iFullRes).length();

  iFullRes = ossimDpt(iLeft.x*imageToViewScale.x,
		      iLeft.y*imageToViewScale.y);

  transform->viewToImage(vLeft, testCenter);
  testFullRes = ossimDpt(testCenter.x*imageToViewScale.x,
			 testCenter.y*imageToViewScale.y);
  double errorCheck5 = (testFullRes - iFullRes).length();


  return ((errorCheck1 < error)&&
	  (errorCheck2 < error)&&
	  (errorCheck3 < error)&&
	  (errorCheck4 < error)&&
	  (errorCheck5 < error));
	  
}


//**************************************************************************************************
// 
//**************************************************************************************************
void ossimImageRenderer::ossimRendererSubRectInfo::getViewMids(ossimDpt& upperMid,
				     ossimDpt& rightMid,
				     ossimDpt& bottomMid,
				     ossimDpt& leftMid,
				     ossimDpt& center)const
{
  
  upperMid  = (m_Vul + m_Vur)*.5;
  rightMid  = (m_Vur + m_Vlr)*.5;
  bottomMid = (m_Vlr + m_Vll)*.5;
  leftMid   = (m_Vul + m_Vll)*.5;
  center    = (m_Vul + m_Vur + m_Vlr + m_Vll)*.25;
}

//**************************************************************************************************
// 
//**************************************************************************************************
void ossimImageRenderer::ossimRendererSubRectInfo::getImageMids(ossimDpt& upperMid,
				      ossimDpt& rightMid,
				      ossimDpt& bottomMid,
				      ossimDpt& leftMid,
				      ossimDpt& center)const
{
  if(imageHasNans())
    {
      upperMid.makeNan();
      rightMid.makeNan();
      bottomMid.makeNan();
      leftMid.makeNan();
      center.makeNan();
    }
  else
    {
      upperMid  = (m_Iul + m_Iur)*.5;
      rightMid  = (m_Iur + m_Ilr)*.5;
      bottomMid = (m_Ilr + m_Ill)*.5;
      leftMid   = (m_Iul + m_Ill)*.5;
      center    = (m_Iul + m_Iur + m_Ilr + m_Ill)*.25;
    }
}

//**************************************************************************************************
// 
//**************************************************************************************************
ossimDpt ossimImageRenderer::ossimRendererSubRectInfo::getParametricCenter(const ossimDpt& ul, const ossimDpt& ur, 
									   const ossimDpt& lr, const ossimDpt& ll)const
{
  ossimDpt top    = ur - ul;
  ossimDpt bottom = lr - ll;
  
  ossimDpt centerTop = ul + top * .5;
  ossimDpt centerBottom = ll + bottom * .5;

  return centerBottom + (centerBottom - centerTop)*.5;
}

//**************************************************************************************************
// 
//**************************************************************************************************
ossimImageRenderer::ossimImageRenderer()
:
ossimImageSourceFilter(),
ossimViewInterface(NULL),
m_Resampler(NULL),
m_BlankTile(NULL),
m_Tile(NULL),
m_TemporaryBuffer(NULL),
m_StartingResLevel(0),
m_ImageViewTransform(NULL),
m_MaxRecursionLevel(5),
m_AutoUpdateInputTransform(true),
m_MaxLevelsToCompute(999999) // something large so it will always compute
{
    ossimViewInterface::theObject = this;
    m_Resampler = new ossimFilterResampler();
    m_ImageViewTransform = new ossimImageViewProjectionTransform;
    m_BoundingRect.makeNan();
    //    m_InputRect.makeNan();
    //    theOutputRect.makeNan();
}

//**************************************************************************************************
// 
//**************************************************************************************************
ossimImageRenderer::ossimImageRenderer(ossimImageSource* inputSource,
                                       ossimImageViewTransform* imageViewTrans)
   : ossimImageSourceFilter(inputSource),
     ossimViewInterface(NULL),
     m_Resampler(NULL),
     m_BlankTile(NULL),
     m_Tile(NULL),
     m_TemporaryBuffer(NULL),
     m_StartingResLevel(0),
     m_ImageViewTransform(imageViewTrans),
     m_MaxRecursionLevel(5),
     m_AutoUpdateInputTransform(true),
     m_MaxLevelsToCompute(999999) // something large so it will always compute
{
   ossimViewInterface::theObject = this;
   m_Resampler = new ossimFilterResampler();
   if(!m_ImageViewTransform)
   {
      m_ImageViewTransform = new ossimImageViewProjectionTransform;
   }
}

//**************************************************************************************************
// 
//**************************************************************************************************
ossimImageRenderer::~ossimImageRenderer()
{
   if (m_ImageViewTransform)
   {
      delete m_ImageViewTransform;
      m_ImageViewTransform = NULL;
   }
   
   if(m_Resampler)
   {
      delete m_Resampler;
      m_Resampler = NULL;
   }
}

//**************************************************************************************************
// 
//**************************************************************************************************
ossimRefPtr<ossimImageData> ossimImageRenderer::getTile(
   const  ossimIrect& tileRect,
   ossim_uint32 resLevel)
{
   static const char MODULE[] = "ossimImageRenderer::getTile";
   if(traceDebug())
   {
      ossimNotify(ossimNotifyLevel_DEBUG)
         << MODULE << " Requesting view rect = "
         << tileRect << endl;
   }

   // long w = tileRect.width();
   // long h = tileRect.height();
   // ossimIpt origin = tileRect.ul();
   
   if(!m_BlankTile.valid() || !m_Tile.valid())
   {
      allocate();
   }

   if(!m_Tile.valid())
   {
      if(traceDebug())
      {
         ossimNotify(ossimNotifyLevel_WARN)
            << "ossimImageRenderer::getTile tile allocation failure!\n"
            << endl;
      }
      return ossimImageSourceFilter::getTile(tileRect, resLevel);
   }

   if(m_BlankTile.valid())
   {
      m_BlankTile->setImageRectangle(tileRect);
   }

   if(!theInputConnection)
   {
      return m_BlankTile;
   }
   
   if ( !isSourceEnabled()||(!m_ImageViewTransform)||
        (!m_ImageViewTransform->isValid()) )
   {
      // This tile source bypassed, return the input tile source.
      return theInputConnection->getTile(tileRect, resLevel);  
   }

   if(m_BoundingViewRect.hasNans())
   {
      m_BoundingViewRect = getBoundingRect();
   }
   if(m_BoundingViewRect.width() < 4 &&
      m_BoundingViewRect.height() < 4)
   {
      return m_BlankTile;
   }
   ossimIrect rect = m_BoundingViewRect;
   if( !theInputConnection || !rect.intersects(tileRect) )
   {
      if(traceDebug())
      {
         ossimNotify(ossimNotifyLevel_DEBUG)
            << MODULE << "No intersection, Returning...." << endl;
      }
      return m_BlankTile;
   }
   
   if(!m_Tile)
   {
      return theInputConnection->getTile(tileRect, resLevel);
   }
   
   // long tw = m_Tile->getWidth();
   // long th = m_Tile->getHeight();
   
   m_Tile->setImageRectangle(tileRect);
   m_Tile->makeBlank();
 
#if 1
   // expand a small patch just to alleviate errors in the size of the rect when resampling
      ossimIrect viewRectClip = tileRect.clipToRect(ossimIrect(m_BoundingViewRect.ul() + ossimIpt(-8,-8),
                                                               m_BoundingViewRect.lr() + ossimIpt(8,8)));
  // ossimIrect viewRectClip = tileRect.clipToRect(m_BoundingViewRect);
//   std::cout << "_____________________" << std::endl;
//   std::cout << "viewRectClip = " <<  viewRectClip << std::endl;
//   std::cout << "tileRect = " <<  tileRect << std::endl;
//   std::cout << "m_BoundingViewRect = " <<  m_BoundingViewRect << std::endl;
   ossimRendererSubRectInfo subRectInfo(viewRectClip.ul(),
                                        viewRectClip.ur(),
                                        viewRectClip.lr(),
                                        viewRectClip.ll());
#else
   ossimRendererSubRectInfo subRectInfo(tileRect.ul(),
                                        tileRect.ur(),
                                        tileRect.lr(),
                                        tileRect.ll());
#endif
   subRectInfo.transformViewToImage(m_ImageViewTransform);
   if(traceDebug())
   {
      ossimNotify(ossimNotifyLevel_DEBUG)
         << MODULE << " image rect = " << subRectInfo.getImageRect() << std::endl;
   }
   
   recursiveResample(m_Tile, subRectInfo, 1);
   
   if(m_Tile.valid())
   {
      m_Tile->validate();
   }
   if(traceDebug())
   {
      ossimNotify(ossimNotifyLevel_DEBUG)
         << MODULE << "Returning...." << endl;
   }
   return m_Tile;
}

//**************************************************************************************************
// 
//**************************************************************************************************
void ossimImageRenderer::recursiveResample(ossimRefPtr<ossimImageData> outputData,
                                           const ossimRendererSubRectInfo& rectInfo,
                                           ossim_uint32 level)
{
   ossimIrect tempViewRect = rectInfo.getViewRect();
   if(rectInfo.imageIsNan())
   {
      return;
   } 
   
   if(tempViewRect.width() <2 &&
      tempViewRect.height() <2)
   {
      if(!rectInfo.imageHasNans())
      {
         fillTile(outputData,
                  rectInfo);
      }
      return;
   }
   const double error = 1;
   if(rectInfo.canBilinearInterpolate(m_ImageViewTransform, error))
   {                                // then draw the tile
      fillTile(outputData,
	       rectInfo);
      return;
   }
   else
   {
      // split into four subtiles
      ossimRendererSubRectInfo ulRectInfo;
      ossimRendererSubRectInfo urRectInfo;
      ossimRendererSubRectInfo lrRectInfo;
      ossimRendererSubRectInfo llRectInfo;
      
      rectInfo.splitView(m_ImageViewTransform,
			 ulRectInfo,
			 urRectInfo,
			 lrRectInfo,
			 llRectInfo);   
      
      ossimDrect vrect = rectInfo.getViewRect();
      
#if 0
      ossimNotify(ossimNotifyLevel_DEBUG)
         << "vrect  = " << vrect
         << "\nwidth  = " << vrect.width()
         << "\nheight = " << vrect.height()
         << "\nlevel  = " << level << endl;
#endif
      bool scaleUlNeedsSplit = ((!ulRectInfo.canBilinearInterpolate(m_ImageViewTransform, error))||
				ulRectInfo.imageHasNans());
      bool scaleUrNeedsSplit = ((!urRectInfo.canBilinearInterpolate(m_ImageViewTransform, error))||
				urRectInfo.imageHasNans());
      bool scaleLrNeedsSplit = ((!lrRectInfo.canBilinearInterpolate(m_ImageViewTransform, error))||
				lrRectInfo.imageHasNans());
      bool scaleLlNeedsSplit = ((!llRectInfo.canBilinearInterpolate(m_ImageViewTransform, error))||
				llRectInfo.imageHasNans());
      
      bool tooSmall = (vrect.width() < 4) && (vrect.height()<4);
      //
      if(!tooSmall)
      {
         if(scaleUlNeedsSplit||
            scaleUrNeedsSplit||
            scaleLrNeedsSplit||
            scaleLlNeedsSplit)
         {
            if(scaleUlNeedsSplit)
            {
               recursiveResample(outputData,
                                 ulRectInfo,
                                 level + 1);
            }
            else
            {
               fillTile(outputData, ulRectInfo);
            }
            if(scaleUrNeedsSplit)
            {
               recursiveResample(outputData,
                                 urRectInfo,
                                 level + 1);
            }
            else
            {
               fillTile(outputData, urRectInfo);
            }
            
            if(scaleLrNeedsSplit)
            {
               recursiveResample(outputData,
                                 lrRectInfo,
                                 level + 1);
            }
            else
            {
               fillTile(outputData, lrRectInfo);
            }
            
            if(scaleLlNeedsSplit)
            {
               recursiveResample(outputData,
                                 llRectInfo,
                                 level + 1);
            }
            else
            {
               fillTile(outputData, llRectInfo);
            }
         }
         else
         {
            fillTile(outputData,
                     rectInfo);
         }
      }
      else if(!rectInfo.imageHasNans())
      {
         fillTile(outputData,
                  rectInfo);
      }
   }
}

#define RSET_SEARCH_THRESHHOLD 0.1

//**************************************************************************************************
// 
//**************************************************************************************************
void ossimImageRenderer::fillTile(ossimRefPtr<ossimImageData> outputData,
                                  const ossimRendererSubRectInfo& rectInfo)
{
   if(!outputData.valid() || !outputData->getBuf() || rectInfo.imageHasNans())
   {
      return;
   }
   ossimDrect vrect = rectInfo.getViewRect();
   
   ossimDpt imageToViewScale = rectInfo.getAbsValueImageToViewScales();
   
   if(imageToViewScale.hasNans()) return;
   
   ossimDpt tile_size = ossimDpt(vrect.width(), vrect.height());
   double kernelSupportX, kernelSupportY;
   
   double resLevelX = log( 1.0 / imageToViewScale.x )/ log( 2.0 );
   double resLevelY = log( 1.0 / imageToViewScale.y )/ log( 2.0 );
   double resLevel0 = resLevelX < resLevelY ? resLevelX : resLevelY;
   long closestFitResLevel = (long)floor( resLevel0 );
   
   //double averageScale = (imageToViewScale.x + imageToViewScale.y) / 2.0;
   //long closestFitResLevel = (long)floor( log( 1.0 / averageScale )/ log( 2.0 ) );
   
   ossim_uint32 resLevel = closestFitResLevel<0 ? 0:closestFitResLevel;
   resLevel += m_StartingResLevel;

   //---
   // ESH 02/2009: If requested resLevel is too high, let's lower it to one
   // that is ok.
   //---
   const ossim_uint32 NUM_LEVELS =
      theInputConnection->getNumberOfDecimationLevels();
   if ( (NUM_LEVELS > 0) && (resLevel >=  NUM_LEVELS) )
   {
      resLevel = NUM_LEVELS - 1;
   }

   //---
   // ESH 11/2008: Check the rset at the calculated resLevel to see
   // if it has the expected decimation factor. It it does, we can 
   // use this rset and assume it is at resLevel.
   //--- 
   ossimDpt decimation;
   decimation.makeNan(); // initialize to nan.
   theInputConnection->getDecimationFactor(resLevel, decimation);
   double requestScale = 1.0 / (1<<resLevel);
   double closestScale = decimation.hasNans() ? requestScale : decimation.x;

   double differenceTest = 0.0;
   if (closestScale != 0.0)
   {
      differenceTest = (1.0/closestScale) - (1.0/requestScale);
   }

   //---
   // ESH 11/2008: Add in threshold test so search only happens when 
   //              necessary.
   // We do an rset search if 1 of 2 conditions is met: either
   //   1) the rset is really different in size from the requested size, or
   //   2) they're similar in size, and the actual rset is smaller than 
   //      the requested size.
   //---
   if ( (fabs(differenceTest) > RSET_SEARCH_THRESHHOLD) || 
        ((fabs(differenceTest) < RSET_SEARCH_THRESHHOLD) &&
         (differenceTest < 0.0) ) )
   {
      //---
      // ESH 11/2008: We test for the best rset. We assume 
      // that decimation level always decreases as resLevel increases, so 
      // the search can end before testing all rsets.
      //---
      ossim_uint32 savedResLevel = resLevel;
      closestScale = 1.0; // resLevel 0
      resLevel = 0;
      ossim_uint32 i;
      for( i=1; i<NUM_LEVELS; ++i )
      {
         theInputConnection->getDecimationFactor(i, decimation);
         if(decimation.hasNans() == false )
         {
            double testDiscrepancy = decimation.x - requestScale;
            if ( testDiscrepancy < 0.0 ) // we're done
            {
               break;
            }
            else
            {
               closestScale = decimation.x;
               resLevel = i;
            }
         }
         else // use the default value
         {
            closestScale = requestScale;
            resLevel = savedResLevel;
            break;
         }
      }
   }
   
   ossimDpt nul(rectInfo.m_Iul.x*closestScale,
                rectInfo.m_Iul.y*closestScale);
   ossimDpt nll(rectInfo.m_Ill.x*closestScale,
                rectInfo.m_Ill.y*closestScale);
   ossimDpt nlr(rectInfo.m_Ilr.x*closestScale,
                rectInfo.m_Ilr.y*closestScale);
   ossimDpt nur(rectInfo.m_Iur.x*closestScale,
                rectInfo.m_Iur.y*closestScale);
   
   m_Resampler->getKernelSupport( kernelSupportX, kernelSupportY );
   
   ossimDrect boundingRect = ossimDrect( nul, nll, nlr, nur );
   
   boundingRect = ossimIrect((ossim_int32)floor(boundingRect.ul().x - (kernelSupportX)-.5),
                             (ossim_int32)floor(boundingRect.ul().y - (kernelSupportY)-.5),
                             (ossim_int32)ceil (boundingRect.lr().x + (kernelSupportX)+.5),
                             (ossim_int32)ceil (boundingRect.lr().y + (kernelSupportY)+.5));
   
   ossimDrect requestRect = boundingRect;
   
   ossimRefPtr<ossimImageData> data = getTileAtResLevel(requestRect, resLevel);
   
   ossimDataObjectStatus status = OSSIM_NULL;
   if( data.valid() )
   {
      status = data->getDataObjectStatus();
   }
   if( (status == OSSIM_NULL) ||
      (status == OSSIM_EMPTY) )
   {
      return;
   }
   
   ossimDrect bounds = m_BoundingRect;
   
   bounds = bounds*ossimDpt(closestScale, closestScale);
   m_Resampler->setBoundingInputRect(bounds);
   
   double denominatorY = 1.0;
   if(tile_size.y > 2)
   {
      denominatorY = tile_size.y-1.0;
   }
   
   ossimDpt newScale( imageToViewScale.x / closestScale,
                     imageToViewScale.y / closestScale );
   m_Resampler->setScaleFactor(newScale);
   
   m_Resampler->resample(data,
                          outputData,
                          vrect,
                          nul,
                          nur,
                          ossimDpt( ( (nll.x - nul.x)/denominatorY ),
                                   ( (nll.y - nul.y)/denominatorY ) ),
                          ossimDpt( ( (nlr.x - nur.x)/denominatorY ),
                                   ( (nlr.y - nur.y)/denominatorY ) ),
                          tile_size);
   
}

//**************************************************************************************************
// 
//**************************************************************************************************
long ossimImageRenderer::computeClosestResLevel(const std::vector<ossimDpt>& decimationFactors,
                                                double scale)const
{
   long result = 0;
   long upper  = (long)decimationFactors.size();
   bool done   = false;
   
   if(upper > 1)
   {
      while((result < upper)&&!done)
      {
         if(scale < decimationFactors[result].x)
         {
            ++result;
         }
         else
         {
            done = true;
         }
      }
      
      // now use the higher res level and resample down
      //
      if(result)
      {
         --result;
      }
   }
   return result;
}

//**************************************************************************************************
// 
//**************************************************************************************************
ossimIrect ossimImageRenderer::getBoundingRect(ossim_uint32 resLevel)const
{
#if 0
   static const char* MODULE = "ossimImageRenderer::getBoundingRect()";
   if(traceDebug())
   {
      ossimNotify(ossimNotifyLevel_DEBUG)
         << MODULE << "entered..." << endl;
   }
#endif

   if ( (isSourceEnabled() == false) && theInputConnection )
   {
      return theInputConnection->getBoundingRect(resLevel);
   }
   
   if(!m_BoundingViewRect.hasNans())
   {
      return m_BoundingViewRect;
   }
   
   vector<ossimDpt> points(4);
   
//   if(!theOutputRect.hasNans()) return theOutputRect;
   ossimDrect inputRect;
   ossimIrect outputRect;
   
   inputRect.makeNan();
   outputRect.makeNan();

   if(theInputConnection&&m_ImageViewTransform)
   {
      inputRect = theInputConnection->getBoundingRect(resLevel);
      
      if(isSourceEnabled()&&m_ImageViewTransform->isValid())
      {
//          inputRect = ossimDrect(inputRect.ul().x,
//                                 inputRect.ul().y,
//                                 inputRect.lr().x,
//                                 inputRect.lr().y); 
         
// 	 m_ImageViewTransform->imageToView(inputRect.ul(), points[0]);
//          m_ImageViewTransform->imageToView(inputRect.ur(), points[1]);
//          m_ImageViewTransform->imageToView(inputRect.lr(), points[2]);
//          m_ImageViewTransform->imageToView(inputRect.ll(), points[3]);

         
         ossimDrect tempRect = m_ImageViewTransform->getImageToViewBounds(inputRect);
         
         m_BoundingViewRect = ossimIrect(static_cast<int>(floor(tempRect.ul().x + 0.5)),
                                          static_cast<int>(floor(tempRect.ul().y + 0.5)),
                                          static_cast<int>(floor(tempRect.lr().x + 0.5)),
                                          static_cast<int>(floor(tempRect.lr().y + 0.5)));
      }
      else
      {
         m_BoundingViewRect = inputRect;
      }
   }
   
#if 0
   if(traceDebug())
   {
      ossimNotify(ossimNotifyLevel_DEBUG)
         << MODULE << " bounds  = "
         << outputRect
         << "\n w, h    = " << outputRect.width() << ", "
         << outputRect.height()
         << endl;
   }
#endif
   
   return m_BoundingViewRect;
}

//**************************************************************************************************
// 
//**************************************************************************************************
void ossimImageRenderer::initialize()
{
   // Call the base class initialize.
   // Note:  This will reset "theInputConnection" if it changed...
   ossimImageSourceFilter::initialize();

   m_BoundingViewRect.makeNan();
   m_BoundingRect.makeNan();

   if (theInputConnection)
      m_BoundingRect = theInputConnection->getBoundingRect();

   if (m_ImageViewTransform && !m_ImageViewTransform->isValid())
      checkIVT();

   if (m_Resampler)
   {
      m_Resampler->setBoundingInputRect(m_BoundingRect);
   }
   
   m_InputDecimationFactors.clear();

   deallocate();
//    if (theInputConnection && m_Tile.valid())
//    {
//       if ( theInputConnection->getNumberOfOutputBands() !=
//            m_Tile->getNumberOfBands())
//       {
//          //---
//          // This will wide things slick and force an allocate() call on first
//          // getTile().
//          //---
//          deallocate();
//       }
//    }
}

//**************************************************************************************************
// 
//**************************************************************************************************
void ossimImageRenderer::deallocate()
{
   m_Tile            = NULL;
   m_BlankTile       = NULL;
   m_TemporaryBuffer = NULL;
}

//**************************************************************************************************
// 
//**************************************************************************************************
void ossimImageRenderer::allocate()
{
   deallocate();

   if(theInputConnection)
   {
      m_Tile = ossimImageDataFactory::instance()->create(this, this);
      m_BlankTile  = ossimImageDataFactory::instance()->create(this, this);
      
      m_Tile->initialize();
      m_BoundingRect = theInputConnection->getBoundingRect();
   }
}

//**************************************************************************************************
// 
//**************************************************************************************************
bool ossimImageRenderer::saveState(ossimKeywordlist& kwl,
                                   const char* prefix)const
{
   if(m_ImageViewTransform)
   {
      ossimString newPrefix = ossimString(prefix) + ossimString("image_view_trans.");
      
      m_ImageViewTransform->saveState(kwl, newPrefix.c_str());
   }
   if(m_Resampler)
   {
      m_Resampler->saveState(kwl,
                              (ossimString(prefix)+"resampler.").c_str());
   }
   kwl.add(prefix,
           "max_levels_to_compute",
           m_MaxLevelsToCompute);
   
   return ossimImageSource::saveState(kwl, prefix);
}

//**************************************************************************************************
// 
//**************************************************************************************************
bool ossimImageRenderer::loadState(const ossimKeywordlist& kwl,
                                   const char* prefix)
{
   if (traceDebug())
   {
      ossimNotify(ossimNotifyLevel_DEBUG)
         << "ossimImageRenderer::loadState entered..." << endl;
      
#ifdef OSSIM_ID_ENABLED
      ossimNotify(ossimNotifyLevel_DEBUG)
         << "OSSIM_ID:  " << OSSIM_ID << endl;
#endif      
   }
   
   ossimString newPrefix = ossimString(prefix) + ossimString("image_view_trans.");
   bool result = ossimImageSourceFilter::loadState(kwl, prefix);
   m_InputDecimationFactors.clear();
   
   if(m_Resampler)
   {
      m_Resampler->loadState(kwl,
                              (ossimString(prefix)+"resampler.").c_str());
   }
   if(m_ImageViewTransform)
   {
      delete m_ImageViewTransform;
      m_ImageViewTransform = NULL;
   }
   m_ImageViewTransform = ossimImageViewTransformFactory::instance()->createTransform(kwl, newPrefix.c_str());
   if(!m_ImageViewTransform)
   {
      m_ImageViewTransform = new ossimImageViewProjectionTransform;
   }
   const char* maxLevelsToCompute = kwl.find(prefix,
                                             "max_levels_to_compute");
   if(maxLevelsToCompute)
   {
      m_MaxLevelsToCompute = ossimString(maxLevelsToCompute).toUInt32();
   }
   
   return result;
}

//**************************************************************************************************
// 
//**************************************************************************************************
void ossimImageRenderer::setImageViewTransform(ossimImageViewTransform* ivt)
{
   if(m_ImageViewTransform)
      delete m_ImageViewTransform;

   m_ImageViewTransform = ivt;
   if (!m_ImageViewTransform || !m_ImageViewTransform->isValid())
      checkIVT();

   m_BoundingViewRect.makeNan();
}

//**************************************************************************************************
// 
//**************************************************************************************************
bool ossimImageRenderer::setView(ossimObject* baseObject)
{
   bool result = false;
   m_BoundingViewRect.makeNan();
   if(m_ImageViewTransform)
   {
      result = m_ImageViewTransform->setView(baseObject);
   }

   return result;
}

//**************************************************************************************************
// 
//**************************************************************************************************
ossimObject* ossimImageRenderer::getView()
{
   if(m_ImageViewTransform)
   {
      return m_ImageViewTransform->getView();
   }
   return NULL;
}

//**************************************************************************************************
// 
//**************************************************************************************************
const ossimObject* ossimImageRenderer::getView()const
{
   if(m_ImageViewTransform)
   {
      return m_ImageViewTransform->getView();
   }
   return NULL;
}

//**************************************************************************************************
// 
//**************************************************************************************************
void ossimImageRenderer::getValidImageVertices(vector<ossimIpt>& validVertices,
                                               ossimVertexOrdering ordering,
                                               ossim_uint32 resLevel)const
{
   if(theInputConnection&&m_ImageViewTransform&&m_ImageViewTransform->isValid())
   {
      theInputConnection->getValidImageVertices(validVertices, ordering, resLevel);
      if(isSourceEnabled())
      {
         ossim_uint32 inputSize = (ossim_uint32)validVertices.size();
         if(inputSize)
         {
            ossimDpt viewPt;
			ossim_uint32 idx = 0;
            // transform each point to the view
            for(idx = 0; idx < inputSize; ++idx)
            {
               m_ImageViewTransform->imageToView(validVertices[idx], viewPt);
               
               // round it to the nearest pixel
               //
               validVertices[idx] = ossimIpt(viewPt);
            }
         }
      }
   }
}

//**************************************************************************************************
// Returns the geometry associated with the image being served out of the renderer. This corresponds
// To the view geometry defined in theIVT.
//**************************************************************************************************
ossimImageGeometry* ossimImageRenderer::getImageGeometry()
{
   // Make sure the IVT was properly initialized
   if (m_ImageViewTransform && !m_ImageViewTransform->isValid())
      checkIVT();

   ossimImageViewProjectionTransform* ivpt = PTR_CAST(ossimImageViewProjectionTransform, 
                                                      m_ImageViewTransform);
   if (ivpt)
   {
      // we need to return the right side since the geometry changed to a view geometry
      return ivpt->getViewGeometry();
   }

   return 0;
}

//**************************************************************************************************
// 
//**************************************************************************************************
void ossimImageRenderer::connectInputEvent(ossimConnectionEvent& event)
{
   theInputConnection = PTR_CAST(ossimImageSource, getInput(0));
   if(!m_ImageViewTransform)
      m_ImageViewTransform  = new ossimImageViewProjectionTransform;
   
   checkIVT();
   initialize();
   
}

//**************************************************************************************************
// 
//**************************************************************************************************
void ossimImageRenderer::disconnectInputEvent(ossimConnectionEvent& event)
{
   ossimImageViewProjectionTransform* ivpt = PTR_CAST(ossimImageViewProjectionTransform,
                                                      m_ImageViewTransform);
   if(ivpt)
      ivpt->setImageGeometry(NULL);
   
   theInputConnection = NULL;
   m_InputDecimationFactors.clear();
}

//**************************************************************************************************
// 
//**************************************************************************************************
void ossimImageRenderer::propertyEvent(ossimPropertyEvent& event)
{
   checkIVT();
   initialize();
}


//**************************************************************************************************
// 
//**************************************************************************************************
void ossimImageRenderer::setProperty(ossimRefPtr<ossimProperty> property)
{
  ossimString tempName = property->getName();
  
  if(tempName == "Filter type")
    {
      if(m_Resampler)
	{
	  m_Resampler->setFilterType(property->valueToString());
	}
    }
//   else if(tempName == "Blur factor")
//     {
//       if(m_Resampler)
// 	{
// 	  m_Resampler->setBlurFactor(property->valueToString().toDouble());
// 	}
//     }
  else
    {
      ossimImageSourceFilter::setProperty(property);
    }
}

//**************************************************************************************************
// 
//**************************************************************************************************
ossimRefPtr<ossimProperty> ossimImageRenderer::getProperty(const ossimString& name)const
{
  ossimString tempName = name;

  if(tempName == "Filter type")
    {
      std::vector<ossimString> filterNames;
      m_Resampler->getFilterTypes(filterNames);
      
      ossimStringProperty* stringProp = new ossimStringProperty("Filter type",
								m_Resampler->getMinifyFilterTypeAsString(),
								false,
								filterNames);
      stringProp->clearChangeType();
      stringProp->setReadOnlyFlag(false);
      stringProp->setCacheRefreshBit();
      
      return stringProp;
    }
//   else if(tempName == "Blur factor")
//   {
//      ossimNumericProperty* numericProperty = new ossimNumericProperty("Blur factor",
//                                                                       ossimString::toString((double)m_Resampler->getBlurFactor()));
     
//      numericProperty->setConstraints(0.0, 50.0);
//      numericProperty->setNumericType(ossimNumericProperty::ossimNumericPropertyType_FLOAT64);
//      numericProperty->setCacheRefreshBit();

//      return numericProperty;
//   }

  return ossimImageSourceFilter::getProperty(name);
}

//**************************************************************************************************
// 
//**************************************************************************************************
void ossimImageRenderer::getPropertyNames(std::vector<ossimString>& propertyNames)const
{
  ossimImageSourceFilter::getPropertyNames(propertyNames);

  propertyNames.push_back("Filter type");
//  propertyNames.push_back("Blur factor");
}


//**************************************************************************************************
// Insures that a proper IVT is established.
//**************************************************************************************************
void ossimImageRenderer::checkIVT()
{
   m_BoundingViewRect.makeNan();
   if(!isSourceEnabled())
      return;

   // Check validity of the IVT:
   if (m_ImageViewTransform->isValid())
      return;

   // Detected uninitialized IVT. We are only concerned with projection IVTs (IVPTs) so 
   // make sure that's what we're working with:
   ossimImageViewProjectionTransform* ivpt = 
      PTR_CAST(ossimImageViewProjectionTransform, m_ImageViewTransform);
   ossimImageSource* inputSrc = PTR_CAST(ossimImageSource, getInput(0));
   if(!ivpt || !inputSrc) 
      return; // nothing to do here yet.

   // Fetch the input image geometry from the IVPT to see if one needs to be established:
   ossimImageGeometry* inputGeom = ivpt->getImageGeometry();
   if (!inputGeom)
   {
      // Ask the input source for a geometry:
      inputGeom = inputSrc->getImageGeometry();
      if (!inputGeom)
      {
         if(traceDebug())
         {
            ossimNotify(ossimNotifyLevel_WARN)<<"ossimImageRenderer::checkTransform() -- "
            "No input image geometry could be established for this renderer."<<endl;
         }
         return;
      }
      ivpt->setImageGeometry(inputGeom);
   }

   // Now check the output view geometry:
   ossimImageGeometry* outputGeom = ivpt->getViewGeometry();
   if (!outputGeom)
   {
      ossimImageGeometry* myOutGeom = new ossimImageGeometry;

      // If the input geometry sports a map projection instead of a 3D projector, use the same
      // map projection for the view:
      const ossimProjection*  inputProj = inputGeom->getProjection();
      const ossimMapProjection* mapProj = PTR_CAST(ossimMapProjection, inputProj);
      if (mapProj)
      {
         // Legacy code dies hard -- should have a copy-projection method defined:
         ossimKeywordlist kwl;
         mapProj->saveState(kwl);
         ossimProjection* my_proj = 
            ossimProjectionFactoryRegistry::instance()->createProjection(kwl);
         myOutGeom->setProjection(my_proj);
      }
      else 
      {
         // The input geometry uses a 3D projection, so let's default here to a
         // ossimEquDistCylProjection for the view:
         ossimMapProjection* myMapProj = new ossimEquDistCylProjection;
         ossimDpt meters = inputGeom->getMetersPerPixel();
         double GSD = (meters.x + meters.y)/2.0;
         meters.x = GSD;
         meters.y = GSD;
         if(inputProj)
         {
            myMapProj->setUlGpt(inputProj->origin());
            myMapProj->setOrigin(inputProj->origin());
         }
         myMapProj->setMetersPerPixel(meters);
         myOutGeom->setProjection(myMapProj);
      }
      
      // Set up our IVT with the new output geometry:
      ivpt->setViewGeometry(myOutGeom);
   }
}


//**************************************************************************************************
// 
//**************************************************************************************************
void ossimImageRenderer::getDecimationFactor(ossim_uint32 resLevel,
					     ossimDpt& result)const
{
  if(isSourceEnabled())
    {
      result = ossimDpt(1,1);
    }
  else
    {
      ossimImageSourceFilter::getDecimationFactor(resLevel,
						  result);
    }
}

//**************************************************************************************************
// 
//**************************************************************************************************
void ossimImageRenderer::getDecimationFactors(vector<ossimDpt>& decimations)const
{
  if(isSourceEnabled())
    {
      decimations.push_back(ossimDpt(1,1));
    }
  else
    {
      ossimImageSourceFilter::getDecimationFactors(decimations);
    }
}

//**************************************************************************************************
// 
//**************************************************************************************************
ossim_uint32 ossimImageRenderer::getNumberOfDecimationLevels()const
{
  if(isSourceEnabled())
    {
      return 1;
    }

  return ossimImageSourceFilter::getNumberOfDecimationLevels();
}

//**************************************************************************************************
// 
//**************************************************************************************************
void ossimImageRenderer::stretchQuadOut(const ossimDpt& amount,
                                        ossimDpt& ul,
                                        ossimDpt& ur,
                                        ossimDpt& lr,
                                        ossimDpt& ll)
{
      ossimDpt upper  = ur - ul;
      ossimDpt right  = lr - ur;
      ossimDpt bottom = ll - lr;
      ossimDpt left   = ul - ll;

      upper = (upper*(1.0 / upper.length()));
      upper.x *= amount.x;
      upper.y *= amount.y;
      right = (right*(1.0 / right.length()));
      right.x *= amount.x;
      right.y *= amount.y;
      bottom = (bottom*(1.0 / bottom.length()));
      bottom.x *= amount.x;
      bottom.y *= amount.y;
      left = (left*(1.0 / left.length()));
      left.x *= amount.x;
      left.y *= amount.y;
      

      ul = ul - upper + left;
      ur = ur + upper - right;
      lr = lr + left - bottom;
      ll = ll - left + bottom;
}

//**************************************************************************************************
// 
//**************************************************************************************************
ossimRefPtr<ossimImageData>  ossimImageRenderer::getTileAtResLevel(const ossimIrect& boundingRect,
                                                       ossim_uint32 resLevel)
{
   if(!theInputConnection)
   {
      m_BlankTile->setImageRectangle(boundingRect);
      
      return m_BlankTile;
   }
   
   ossim_uint32 levels = theInputConnection->getNumberOfDecimationLevels();
   
   // ossim_uint32 maxValue = (ossim_uint32)ossim::max((ossim_uint32)m_BoundingRect.width(),
   //                                            (ossim_uint32)m_BoundingRect.height());
   
   if(resLevel == 0)
   {
      return theInputConnection->getTile(boundingRect);
   }
   if(resLevel < levels)
   {
      if(theInputConnection)
      {
         return theInputConnection->getTile(boundingRect,
                                            resLevel);
      }
      else
      {
         return m_BlankTile;
      }
   }
   else if((resLevel - levels) < m_MaxLevelsToCompute)
   {
      // check to see how many decimations we must achiev for the
      // request
      //
      int decimations = (resLevel - (levels-1));
      ossimIpt tileSize(theInputConnection->getTileWidth(),
                        theInputConnection->getTileHeight());
      
      ossim_int32 multiplier = (1 << decimations);
      
      ossim_int32 xIndex = 0;
      ossim_int32 yIndex = 0;
      
      // adjust the tilesize so it at least will cover the multiplier
      // We will probably come up with something better later but for now
      // this will do.
      if(multiplier > tileSize.x)
      {
         tileSize.x = multiplier;
      }
      if(multiplier > tileSize.y)
      {
         tileSize.y = multiplier;
      }
      
      // set the rect that covers the requested RLevel to the valid RLevel. 
      // the valid RLevel is what is available on the input side.
      //
      ossimIrect requestedRectAtValidRLevel = boundingRect;
      requestedRectAtValidRLevel.stretchToTileBoundary(tileSize);
      ossimIrect mappedRequestedRect = requestedRectAtValidRLevel;
      requestedRectAtValidRLevel  = requestedRectAtValidRLevel*((double)multiplier);
      
      if(!m_TemporaryBuffer)
      {
         m_TemporaryBuffer = (ossimImageData*)m_BlankTile->dup();
         m_TemporaryBuffer->setImageRectangle(mappedRequestedRect);
         m_TemporaryBuffer->initialize();
      }
      else
      {
         m_TemporaryBuffer->setImageRectangle(mappedRequestedRect);
         m_TemporaryBuffer->makeBlank();
      }
      
     // ossim_uint32 totalCount   = ((requestedRectAtValidRLevel.lr().y-requestedRectAtValidRLevel.ul().y)*
   //                                (requestedRectAtValidRLevel.lr().x-requestedRectAtValidRLevel.ul().x));
      ossim_uint32 currentCount = 0;
      ossimIrect boundingRect = theInputConnection->getBoundingRect(levels-1);
      for(yIndex = requestedRectAtValidRLevel.ul().y;yIndex < requestedRectAtValidRLevel.lr().y; yIndex += tileSize.y)
      {
         for(xIndex = requestedRectAtValidRLevel.ul().x; xIndex < requestedRectAtValidRLevel.lr().x; xIndex+=tileSize.x)
         {
            ossimIrect request(xIndex,
                               yIndex,
                               xIndex + (tileSize.x-1),
                               yIndex + (tileSize.y-1));
            ossimRefPtr<ossimImageData> data = theInputConnection->getTile(request, levels-1);
            
            if(data.valid() && (data->getDataObjectStatus()!=OSSIM_EMPTY)&&
               data->getBuf()&&
               boundingRect.intersects(request))
            {
               switch(data->getScalarType())
               {
                  case OSSIM_UINT8:
                  {
                     resampleTileToDecimation((ossim_uint8)0,
                                              m_TemporaryBuffer,
                                              data,
                                              multiplier);
                     break;
                  }
                  case OSSIM_SINT16:
                  {
                     resampleTileToDecimation((ossim_sint16)0,
                                              m_TemporaryBuffer,
                                              data,
                                              multiplier);
                     break;
                  }
                  case OSSIM_UINT16:
                  case OSSIM_USHORT11:
                  {
                     resampleTileToDecimation((ossim_uint16)0,
                                              m_TemporaryBuffer,
                                              data,
                                              multiplier);
                     break;
                  }
                  case OSSIM_FLOAT32:
                  case OSSIM_NORMALIZED_FLOAT:
                  {
                     resampleTileToDecimation((ossim_float32)0,
                                              m_TemporaryBuffer,
                                              data,
                                              multiplier);
                     break;
                  }
                  case OSSIM_FLOAT64:
                  case OSSIM_NORMALIZED_DOUBLE:
                  {
                     resampleTileToDecimation((ossim_float64)0,
                                              m_TemporaryBuffer,
                                              data,
                                              multiplier);
                     break;
                  }
                  case OSSIM_SCALAR_UNKNOWN:
                  default:
                  {
                     break;
                  }
               }
            }
            ++currentCount;
            //fireProgressEvent((double)currentCount/
            //                  (double)totalCount);
            
         }
      }
      m_TemporaryBuffer->validate();
      return m_TemporaryBuffer;
   }

   return 0;
}

//**************************************************************************************************
// 
//**************************************************************************************************
void ossimImageRenderer::setMaxLevelsToCompute(ossim_uint32 maxLevels)
{
   m_MaxLevelsToCompute = maxLevels;
}

//**************************************************************************************************
// 
//**************************************************************************************************
ossim_uint32 ossimImageRenderer::getMaxLevelsToCompute()const
{
   return m_MaxLevelsToCompute;
}

//**************************************************************************************************
// 
//**************************************************************************************************
template <class T>
void ossimImageRenderer::resampleTileToDecimation(T dummyVariable,
						  ossimRefPtr<ossimImageData> result,
						  ossimRefPtr<ossimImageData> tile,
						  ossim_uint32 multiplier)
{
  if(tile->getDataObjectStatus() == OSSIM_EMPTY ||
     !tile->getBuf())
    {
      return;
    }

  ossim_int32 maxX     = (ossim_int32)tile->getWidth();
  ossim_int32 maxY     = (ossim_int32)tile->getHeight();
  ossim_int32 resultHeight = result->getHeight();
  ossim_int32* offsetX = new ossim_int32[maxX];
  ossim_int32* offsetY = new ossim_int32[maxY];
  ossim_int32 i        = 0;
  ossim_int32 resultWidth     = (ossim_int32)result->getWidth();
  ossimIpt tileOrigin   = tile->getOrigin();
  ossimIpt resultOrigin = result->getOrigin();

  // create a lookup table. that maps the tile to the result
  for(i = 0; i < maxX; ++i)
    {
       offsetX[i] = (i+tileOrigin.x)/(ossim_int32)multiplier - resultOrigin.x;
       if(offsetX[i] < 0 )
       {
          offsetX[i] = 0;
       }
       else if(offsetX[i] >= resultWidth)
       {
          offsetX[i] = resultWidth-1;
       }
    }
  for(i = 0; i < maxY; ++i)
    {
      offsetY[i] = ( ((i+tileOrigin.y)/(ossim_int32)multiplier) - resultOrigin.y);
      if(offsetY[i] < 0 )
      {
         offsetY[i] = 0;
      }
      else if(offsetY[i] >= resultHeight)
      {
         offsetY[i] = resultHeight-1;
      }
      offsetY[i] *= resultWidth;
    }
  
  if(tile->getDataObjectStatus() == OSSIM_FULL)
    {
      ossim_int32 numberOfBands = (ossim_int32)std::min(result->getNumberOfBands(),
					    tile->getNumberOfBands());
      ossim_int32 band = 0;
      for(band = 0; band < numberOfBands; ++band)
	{
	  T* tileBuf   = static_cast<T*>(tile->getBuf(band));
	  T* resultBuf = static_cast<T*>(result->getBuf(band));
	  ossim_int32 dx = 0;
	  ossim_int32 dy = 0;
	  ossim_int32 boxAverageX = 0;
	  ossim_int32 boxAverageY = 0;
	  for(dy = 0; dy < maxY; dy+=multiplier)
	    {
	      for(dx = 0; dx < maxX; dx+=multiplier)
		{
		  double sum = 0.0;
		  for(boxAverageY = 0; 
		      ((boxAverageY < (ossim_int32)multiplier)&& 
		       ((boxAverageY+dy)<maxY)); ++boxAverageY)
		    {
		      for(boxAverageX = 0; 
			  ((boxAverageX < (ossim_int32)multiplier)&& 
			   ((boxAverageX+dx)<maxX)); ++boxAverageX)
			{
			  sum += tileBuf[((boxAverageY+dy)*maxX + boxAverageX + dx)];
			}
		    }
		  sum /= (double)(multiplier*multiplier);
		  resultBuf[ offsetX[dx] + offsetY[dy] ] = (T)sum;
		}
	    }
	}
    }
  else
    {
      ossim_int32 numberOfBands = (ossim_int32)std::min(result->getNumberOfBands(),
					    tile->getNumberOfBands());
      ossim_int32 band = 0;
      for(band = 0; band < numberOfBands; ++band)
	{
	  T* tileBuf   = static_cast<T*>(tile->getBuf(band));
	  T* resultBuf = static_cast<T*>(result->getBuf(band));
	  T tileBufNp  = static_cast<T>(tile->getNullPix(band));
	  ossim_int32 dx = 0;
	  ossim_int32 dy = 0;
	  ossim_int32 boxAverageX = 0;
	  ossim_int32 boxAverageY = 0;
	  for(dy = 0; dy < maxY; dy+=multiplier)
	    {
	      for(dx = 0; dx < maxX; dx+=multiplier)
		{
		  double sum = 0.0;
		  if(tileBuf[((dy+(multiplier>>1))*maxX + dx+(multiplier>>1))] != tileBufNp)
		    {
		      ossim_uint32 nullCount = 0;
		      for(boxAverageY = 0; 
			  ((boxAverageY < (ossim_int32)multiplier)&& 
			   ((boxAverageY+dy)<maxY)); ++boxAverageY)
			{
			  for(boxAverageX = 0; 
			      ((boxAverageX < (ossim_int32)multiplier)&& 
			       ((boxAverageX+dx)<maxX)); ++boxAverageX)
			    {
			      T value = tileBuf[((boxAverageY+dy)*maxX + boxAverageX + dx)];
			      if(value != tileBufNp)
				{
				  sum += value;
				}
			      else
				{
				  ++nullCount;
				}
			    }
			}
		      ossim_uint32 area = multiplier*multiplier;
		      sum /= (double)(area);
		      if(nullCount!= area)
			{
			  resultBuf[ offsetX[dx] + offsetY[dy] ] = (T)sum;
			}
		    }
		}
	    }
	}
      
    }

  delete [] offsetX;
  delete [] offsetY;
}

//**************************************************************************************************
// 
//**************************************************************************************************
ossimString ossimImageRenderer::getLongName() const
{
   return ossimString("Image Renderer");
}

//**************************************************************************************************
// 
//**************************************************************************************************
ossimString ossimImageRenderer::getShortName() const
{
   return ossimString("Image Renderer"); 
}

//**************************************************************************************************
// 
//**************************************************************************************************
void ossimImageRenderer::enableSource()
{
   ossimImageSourceFilter::enableSource();
   checkIVT();
   initialize();
}

//**************************************************************************************************
// 
//**************************************************************************************************
void ossimImageRenderer::fireProgressEvent(double percentComplete)
{
   ossimProcessProgressEvent event(this, percentComplete);
   fireEvent(event);
}<|MERGE_RESOLUTION|>--- conflicted
+++ resolved
@@ -7,11 +7,7 @@
 // Author:  Garrett Potts
 //
 //*******************************************************************
-<<<<<<< HEAD
-//  $Id: ossimImageRenderer.cpp 15766 2009-10-20 12:37:09Z gpotts $
-=======
 //  $Id: ossimImageRenderer.cpp 15833 2009-10-29 01:41:53Z eshirschorn $
->>>>>>> 522e2849
 
 #include <iostream>
 using namespace std;
@@ -45,11 +41,7 @@
 #include <ossim/projection/ossimEquDistCylProjection.h>
 
 #ifdef OSSIM_ID_ENABLED
-<<<<<<< HEAD
-static const char OSSIM_ID[] = "$Id: ossimImageRenderer.cpp 15766 2009-10-20 12:37:09Z gpotts $";
-=======
 static const char OSSIM_ID[] = "$Id: ossimImageRenderer.cpp 15833 2009-10-29 01:41:53Z eshirschorn $";
->>>>>>> 522e2849
 #endif
 
 static ossimTrace traceDebug("ossimImageRenderer:debug");

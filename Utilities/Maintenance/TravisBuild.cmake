#TravisBuild.cmake - custom cmake scripts for travis build
#before running this script you need to set the below env variables
set(ENV{LC_ALL} C)
set(CTEST_PROJECT_NAME "OTB")
set(CTEST_BUILD_CONFIGURATION Release)
if(NOT DEFINED CTEST_GIT_COMMAND)
  find_program(CTEST_GIT_COMMAND NAMES git git.cmd)
endif()
# Just check if required variables are defined.
foreach(req
    CTEST_DASHBOARD_ROOT
    CMAKE_MAKE_PROGRAM
    CTEST_CMAKE_GENERATOR
    OTB_INSTALL_DIR
    XDK_INSTALL_DIR
    CTEST_COMMAND
    )
  if(NOT DEFINED ENV{${req}})
    message(FATAL_ERROR "you must set ${req}  environment variable is not defined")
  endif()
  set(${req} "$ENV{${req}}")
endforeach()

set(BUILD_NAME_PREFIX "travis-$ENV{TRAVIS_BUILD_NUMBER}")
if(NOT "$ENV{TRAVIS_PULL_REQUEST}" MATCHES "false")
  set(BUILD_NAME_PREFIX "PR-travis-$ENV{TRAVIS_PULL_REQUEST}")
endif()

set(CTEST_BUILD_NAME "${BUILD_NAME_PREFIX}-$ENV{CC}-${CTEST_BUILD_CONFIGURATION}-$ENV{TRAVIS_BRANCH}")
set(CTEST_SITE "travis-ci.org")

set(CTEST_SOURCE_DIRECTORY "${CTEST_DASHBOARD_ROOT}/orfeotoolbox/OTB")
set(CTEST_BINARY_DIRECTORY "${CTEST_DASHBOARD_ROOT}/orfeotoolbox/build")

set(CTEST_CUSTOM_MAXIMUM_NUMBER_OF_ERRORS 1000)
set(CTEST_CUSTOM_MAXIMUM_NUMBER_OF_WARNINGS 300)
#set(CTEST_BUILD_FLAGS -j2)

macro(do_submit)
  ctest_submit()
  return()
endmacro()

message(STATUS "CTEST_SOURCE_DIRECTORY: ${CTEST_SOURCE_DIRECTORY}")
message(STATUS "CTEST_BINARY_DIRECTORY: ${CTEST_BINARY_DIRECTORY}")

set(INITIAL_CACHE
"
BUILD_TESTING:BOOL=ON
CMAKE_INSTALL_PREFIX:PATH=${OTB_INSTALL_DIR}
CMAKE_MAKE_PROGRAM:FILEPATH=${CMAKE_MAKE_PROGRAM}
OTB_USE_OPENCV:BOOL=ON
OTB_USE_LIBSVM:BOOL=ON
OTB_USE_MUPARSER:BOOL=ON
OTB_USE_MUPARSERX:BOOL=ON
OTB_USE_QT4:BOOL=ON
OTB_USE_OPENGL:BOOL=ON
OTB_USE_GLEW:BOOL=ON
CMAKE_C_FLAGS:STRING=-Wextra
CMAKE_CXX_FLAGS:STRING=-Wextra -Wno-gnu-static-float-init -Wno-\\#warnings
CMAKE_BUILD_TYPE=${CTEST_BUILD_CONFIGURATION}
QT_INSTALL_TRANSLATIONS:PATH=${XDK_INSTALL_DIR}/translations
QT_MOC_EXECUTABLE:FILEPATH=${XDK_INSTALL_DIR}/bin/moc
QT_UIC_EXECUTABLE:FILEPATH=${XDK_INSTALL_DIR}/bin/uic
QT_RCC_EXECUTABLE:FILEPATH=${XDK_INSTALL_DIR}/bin/rcc
QT_INSTALL_PLUGINS:PATH=${XDK_INSTALL_DIR}/plugins
QT_INSTALL_HEADERS:PATH=${XDK_INSTALL_DIR}/include
QMAKE_MKSPECS:PATH=${XDK_INSTALL_DIR}/mkspecs
"

)
file(WRITE "${CTEST_BINARY_DIRECTORY}/CMakeCache.txt" ${INITIAL_CACHE})

ctest_start     (Continuous)
ctest_update    (SOURCE ${CTEST_SOURCE_DIRECTORY} RETURN_VALUE _update_rv)

message(STATUS "Found ${_update_rv} changed files")

ctest_configure (BUILD "${CTEST_BINARY_DIRECTORY}" RETURN_VALUE _configure_rv)
ctest_read_custom_files(${CTEST_BINARY_DIRECTORY})


if(NOT _configure_rv EQUAL 0)
  do_submit()
endif()

ctest_build     (BUILD "${CTEST_BINARY_DIRECTORY}" RETURN_VALUE _build_rv)

if(NOT _build_rv EQUAL 0)
  do_submit()
endif ()

<<<<<<< HEAD
#ctest_test with extra verbose is annoying in travis build log.
#Afer all these are unit-test without much revelent extra verbose output
execute_process(COMMAND  ${CTEST_COMMAND} "-R" "Tu" "."
  WORKING_DIRECTORY "${CTEST_BINARY_DIRECTORY}"
  )

do_submit()

macro(do_submit)
  ctest_submit()
  return()
endmacro()
=======
execute_process(COMMAND  ${CTEST_COMMAND} "-R" "Tu" "."
  WORKING_DIRECTORY "${CTEST_BINARY_DIRECTORY}"
  )

do_submit()
>>>>>>> 494e08ce
<|MERGE_RESOLUTION|>--- conflicted
+++ resolved
@@ -90,23 +90,8 @@
   do_submit()
 endif ()
 
-<<<<<<< HEAD
-#ctest_test with extra verbose is annoying in travis build log.
-#Afer all these are unit-test without much revelent extra verbose output
 execute_process(COMMAND  ${CTEST_COMMAND} "-R" "Tu" "."
   WORKING_DIRECTORY "${CTEST_BINARY_DIRECTORY}"
   )
 
-do_submit()
-
-macro(do_submit)
-  ctest_submit()
-  return()
-endmacro()
-=======
-execute_process(COMMAND  ${CTEST_COMMAND} "-R" "Tu" "."
-  WORKING_DIRECTORY "${CTEST_BINARY_DIRECTORY}"
-  )
-
-do_submit()
->>>>>>> 494e08ce
+do_submit()
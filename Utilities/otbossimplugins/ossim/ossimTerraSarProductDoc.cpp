//----------------------------------------------------------------------------
//
// License:  LGPL
// 
// See LICENSE.txt file in the top level directory for more details.
//
// Description: Utility class to encapsulate parsing TerraSAR-X product.xml
// file.
// 
//----------------------------------------------------------------------------
// $Id$

#include <ossimTerraSarProductDoc.h>
#include <ossimPluginCommon.h>
#include <otb/Ephemeris.h>
#include <otb/GeographicEphemeris.h>
#include <otb/JSDDateTime.h>
#include <otb/CivilDateTime.h>
#include <otb/PlatformPosition.h>
#include <otb/SarSensor.h>
#include <otb/SensorParams.h>
#include <otb/RefPoint.h>
#include <otb/Noise.h>
#include <otb/ImageNoise.h>
#include <otb/IncidenceAngles.h>
#include <otb/InfoIncidenceAngle.h>
#include <ossim/base/ossimDpt.h>
#include <ossim/base/ossimFilename.h>
#include <ossim/base/ossimGpt.h>
#include <ossim/base/ossimIpt.h>
#include <ossim/base/ossimNotify.h>
#include <ossim/base/ossimRefPtr.h>
#include <ossim/base/ossimString.h>
#include <ossim/base/ossimTrace.h>
#include <ossim/base/ossimXmlDocument.h>
#include <ossim/base/ossimXmlNode.h>

// Static trace for debugging
static ossimTrace traceDebug("ossimTerraSarProductDoc:debug");


ossimplugins::ossimTerraSarProductDoc::ossimTerraSarProductDoc()
{
}

ossimplugins::ossimTerraSarProductDoc::~ossimTerraSarProductDoc()
{
}

bool ossimplugins::ossimTerraSarProductDoc::isTerraSarX(
   const ossimXmlDocument* xdoc) const
{
   bool result = false;
   if (xdoc)
   {
      ossimString s;
      getMission(xdoc, s);
      if (s.upcase() == "TSX-1")
      {
         result = true;
      }
   }
   return result;
}

bool ossimplugins::ossimTerraSarProductDoc::initPlatformPosition(
   const ossimXmlDocument* xdoc, ossimplugins::PlatformPosition* pos) const
{
   static const char MODULE[] =
      "ossimplugins::ossimTerraSarProductDoc::initPlatformPosition";
   if (traceDebug())
   {
      ossimNotify(ossimNotifyLevel_DEBUG)<< MODULE << " entered...\n";
   }  

   bool result = true;
   
   if ( xdoc && pos )
   {
      // Get all the stateVector nodes.
      ossimString path =
         "/level1Product/platform/orbit/stateVec";
      std::vector<ossimRefPtr<ossimXmlNode> > xnodes;
      xdoc->findNodes(path, xnodes);
      if ( xnodes.size() )
      {
         const std::vector<ossimRefPtr<ossimXmlNode> >::size_type COUNT =
            xnodes.size();
         
         std::vector<Ephemeris*> ev;
         
         int nbrData = 0; // to keep track of good stateVector count.

         ossimRefPtr<ossimXmlNode> svNode = 0; // stateVector node

         for (ossim_uint32 i = 0 ; i < COUNT; ++i)
         {
            svNode = xnodes[i];
            if ( !svNode )
            {
               result = false;
               break;
            }

            ossimString s;

            // TSX ephemerisis quality indicator (1:good, 0: wrong)
            svNode->getAttributeValue(s, "qualInd");

            if (s == "1")
            {
               double pos[3];
               double vit[3];
               CivilDateTime eph_civil_date;
               
               path = "timeUTC";
               result = ossim::findFirstNode(path, svNode, s);
               if (result)
               {
                  ossim::iso8601TimeStringToCivilDate(s, eph_civil_date);
               }
               else
               {
                  result = false;
                  ossimNotify(ossimNotifyLevel_WARN)
                     << MODULE << " ERROR:\nNode not found: " << path
                     << std::endl;
                  break;
               }

               path = "posX";
               result = ossim::findFirstNode(path, svNode, s);
               if (result)
               {
                  pos[0] = s.toDouble();
               }
               else
               {
                  result = false;
                  ossimNotify(ossimNotifyLevel_WARN)
                     << MODULE << " ERROR:\nNode not found: " << path
                     << std::endl;
                  break;
               }

               path = "posY";
               result = ossim::findFirstNode(path, svNode, s);
               if (result)
               {
                  pos[1] = s.toDouble();
               }
               else
               {
                  result = false;
                  ossimNotify(ossimNotifyLevel_WARN)
                     << MODULE << " ERROR:\nNode not found: " << path
                     << std::endl;
                  break;
               }

               path = "posZ";
               result = ossim::findFirstNode(path, svNode, s);
               if (result)
               {
                  pos[2] = s.toDouble();
               }
               else
               {
                  result = false;
                  ossimNotify(ossimNotifyLevel_WARN)
                     << MODULE << " ERROR:\nNode not found: " << path
                     << std::endl;
                  break;
               }
               
               path = "velX";
               result = ossim::findFirstNode(path, svNode, s);
               if (result)
               {
                  vit[0] = s.toDouble();
               }
               else
               {
                  result = false;
                  ossimNotify(ossimNotifyLevel_WARN)
                     << MODULE << " ERROR:\nNode not found: " << path
                     << std::endl;
                  break;
               }
               
               path = "velY";
               result = ossim::findFirstNode(path, svNode, s);
               if (result)
               {
                  vit[1] = s.toDouble();
               }
               else
               {
                  result = false;
                  ossimNotify(ossimNotifyLevel_WARN)
                     << MODULE << " ERROR:\nNode not found: " << path
                     << std::endl;
                  break;
               }
               
               path = "velZ";
               result = ossim::findFirstNode(path, svNode, s);
               if (result)
               {
                  vit[2] = s.toDouble();
               }
               else
               {
                  result = false;
                  ossimNotify(ossimNotifyLevel_WARN)
                     << MODULE << " ERROR:\nNode not found: " << path
                     << std::endl;
                  break;
               }
               
               JSDDateTime eph_jsd_date(eph_civil_date);
               GeographicEphemeris* eph =
                  new GeographicEphemeris(eph_jsd_date, pos, vit);
               ev.push_back(eph);
               ++nbrData;
            }  // matches: if (s == "1")
               
   } // matches: for (ossim_uint32 i = 0 ; i < COUNT; ++i)

         if (result && ev.size())
         {
            Ephemeris** ephemeris = new Ephemeris*[ev.size()];
            for ( std::vector<Ephemeris*>::size_type evIdx = 0;
                  evIdx < ev.size();
                  ++evIdx )
            {
               ephemeris[evIdx] = ev[evIdx];
            }
            if (traceDebug())
            {
               ossimNotify(ossimNotifyLevel_DEBUG)
                  << " DEBUG\nnbrData:  " << nbrData << "\n";
            } 
            pos->setData(ephemeris, nbrData);
         }
         else
         {
            std::vector<Ephemeris*>::iterator evIdx = ev.begin();
            while (evIdx != ev.end())
            {
               delete (*evIdx);
               (*evIdx) = 0;
            }
            ev.clear();
         }
         
      } // matches: if ( xnodes.size() )
      else
      {
         result = false;
         ossimNotify(ossimNotifyLevel_WARN)
            << MODULE << " ERROR:\nNodes not found: " << path << std::endl;
      }
      
   } // matches: if (xdoc && pos)
   else
   {
      result = false;
   }

   if (traceDebug())
   {
      ossimNotify(ossimNotifyLevel_DEBUG)
         << MODULE << " exit status = " << (result?"true\n":"false\n");
   } 

   return result;
}

bool ossimplugins::ossimTerraSarProductDoc::initSensorParams(
   const ossimXmlDocument* xdoc, SensorParams* sp) const
{
   bool result = true;

   if (xdoc && sp)
   {
      ossimString s;

      // Get the number of azimuth looks.
      if ( getNumberOfAzimuthLooks(xdoc, s) )
      {
         sp->set_nAzimuthLook(s.toDouble());
      }
      else
      {
         result = false;
      }

      // Get the number of range looks.
      if ( getNumberOfRangeLooks(xdoc, s) )
      {
         sp->set_nRangeLook(s.toDouble());
      }
      else
      {
         result = false;
      }

      // Get the nominal PRF
      if ( getCommonPrf(xdoc, s) )
      {
         sp->set_prf(s.toDouble());
      }
      else
      {
         result = false;
      }

      // Get the radar wave length.
      if ( getRadarCenterFrequency(xdoc, s) )
      {
         const double CLUM = 2.99792458e+8 ;
         double waveLength = CLUM / s.toDouble();
         sp->set_rwl(waveLength);
      }
      else
      {
         result = false;
      }

      if ( getLookDirection(xdoc, s) )
      {
         if (s.upcase() == "RIGHT")
         {
            sp->set_sightDirection(SensorParams::Right);
         }
         else
         {
            sp->set_sightDirection(SensorParams::Left);
         }
      }
      else
      {
         result = false;
      }

      // Get the Sampling frequency.
      if ( getCommonRsf(xdoc, s) )
      {
         sp->set_sf(s.toDouble());
      }
      else
      {
         result = false;
      }

      // Ellipsoid hard coded to WGS84.
      const double SEMI_MAJOR = 6378137.0;
      const double SEMI_MINOR = 6356752.3142;
      sp->set_semiMajorAxis(SEMI_MAJOR);
      sp->set_semiMinorAxis(SEMI_MINOR);
      
      if ( isProductGeoreferenced(xdoc) )
      {
         if ( getOrbitDirection(xdoc, s) )
         {
            int orbitDirectionSign;
            if ( s.upcase() == "DESCENDING" )
            {
               orbitDirectionSign = 1 ;
            }
            else
            {
               orbitDirectionSign = -1 ;
            }

            if ( getImageDataStrartWith(xdoc, s) )
            {
               if (s=="EARLYAZNEARRG")
               {
                  sp->set_col_direction(orbitDirectionSign); 
                  sp->set_lin_direction(orbitDirectionSign);
               }
               else if (s=="EARLYAZFARRG")
               {
                  sp->set_col_direction(-orbitDirectionSign);
                  sp->set_lin_direction(orbitDirectionSign);
               }
               else if (s=="LATEAZNEARRG")
               {
                  sp->set_col_direction(orbitDirectionSign);
                  sp->set_lin_direction(-orbitDirectionSign);
               }
               else if (s=="LATEAZFARRG") {
                  sp->set_col_direction(-orbitDirectionSign);
                  sp->set_lin_direction(-orbitDirectionSign);
               }
               else
               {
                  //---
                  // COSAR Files are stored ing with early azimuth,
                  // near range
                  //---
                  sp->set_col_direction(orbitDirectionSign);
                  sp->set_lin_direction(orbitDirectionSign);
               }
            }
            else
            {
               result = false;
            }
         }
         else
         {
            result = false;
         }
         
      } // matches: if ( isProductGeoreferenced(xdoc) )
      else
      {
         sp->set_col_direction(1);
         sp->set_lin_direction(1);
      }
      
   } // matches: if (xdoc && sp)
   else
   {
      result = false;
   }
   
   return result;  
}

bool ossimplugins::ossimTerraSarProductDoc::initImageSize(
   const ossimXmlDocument* xdoc, ossimIpt& imageSize) const
{
   bool result = true;

   if (xdoc)
   {
      ossimString s;
      if ( getNumberOfColumns(xdoc, s) )
      {
         imageSize.x = static_cast<ossim_int32>(s.toFloat64());
      }
      else
      {
         result = false;
      }
      if ( getNumberOfRows(xdoc, s) )
      {
         imageSize.y = static_cast<ossim_int32>(s.toFloat64());
      }
      else
      {
         result = false;
      }
   }
   else
   {
      result = false;
   }
      
   if (traceDebug())
   {
      ossimNotify(ossimNotifyLevel_DEBUG)
         << "ossimplugins::ossimTerraSarProductDoc::initImageSize DEBUG:\nimage size: "
         << imageSize
         << "\nexit status = " << (result?"true":"false")
         << std::endl;
   }
   
   return result;
}

bool ossimplugins::ossimTerraSarProductDoc::initGsd(
   const ossimXmlDocument* xdoc, ossimDpt& gsd) const
{
   bool result = true;

   if (xdoc)
   {
      ossimString s;
      if ( getColumnSpacing(xdoc, s) )
      {
         gsd.x = s.toFloat64();
      }
      else
      {
         result = false;
      }
      if ( getRowSpacing(xdoc, s) )
      {
         gsd.y = s.toFloat64(s);
      }
      else
      {
         result = false;
      }
   }
   else
   {
      result = false;
   }
      
   if (traceDebug())
   {
      ossimNotify(ossimNotifyLevel_DEBUG)
         << "ossimplugins::ossimTerraSarProductDoc::initGsd DEBUG:\ngsd: "
         << gsd
         << "\nexit status = " << (result?"true":"false")
         << std::endl;
   }
   
   return result;
}

bool ossimplugins::ossimTerraSarProductDoc::initTiePoints(
   const ossimXmlDocument* xdoc,
   std::list<ossimGpt>& gcp,
   std::list<ossimDpt>& icp) const
{
   static const char MODULE[] = "ossimplugins::ossimTerraSarProductDoc::initTiePoints";
   
   bool result = true;

   if (traceDebug())
   {
      ossimNotify(ossimNotifyLevel_DEBUG) << MODULE << " DEBUG:\n";
   }
         
   if (xdoc)
   {
      ossimString s;
      ossimDpt dpt;
      ossimGpt gpt;

      // Get the height.
      result = getSceneAverageHeight(xdoc, s);
      if (result)
      {
         gpt.hgt = s.toFloat64();
      }
      
      // Get the scene center.
      result = getSceneCenterRefColumn(xdoc, s);
      if (result)
      {
         dpt.x = s.toFloat64() - 1.0;
      }
      result = getSceneCenterRefRow(xdoc, s);
      if (result)
      {
         dpt.y = s.toFloat64() - 1.0;
      }
      icp.push_back(dpt);

      result = getSceneCenterLat(xdoc, s);
      if (result)
      {
         gpt.lat = s.toFloat64();
      }
      result = getSceneCenterLon(xdoc, s);
      if (result)
      {
         gpt.lon = s.toFloat64();
      }
      gcp.push_back(gpt);
      
      ossimString path =
         "/level1Product/productInfo/sceneInfo/sceneCornerCoord";
      std::vector<ossimRefPtr<ossimXmlNode> > xnodes;
      xdoc->findNodes(path, xnodes);
      if ( xnodes.size() )
      {
         for (ossim_uint32 i = 0; i < xnodes.size(); ++i)
         {
            if (xnodes[i].valid())
            {
               result = ossim::findFirstNode(ossimString("refRow"),
                                             xnodes[i], s);
               if (result)
               {
                  dpt.y = s.toDouble() - 1.0;
               }
               result = ossim::findFirstNode(ossimString("refColumn"),
                                             xnodes[i], s);
               if (result)
               {
                  dpt.x = s.toDouble() - 1.0;
               }
               icp.push_back(dpt);

               if (traceDebug())
               {
                  ossimNotify(ossimNotifyLevel_DEBUG)
                     << "dpt" << i << ": " << dpt
                     << "\n";
               }

               result = ossim::findFirstNode(ossimString("lat"),
                                             xnodes[i], s);
               if (result)
               {
                  gpt.lat = s.toFloat64();
               }
               result = ossim::findFirstNode(ossimString("lon"),
                                             xnodes[i], s);
               if (result)
               {
                  gpt.lon = s.toDouble();
               }
               gcp.push_back(gpt);
               
               if (traceDebug())
               {
                  ossimNotify(ossimNotifyLevel_DEBUG)
                     << "gpt" << i << ": " << gpt
                     << "\n";
               }
               
            } // matches: if (xnodes[i].valid())
            else
            {
               result = false;
            }
            
         } // mathches: for (ossim_uint32 i = 0; i < xnodes.size(); ++i)
         
      } // matches: if ( xnodes.size() )
      else
      {
         result = false;  // No nodes found.
      }
   } // matches: if (xdoc)
   else
   {
      result = false; // Null pointer passed in.
   }
   
   if (traceDebug())
   {
      ossimNotify(ossimNotifyLevel_DEBUG)
         << MODULE << " DEBUG: exit status = " << (result?"true":"false")
         << std::endl;
   }
   
   return result;
}

bool ossimplugins::ossimTerraSarProductDoc::isProductGeoreferenced(
   const ossimXmlDocument* xdoc) const
{
   bool result = false;
   
   ossimString s;
   if ( getProjection(xdoc, s) )
   {
      result = (s == "GROUNDRANGE");
   }

   return result;
}

bool ossimplugins::ossimTerraSarProductDoc::getMission(
   const ossimXmlDocument* xdoc, ossimString& s) const
{
   ossimString path = "/level1Product/generalHeader/mission";
   ossim::getPath(path, xdoc, s);

   return ossim::getPath(path, xdoc, s);
}

bool ossimplugins::ossimTerraSarProductDoc::getImageFile(
   const ossimXmlDocument* xdoc, ossimString& s) const
{
   bool result = false;
   ossimString subDir;
   ossimString fileName;
   
   ossimString path = "/level1Product/productComponents/imageData/file/location/path";

   if ( ossim::getPath(path, xdoc, subDir) )
   {
      path = "/level1Product/productComponents/imageData/file/location/filename";
      if (  ossim::getPath(path, xdoc, fileName) )
      {
         result = true;
         s = subDir;
         s += "/";
         s += fileName;
      }
   }
   return result;
}

bool ossimplugins::ossimTerraSarProductDoc::getSceneId(
   const ossimXmlDocument* xdoc, ossimString& s) const
{
   ossimString path = "/level1Product/productInfo/sceneInfo/sceneID";
   return ossim::getPath(path, xdoc, s);
}

bool ossimplugins::ossimTerraSarProductDoc::getProjection(
   const ossimXmlDocument* xdoc, ossimString& s) const
{
   ossimString path = "/level1Product/productInfo/productVariantInfo/projection";
   return ossim::getPath(path, xdoc, s);
}

bool ossimplugins::ossimTerraSarProductDoc::getProductType(
   const ossimXmlDocument* xdoc, ossimString& s) const
{
   ossimString path = "/level1Product/productInfo/productVariantInfo/productType";
   return ossim::getPath(path, xdoc, s);
}
bool ossimplugins::ossimTerraSarProductDoc::getRadiometricCorrection(
   const ossimXmlDocument* xdoc, ossimString& s) const
{
   ossimString path = "/level1Product/productInfo/productVariantInfo/radiometricCorrection";
   return ossim::getPath(path, xdoc, s);
}


bool ossimplugins::ossimTerraSarProductDoc::getReferencePoint(
   const ossimXmlDocument* xdoc, ossimString& s) const
 {
    ossimString path = "/level1Product/productSpecific/projectedImageInfo/slantToGroundRangeProjection/referencePoint";
    return ossim::getPath(path, xdoc, s);
 }

bool ossimplugins::ossimTerraSarProductDoc::getImageDataStrartWith(
   const ossimXmlDocument* xdoc, ossimString& s) const
{
   bool result = true;
   ossimString path = "/level1Product/productSpecific/complexImageInfo";
   std::vector<ossimRefPtr<ossimXmlNode> > xnodes;
   xdoc->findNodes(path, xnodes);
   if ( xnodes.size() )
   {
      for (ossim_uint32 i = 0; i < xnodes.size(); ++i)
      {
         if (xnodes[i].valid())
         {
            result = ossim::findFirstNode(ossimString("imageDataStartWith"),
                                          xnodes[i], s);
         }
      }
   }
   else
   {
      result=false;
   }
   return result;
}

bool ossimplugins::ossimTerraSarProductDoc::getOrbitDirection(
   const ossimXmlDocument* xdoc, ossimString& s) const
{
   ossimString path = "/level1Product/productInfo/missionInfo/orbitDirection";
   return ossim::getPath(path, xdoc, s);
}

bool ossimplugins::ossimTerraSarProductDoc::getLookDirection(
   const ossimXmlDocument* xdoc, ossimString& s) const
{
   ossimString path =
      "/level1Product/productInfo/acquisitionInfo/lookDirection";
   return ossim::getPath(path, xdoc, s);
}

bool ossimplugins::ossimTerraSarProductDoc::getGenerationTime(
    const ossimXmlDocument* xdoc, ossimString& s) const
{
   ossimString path =
      "/level1Product/generalHeader/generationTime";
   return ossim::getPath(path, xdoc, s);
}

bool ossimplugins::ossimTerraSarProductDoc::getRangeGateFirstPixel(
   const ossimXmlDocument* xdoc, ossimString& s) const
{
   ossimString path = "/level1Product/productInfo/sceneInfo/rangeTime/firstPixel";
   return ossim::getPath(path, xdoc, s);
}

bool ossimplugins::ossimTerraSarProductDoc::getRangeGateLastPixel(
   const ossimXmlDocument* xdoc, ossimString& s) const
{
   ossimString path = "/level1Product/productInfo/sceneInfo/rangeTime/lastPixel";
   return ossim::getPath(path, xdoc, s);
}

bool ossimplugins::ossimTerraSarProductDoc::getSceneCenterAzimuthTime(
   const ossimXmlDocument* xdoc, ossimString& s) const
{
   ossimString path = "/level1Product/productInfo/sceneInfo/sceneCenterCoord/azimuthTimeUTC";
   return ossim::getPath(path, xdoc, s);
}

bool ossimplugins::ossimTerraSarProductDoc::getSceneCenterRangeTime(
   const ossimXmlDocument* xdoc, ossimString& s) const
{
   ossimString path = "/level1Product/productInfo/sceneInfo/sceneCenterCoord/rangeTime";
   return ossim::getPath(path, xdoc, s);
}

bool ossimplugins::ossimTerraSarProductDoc::getSceneCenterRefColumn(
   const ossimXmlDocument* xdoc, ossimString& s) const
{
   ossimString path = "/level1Product/productInfo/sceneInfo/sceneCenterCoord/refColumn";
   return ossim::getPath(path, xdoc, s);
}

bool ossimplugins::ossimTerraSarProductDoc::getSceneCenterRefRow(
   const ossimXmlDocument* xdoc, ossimString& s) const
{
   ossimString path = "/level1Product/productInfo/sceneInfo/sceneCenterCoord/refRow";
   return ossim::getPath(path, xdoc, s);
}

bool ossimplugins::ossimTerraSarProductDoc::getSceneCenterLat(
   const ossimXmlDocument* xdoc, ossimString& s) const
{
   ossimString path = "/level1Product/productInfo/sceneInfo/sceneCenterCoord/lat";
   return ossim::getPath(path, xdoc, s);
}

bool ossimplugins::ossimTerraSarProductDoc::getSceneCenterLon(
   const ossimXmlDocument* xdoc, ossimString& s) const
{
   ossimString path = "/level1Product/productInfo/sceneInfo/sceneCenterCoord/lon";
   return ossim::getPath(path, xdoc, s);
}

bool ossimplugins::ossimTerraSarProductDoc::getSceneAverageHeight(
   const ossimXmlDocument* xdoc, ossimString& s) const
{
   ossimString path =
      "/level1Product/productInfo/sceneInfo/sceneAverageHeight";
   return ossim::getPath(path, xdoc, s);
}

bool ossimplugins::ossimTerraSarProductDoc::getRadarCenterFrequency(
   const ossimXmlDocument* xdoc, ossimString& s) const
{
   ossimString path =
      "/level1Product/instrument/radarParameters/centerFrequency";
   return ossim::getPath(path, xdoc, s);
}

bool ossimplugins::ossimTerraSarProductDoc::getAzimuthStartTime(
   const ossimXmlDocument* xdoc, ossimString& s) const
{
  ossimString path = 
    "/level1Product/productInfo/sceneInfo/start/timeUTC";

  bool res = ossim::getPath(path, xdoc, s);

  if(!res)
  {
   if (traceDebug())
   {
      ossimNotify(ossimNotifyLevel_DEBUG)<< "Node \"/level1Product/productInfo/sceneInfo/start/timeUTC\" invalid, trying \"/level1Product/instrument/settings/rxGainSetting/startTimeUTC\"...\n";
   }  
    path = "/level1Product/instrument/settings/rxGainSetting/startTimeUTC";
    res = ossim::getPath(path, xdoc, s);
  }

  return res;
}

bool ossimplugins::ossimTerraSarProductDoc::getAzimuthStopTime(
   const ossimXmlDocument* xdoc, ossimString& s) const
{
  ossimString path = 
    "/level1Product/productInfo/sceneInfo/stop/timeUTC";
  
  bool res = ossim::getPath(path, xdoc, s);
  
  if(!res)
    {
      if (traceDebug())
	{
	  ossimNotify(ossimNotifyLevel_DEBUG)<< "Node \"/level1Product/productInfo/sceneInfo/stop/timeUTC\" invalid, trying \"/level1Product/instrument/settings/rxGainSetting/stopTimeUTC\"...\n";
	}  
      path = "/level1Product/instrument/settings/settingRecord/dataSegment segmentID/stopTimeUTC";
      res = ossim::getPath(path, xdoc, s);
    }
  
  return res;

}

bool ossimplugins::ossimTerraSarProductDoc::getCommonPrf(
   const ossimXmlDocument* xdoc, ossimString& s) const
{
   bool result = true;
   ossimString path = "/level1Product/productSpecific/complexImageInfo";
   std::vector<ossimRefPtr<ossimXmlNode> > xnodes;
   xdoc->findNodes(path, xnodes);
   if ( xnodes.size() )
   {
      for (ossim_uint32 i = 0; i < xnodes.size(); ++i)
      {
         if (xnodes[i].valid())
         {
            result = ossim::findFirstNode(ossimString("commonPRF"),
                                          xnodes[i], s);
         }
      }
   }
   else
   {
      result=false;
   }
   return result;
}

bool ossimplugins::ossimTerraSarProductDoc::getCommonRsf(
   const ossimXmlDocument* xdoc, ossimString& s) const
{
   bool result = true;
   ossimString path = "/level1Product/productSpecific/complexImageInfo";
   std::vector<ossimRefPtr<ossimXmlNode> > xnodes;
   xdoc->findNodes(path, xnodes);
   if ( xnodes.size() )
   {
      for (ossim_uint32 i = 0; i < xnodes.size(); ++i)
      {
         if (xnodes[i].valid())
         {
            result = ossim::findFirstNode(ossimString("commonRSF"),
                                          xnodes[i], s);
         }
      }
   }
   else
   {
      result=false;
   }
   return result;
}

bool ossimplugins::ossimTerraSarProductDoc::getNumberOfRangeLooks(
   const ossimXmlDocument* xdoc, ossimString& s) const
{
   bool result = true;
   ossimString path = "/level1Product/processing/processingParameter";
   std::vector<ossimRefPtr<ossimXmlNode> > xnodes;
   xdoc->findNodes(path, xnodes);
   if ( xnodes.size() )
   {
      for (ossim_uint32 i = 0; i < xnodes.size(); ++i)
      {
         if (xnodes[i].valid())
         {
            result = ossim::findFirstNode(ossimString("rangeLooks"),
                                          xnodes[i], s);
         }
      }
   }
   else
   {
      result=false;
   }
   return result;
}

bool ossimplugins::ossimTerraSarProductDoc::getNumberOfAzimuthLooks(
   const ossimXmlDocument* xdoc, ossimString& s) const
{
   bool result = true;
   ossimString path = "/level1Product/processing/processingParameter";
   std::vector<ossimRefPtr<ossimXmlNode> > xnodes;
   xdoc->findNodes(path, xnodes);
   if ( xnodes.size() )
   {
      for (ossim_uint32 i = 0; i < xnodes.size(); ++i)
      {
         if (xnodes[i].valid())
         {
            result = ossim::findFirstNode(ossimString("azimuthLooks"),
                                          xnodes[i], s);
         }
      }
   }
   else
   {
      result=false;
   }
   return result;
}

bool ossimplugins::ossimTerraSarProductDoc::getNumberOfColumns(
   const ossimXmlDocument* xdoc, ossimString& s) const
{
   ossimString path =
      "/level1Product/productInfo/imageDataInfo/imageRaster/numberOfColumns";
   return ossim::getPath(path, xdoc, s);
}

bool ossimplugins::ossimTerraSarProductDoc::getNumberOfRows(
   const ossimXmlDocument* xdoc, ossimString& s) const
{
   ossimString path =
      "/level1Product/productInfo/imageDataInfo/imageRaster/numberOfRows";
   return ossim::getPath(path, xdoc, s);
}

bool ossimplugins::ossimTerraSarProductDoc::getColumnSpacing(
   const ossimXmlDocument* xdoc, ossimString& s) const
{
   ossimString path =
      "/level1Product/productInfo/imageDataInfo/imageRaster/columnSpacing";
   return ossim::getPath(path, xdoc, s);
}

bool ossimplugins::ossimTerraSarProductDoc::getRowSpacing(
   const ossimXmlDocument* xdoc, ossimString& s) const
{
   ossimString path =
      "/level1Product/productInfo/imageDataInfo/imageRaster/rowSpacing";
   return ossim::getPath(path, xdoc, s);
}

bool ossimplugins::ossimTerraSarProductDoc::getImagingMode(
   const ossimXmlDocument* xdoc, ossimString& s) const
{
   ossimString path =
      "/level1Product/productInfo/acquisitionInfo/imagingMode";
   return ossim::getPath(path, xdoc, s);
}
bool ossimplugins::ossimTerraSarProductDoc::getAcquisitionSensor(
   const ossimXmlDocument* xdoc, ossimString& s) const
{
   ossimString path =
      "/level1Product/productInfo/acquisitionInfo/sensor";
   return ossim::getPath(path, xdoc, s);
}
bool ossimplugins::ossimTerraSarProductDoc::getPolarisationMode(
   const ossimXmlDocument* xdoc, ossimString& s) const
{
   ossimString path =
      "/level1Product/productInfo/acquisitionInfo/polarisationMode";
   return ossim::getPath(path, xdoc, s);
}
bool ossimplugins::ossimTerraSarProductDoc::getPolLayer(
   const ossimXmlDocument* xdoc, ossimString& s) const
{
   ossimString path =
      "/level1Product/productInfo/acquisitionInfo/polarisationList/polLayer";
   return ossim::getPath(path, xdoc, s);
}
bool ossimplugins::ossimTerraSarProductDoc::getCalFactor(
   const ossimXmlDocument* xdoc, ossimString& s) const
{
   ossimString path =
      "/level1Product/calibration/calibrationConstant/calFactor";
   return ossim::getPath(path, xdoc, s);
}
bool ossimplugins::ossimTerraSarProductDoc::getRadarFrequency(
   const ossimXmlDocument* xdoc, ossimString& s) const
{
   ossimString path =
      "/level1Product/instrument/radarParameters/centerFrequency";
   return ossim::getPath(path, xdoc, s);
}
/*bool ossimplugins::ossimTerraSarProductDoc::getCenterIncidenceAngle(
   const ossimXmlDocument* xdoc, ossimString& s) const
{
   ossimString path =
      "/level1Product/productInfo/sceneInfo/sceneCenterCoord/incidenceAngle";
   return ossim::getPath(path, xdoc, s);
}
bool ossimplugins::ossimTerraSarProductDoc::getCornerIncidenceAngles(
    const ossimXmlDocument* xdoc, std::vector<ossimString>& s) const
{
  bool result = true;
  ossim_uint32 refRow = 0;
  ossim_uint32 refColumn = 0;
  double incidenceAngle = 0.;
  ossimString stmp;
  ossimString path = "/level1Product/productInfo/sceneInfo/sceneCornerCoord";
  std::vector<ossimRefPtr<ossimXmlNode> > xnodes;
  xdoc->findNodes(path, xnodes);
  if (( xnodes.size() ) && (xnodes.size() == 4))
  {
    for (ossim_uint32 i = 0; i < xnodes.size(); ++i)
    {
      if (xnodes[i].valid())
      {
	result = ossim::findFirstNode(ossimString("refRow"), xnodes[i], stmp);
	refRow = stmp.toUInt32();
	result = ossim::findFirstNode(ossimString("refColumn"), xnodes[i], stmp);
	refColumn = stmp.toUInt32();
	result = ossim::findFirstNode(ossimString("incidenceAngle"), xnodes[i], stmp);
	// values in vector are indexed with this order
	//   0 -> lower left
	//   1 -> upper left
	//   2 -> upper right
	//   3 -> lower right
	
	if (refRow == 1)
	{
	  if (refColumn == 1)
	  {
	    s[0] = stmp;
	  }
	  else
	  {
	    s[3] = stmp;
	  }
	}
	else
	{
	  if (refColumn == 1)
	  {
	    s[1] = stmp;
	  }
	  else
	  {
	    s[2] = stmp;
	  }
	}
      }
    }
  }
  else
  {
    result = false;
  }
  
  return result;
}*/
bool ossimplugins::ossimTerraSarProductDoc::initIncidenceAngles(
    const ossimXmlDocument* xdoc, ossimplugins::IncidenceAngles* iangles) const
{
  static const char MODULE[] =
      "ossimplugins::ossimTerraSarProductDoc::initIncidenceAngles";
  if (traceDebug())
  {
    ossimNotify(ossimNotifyLevel_DEBUG)<< MODULE << " entered...\n";
  }

  bool result = true;

  if ( xdoc && iangles )
  {
    ossimString stmp;

    ossimString path = "/level1Product/productInfo/sceneInfo/sceneCenterCoord";
    std::vector<ossimRefPtr<ossimXmlNode> > xnodes;
    xdoc->findNodes(path, xnodes);
	
    if ( (xnodes.size() == 1) && (xnodes[0].valid()) )
    {
      InfoIncidenceAngle iaa;
      
      result = ossim::findFirstNode(ossimString("refRow"), xnodes[0], stmp);
      iaa.set_refRow( stmp.toUInt32() );
      result = ossim::findFirstNode(ossimString("refColumn"), xnodes[0], stmp);
      iaa.set_refColumn( stmp.toUInt32() );
      result = ossim::findFirstNode(ossimString("incidenceAngle"), xnodes[0], stmp);
      iaa.set_incidenceAngle( stmp.toDouble() );
	
      iangles->set_centerInfoIncidenceAngle(iaa);
      
      ossimString path2 = "/level1Product/productInfo/sceneInfo/sceneCornerCoord";
      std::vector<ossimRefPtr<ossimXmlNode> > xnodes2;
      
      xdoc->findNodes(path2, xnodes2);
      if ( xnodes2.size() )
      {
	std::vector<InfoIncidenceAngle> tabIaa;
	
	for (ossim_uint32 i = 0; i < xnodes2.size(); ++i)
	{
	  if (xnodes2[i].valid())
	  {
	    InfoIncidenceAngle iaa2;
	    
	    result = ossim::findFirstNode(ossimString("refRow"), xnodes2[i], stmp);
	    iaa2.set_refRow( stmp.toUInt32() );
	    result = ossim::findFirstNode(ossimString("refColumn"), xnodes2[i], stmp);
	    iaa2.set_refColumn( stmp.toUInt32() );
	    result = ossim::findFirstNode(ossimString("incidenceAngle"), xnodes2[i], stmp);
	    iaa2.set_incidenceAngle( stmp.toDouble() );

	    tabIaa.push_back(iaa2);
	  }
	}
	
	iangles->set_cornersInfoIncidenceAngle( tabIaa );
	iangles->set_numberOfCornerIncidenceAngles( tabIaa.size() );	
      }
    }
    else
    {
      result = false;
    }
  }
<<<<<<< HEAD
  return false;
=======
  
  return result;
>>>>>>> 85acb48e
}
bool ossimplugins::ossimTerraSarProductDoc::initNoise(
   const ossimXmlDocument* xdoc, ossimplugins::Noise* noise) const
{
   static const char MODULE[] =
      "ossimplugins::ossimTerraSarProductDoc::initImageNoise";
   if (traceDebug())
   {
      ossimNotify(ossimNotifyLevel_DEBUG)<< MODULE << " entered...\n";
   }  

   bool result = true;

   if ( xdoc && noise )
   {
      ossimString path =
      "/level1Product/noise/numberOfNoiseRecords";
      ossimString s;
      ossim::getPath(path, xdoc, s);
      std::vector<ImageNoise> tabImageNoise;
      tabImageNoise.clear();
      noise->set_numberOfNoiseRecords(s.toInt32());

      // Get all the stateVector nodes.
      path =
         "/level1Product/noise/imageNoise";
      std::vector<ossimRefPtr<ossimXmlNode> > xnodes;
      xdoc->findNodes(path, xnodes);
      if ( xnodes.size() )
      {
         const std::vector<ossimRefPtr<ossimXmlNode> >::size_type COUNT =
            xnodes.size();
//         ossim::iso8601TimeStringToCivilDate(
         
         int nbrData = 0; // to keep track of good stateVector count.

         ossimRefPtr<ossimXmlNode> svNode = 0; // stateVector node

         for (ossim_uint32 i = 0 ; i < COUNT; ++i)
         { 
            ImageNoise ev;
            svNode = xnodes[i];
            if ( !svNode )
            {
               result = false;
               break;
            }

            ossimString s;

               path = "timeUTC";
               result = ossim::findFirstNode(path, svNode, s);
               if (result)
               {
                  ev.set_timeUTC(s);
               }
               else
               {
                  result = false;
                  ossimNotify(ossimNotifyLevel_WARN)
                     << MODULE << " ERROR:\nNode not found: " << path
                     << std::endl;
                  break;
               }

               path = "noiseEstimate/validityRangeMin";
               result = ossim::findFirstNode(path, svNode, s);
               if (result)
               {
                  ev.set_validityRangeMin( s.toDouble() );
               }
               else
               {
                  result = false;
                  ossimNotify(ossimNotifyLevel_WARN)
                     << MODULE << " ERROR:\nNode not found: " << path
                     << std::endl;
                  break;
               }
               path = "noiseEstimate/validityRangeMax";
               result = ossim::findFirstNode(path, svNode, s);
               if (result)
               {
                  ev.set_validityRangeMax( s.toDouble() );
               }
               else
               {
                  result = false;
                  ossimNotify(ossimNotifyLevel_WARN)
                     << MODULE << " ERROR:\nNode not found: " << path
                     << std::endl;
                  break;
               }
               path = "noiseEstimate/referencePoint";
               result = ossim::findFirstNode(path, svNode, s);
               if (result)
               {
                  ev.set_referencePoint( s.toDouble() );
               }
               else
               {
                  result = false;
                  ossimNotify(ossimNotifyLevel_WARN)
                     << MODULE << " ERROR:\nNode not found: " << path
                     << std::endl;
                  break;
               }
               path = "noiseEstimate/polynomialDegree";
               result = ossim::findFirstNode(path, svNode, s);
               if (result)
               {
                  ev.set_polynomialDegree( s.toInt32() );
               }
               else
               {
                  result = false;
                  ossimNotify(ossimNotifyLevel_WARN)
                     << MODULE << " ERROR:\nNode not found: " << path
                     << std::endl;
                  break;
               }
               //Read Coefficient

               ossimXmlNode::ChildListType nodelist;
               svNode->findChildNodes("noiseEstimate/coefficient",nodelist);

               ossimXmlNode::ChildListType::const_iterator child_iter = nodelist.begin();
               std::vector<double> polynomialCoefficients;
               while(child_iter != nodelist.end())
               {
                  double coefficient = ((*child_iter)->getText()).toDouble() ;
                  polynomialCoefficients.push_back(coefficient);
                  ++child_iter;
               }                  
               ev.set_polynomialCoefficients( polynomialCoefficients );

              tabImageNoise.push_back(ev);
               ++nbrData;

               
         } // matches: for (ossim_uint32 i = 0 ; i < COUNT; ++i)

        noise->set_imageNoise(tabImageNoise);
         
      } // matches: if ( xnodes.size() )
      
   } // matches: if (xdoc && pos)
   else
   {
      result = false;
   }

   if (traceDebug())
   {
      ossimNotify(ossimNotifyLevel_DEBUG)
         << MODULE << " exit status = " << (result?"true\n":"false\n");
   } 

   return result;
}

<|MERGE_RESOLUTION|>--- conflicted
+++ resolved
@@ -1200,13 +1200,10 @@
       result = false;
     }
   }
-<<<<<<< HEAD
-  return false;
-=======
   
   return result;
->>>>>>> 85acb48e
-}
+}
+  return false;
 bool ossimplugins::ossimTerraSarProductDoc::initNoise(
    const ossimXmlDocument* xdoc, ossimplugins::Noise* noise) const
 {

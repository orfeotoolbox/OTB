/*******************************************************

                 Mean Shift Analysis Library
	=============================================


	The mean shift library is a collection of routines
	that use the mean shift algorithm. Using this algorithm,
	the necessary output will be generated needed
	to analyze a given input set of data.

  Mean Shift Image Processor Class:
  ================================

	The following class inherits from the mean shift library
	in order to perform the specialized tasks of image
	segmentation and filtering.
	
	The definition of the Mean Shift Image Processor Class
	is provided below. Its prototype is provided in
	'msImageProcessor.h'.

The theory is described in the papers:

  D. Comaniciu, P. Meer: Mean Shift: A robust approach toward feature
									 space analysis.

  C. Christoudias, B. Georgescu, P. Meer: Synergism in low level vision.

and they are is available at:
  http://www.caip.rutgers.edu/riul/research/papers/

Implemented by Chris M. Christoudias, Bogdan Georgescu
********************************************************/

//include image processor class prototype
#include	"msImageProcessor.h"

//include needed libraries
#include	<math.h>
#include	<stdio.h>
#include	<assert.h>
#include	<string.h>
#include	<stdlib.h>

/*@@@@@@@@@@@@@@@@@@@@@@@@@@@@@@@@@@@@@@@@@@@@@@@@@@@@@@@@@@@@@@@@@@@@@@@@@@@@@@@@@@@@@@@@@@@@@@@@@@@@@*/
/*@@@@@@@@@@@@@@@@@@@@@@@@@@@@@@@@@@@@@@@@@@@@@@@@@@@@@@@@@@@@@@@@@@@@@@@@@@@@@@@@@@@@@@@@@@@@@@@@@@@@@*/
/*@@@@@@@@@@@@@@@@@@@@@@@@@@@@@@@@@@@@@@      PUBLIC METHODS     @@@@@@@@@@@@@@@@@@@@@@@@@@@@@@@@@@@@@@*/
/*@@@@@@@@@@@@@@@@@@@@@@@@@@@@@@@@@@@@@@@@@@@@@@@@@@@@@@@@@@@@@@@@@@@@@@@@@@@@@@@@@@@@@@@@@@@@@@@@@@@@@*/
/*@@@@@@@@@@@@@@@@@@@@@@@@@@@@@@@@@@@@@@@@@@@@@@@@@@@@@@@@@@@@@@@@@@@@@@@@@@@@@@@@@@@@@@@@@@@@@@@@@@@@@*/

  /*/\/\/\/\/\/\/\/\/\/\/\/\*/
  /* Constructor/Destructor */
  /*\/\/\/\/\/\/\/\/\/\/\/\/*/

/*******************************************************/
/*Class Constructor                                    */
/*******************************************************/
/*Post:                                                */
/*      The msImageProcessor class has been properly   */
/*      initialized.                                   */
/*******************************************************/

msImageProcessor::msImageProcessor( void )
{

	//intialize basin of attraction structure
	//used by the filtering algorithm
	modeTable			= NULL;
	pointList			= NULL;
	pointCount			= 0;

	//initialize region list
	regionList			= NULL;

	//initialize output structures...
	msRawData			= NULL;
	labels				= NULL;
	modes				= NULL;
	modePointCounts		= NULL;
	regionCount			= 0;

	//intialize temporary buffers used for
	//performing connected components
	indexTable			= NULL;
	LUV_data			= NULL;

	//initialize region adjacency matrix
	raList				= NULL;
	freeRAList			= NULL;
	raPool				= NULL;

	//intialize visit table to having NULL entries
	visitTable			= NULL;

	//initialize epsilon such that transitive closure
	//does not take edge strength into consideration when
	//fusing regions of similar color
	epsilon				= 1.0;

	//initialize class state to indicate that
	//an output data structure has not yet been
	//created...
	class_state.OUTPUT_DEFINED	= false;


   LUV_treshold = 1.0;
}

/*******************************************************/
/*Class Destructor                                     */
/*******************************************************/
/*Post:                                                */
/*      The msImageProcessor class has been properly   */
/*      destroyed.                                     */
/*******************************************************/

msImageProcessor::~msImageProcessor( void )
{

	//de-allocate memory
	if(class_state.OUTPUT_DEFINED)	DestroyOutput();
	if(regionList)					delete regionList;
	regionList = NULL;

	//done.

}

 /*/\/\/\/\/\/\/\/\/\/\/\/\/\*/
 /*  Input Image Declaration */
 /*\/\/\/\/\/\/\/\/\/\/\/\/\/*/

/*******************************************************/
/*Define Image                                         */
/*******************************************************/
/*Uploads an image into the image segmenter class to   */
/*be segmented.                                        */
/*******************************************************/
/*Pre:                                                 */
/*      - data_ is a one dimensional array of unsigned */
/*        char RGB vectors                             */
/*      - type is the type of the image: COLOR or      */
/*        GREYSCALE                                    */
/*      - height_ and width_ define the dimension of   */
/*        the image                                    */
/*      - if the image is of type GREYSCALE then       */
/*        data containes only one number per pixel     */
/*        location, where a pixel location is defined  */
/*        by the index into the data array             */
/*Post:                                                */
/*      - the image specified has been uploaded into   */
/*        the image segmenter class to be segmented.   */
/*******************************************************/

void msImageProcessor::DefineImage(byte *data_, imageType type, int height_, int width_)
{

	//obtain image dimension from image type
	int dim;
	if(type == COLOR)
		dim	= 3;
	else
		dim = 1;

	//perfor rgb to luv conversion
	int		i;
	float	*luv	= new float [height_*width_*dim];
	if(dim == 1)
	{
		for(i = 0; i < height_*width_; i++)
			luv[i]	= (float)(data_[i]);
	}
	else
	{
		for(i = 0; i < height_*width_; i++)
			RGBtoLUV(&data_[dim*i], &luv[dim*i]);
	}

	//define input defined on a lattice using mean shift base class
	DefineLInput(luv, height_, width_, dim);

	//Define a default kernel if it has not been already
	//defined by user
	if(!h)
	{
		//define default kernel paramerters...
		kernelType	k[2]		= {Uniform, Uniform};
		int			P[2]		= {2, N};
		float		tempH[2]	= {1.0 , 1.0};

		//define default kernel in mean shift base class
		DefineKernel(k, tempH, P, 2);
	}

	//de-allocate memory
	delete [] luv;

	//done.
	return;

}

void msImageProcessor::DefineBgImage(byte* data_, imageType type, int height_, int width_)
{

	//obtain image dimension from image type
	int dim;
	if(type == COLOR)
		dim	= 3;
	else
		dim = 1;

	//perform texton classification
	int		i;
	float	*luv	= new float [height_*width_*dim];
	if(dim == 1)
	{
		for(i = 0; i < height_*width_; i++)
			luv[i]	= (float)(data_[i]);
	}
	else
	{
		for(i = 0; i < height_*width_; i++)
			RGBtoLUV(&data_[dim*i], &luv[dim*i]);
	}

	//define input defined on a lattice using mean shift base class
	DefineLInput(luv, height_, width_, dim);

	//Define a default kernel if it has not been already
	//defined by user
	if(!h)
	{
		//define default kernel paramerters...
		kernelType	k[2]		= {Uniform, Uniform};
		int			P[2]		= {2, N};
		float		tempH[2]	= {1.0 , 1.0};

		//define default kernel in mean shift base class
		DefineKernel(k, tempH, P, 2);
	}

	//de-allocate memory
	delete [] luv;

	//done.
	return;

}

 /*/\/\/\/\/\/\/\/\*/
 /*   Weight Map   */
 /*\/\/\/\/\/\/\/\/*/

/*******************************************************/
/*Set Weight Map                                       */
/*******************************************************/
/*Populates the weight map with specified edge         */
/*strengths.                                           */
/*******************************************************/
/*Pre:                                                 */
/*      - wm is a floating point array of size         */
/*        (height x width) specifying for each pixel   */
/*        edge strength.                               */
/*      - eps is a threshold used to fuse similar      */
/*        regions during transitive closure.           */
/*Post:                                                */
/*      - wm has been used to populate the weight      */
/*        map.                                         */
/*      - the threshold used during transitive closure */
/*        is taken as eps.                             */
/*******************************************************/

void msImageProcessor::SetWeightMap(float *wm, float eps)
{

	//initlaize confmap using wm
	SetLatticeWeightMap(wm);

	//set threshold value
	if((epsilon = eps) < 0)
		ErrorHandler("msImageProcessor", "SetWeightMap", "Threshold is negative.");

	//done.
	return;

}

/*******************************************************/
/*Remove Weight Map                                    */
/*******************************************************/
/*Removes the weight map.                              */
/*******************************************************/
/*Post:                                                */
/*      - the weight map has been removed.             */
/*      - if a weight map did not exist NO error       */
/*        is flagged.                                  */
/*******************************************************/

void msImageProcessor::RemoveWeightMap( void )
{

	//remove confmap
	RemoveLatticeWeightMap();

	//set threshold value to zero
	epsilon	= 0;

	//done.
	return;

}

 /*/\/\/\/\/\/\/\/\/\*/
 /* Image Filtering  */
 /*\/\/\/\/\/\/\/\/\/*/

/*******************************************************/
/*Filter                                               */
/*******************************************************/
/*Performs mean shift filtering on the specified input */
/*image using a user defined kernel.                   */
/*******************************************************/
/*Pre:                                                 */
/*      - the user defined kernel used to apply mean   */
/*        shift filtering to the defined input image   */
/*        has spatial bandwidth sigmaS and range band- */
/*        width sigmaR                                 */
/*      - speedUpLevel determines whether or not the   */
/*        filtering should be optimized for faster     */
/*        execution: a value of NO_SPEEDUP turns this  */
/*        optimization off and a value SPEEDUP turns   */
/*        this optimization on                         */
/*      - a data set has been defined                  */
/*      - the height and width of the lattice has been */
/*        specified using method DefineLattice()       */
/*Post:                                                */
/*      - mean shift filtering has been applied to the */
/*        input image using a user defined kernel      */
/*      - the filtered image is stored in the private  */
/*        data members of the msImageProcessor class.  */
/*******************************************************/

void msImageProcessor::Filter(int sigmaS, float sigmaR, SpeedUpLevel speedUpLevel)
{

	//Check Class consistency...

	//check:
	// (1) if this operation is consistent
	// (2) if kernel was created
	// (3) if data set is defined
	// (4) if the dimension of the kernel agrees with that
	//     of the defined data set
	// if not ... flag an error!
	classConsistencyCheck(N+2, true);
	if(ErrorStatus == EL_ERROR)
		return;

	//If the algorithm has been halted, then exit
	if((ErrorStatus = msSys.Progress((float)(0.0))) == EL_HALT)
	{
		return;
	}
	
	//If the image has just been read then allocate memory
	//for and initialize output data structure used to store
	//image modes and their corresponding regions...
	if(class_state.OUTPUT_DEFINED == false)
	{
		InitializeOutput();

		//check for errors...
		if(ErrorStatus == EL_ERROR)
			return;
	}

	//****************** Allocate Memory ******************

	//Allocate memory for basin of attraction mode structure...
	if((!(modeTable = new unsigned char [L]))||(!(pointList = new int [L])))
	{
		ErrorHandler("msImageProcessor", "Allocate", "Not enough memory.");
		return;
	}

	//start timer
#ifdef PROMPT
	double timer;
	msSys.StartTimer();
#endif

	//*****************************************************

	//filter image according to speedup level...
	switch(speedUpLevel)
	{
	//no speedup...
	case NO_SPEEDUP:	
      //NonOptimizedFilter((float)(sigmaS), sigmaR);	break;
      NewNonOptimizedFilter((float)(sigmaS), sigmaR);	break;
	//medium speedup
	case MED_SPEEDUP:	
      //OptimizedFilter1((float)(sigmaS), sigmaR);		break;
      NewOptimizedFilter1((float)(sigmaS), sigmaR);		break;
	//high speedup
	case HIGH_SPEEDUP: 
      //OptimizedFilter2((float)(sigmaS), sigmaR);		break;
      NewOptimizedFilter2((float)(sigmaS), sigmaR);		break;
   // new speedup
	}

	//****************** Deallocate Memory ******************

	//de-allocate memory used by basin of attraction mode structure
	delete [] modeTable;
	delete [] pointList;

	//re-initialize structure
	modeTable	= NULL;
	pointList	= NULL;
	pointCount	= 0;

	//*******************************************************

	//If the algorithm has been halted, then de-allocate the output
	//and exit
	if((ErrorStatus = msSys.Progress((float)(0.8))) == EL_HALT)
	{
		DestroyOutput();
		return;
	}

	//Label image regions, also if segmentation is not to be
	//performed use the resulting classification structure to
	//calculate the image boundaries...

   /*
	//copy msRawData into LUV_data, rounding each component of each
	//LUV value stored by msRawData to the nearest integer
	int	i;
	for(i = 0; i < L*N; i++)
	{
		if(msRawData[i] < 0)
			LUV_data[i] = (int)(msRawData[i] - 0.5);
		else
			LUV_data[i] = (int)(msRawData[i] + 0.5);
	}
   */
   int i;
   for (i=0; i<L*N; i++)
   {
      LUV_data[i] = msRawData[i];
   }


#ifdef PROMPT
	timer	= msSys.ElapsedTime();
	msSys.Prompt("(%6.2f sec)\nConnecting regions         ...", timer);
	msSys.StartTimer();
#endif
	
	//Perform connecting (label image regions) using LUV_data
	Connect();
	
#ifdef PROMPT
	timer	= msSys.ElapsedTime();
	msSys.Prompt("done. (%6.2f seconds, numRegions = %6d)\n", timer, regionCount);
	msSys.StartTimer();
#endif

	//done.
	return;

}

 /*/\/\/\/\/\/\/\/\/\/\/\*/
 /* Image Region Fusing  */
 /*\/\/\/\/\/\/\/\/\/\/\/*/

/*******************************************************/
/*Fuse Regions                                         */
/*******************************************************/
/*Fuses the regions of a filtered image.               */
/*******************************************************/
/*Pre:                                                 */
/*      - the range radius is specified by sigmaR      */
/*      - minRegion is the minimum point density that  */
/*        a region may have in the resulting segment-  */
/*        ed image                                     */
/*      - a data set has been defined                  */
/*      - the height and width of the lattice has been */
/*        specified using method DefineLattice()       */
/*Post:                                                */
/*      - the image regions have been fused.           */
/*      - if an result is stored by this class then    */
/*        this result is used as input to this method. */
/*      - if no result is stored by this class,        */
/*        the input image defined by calling the       */
/*        method DefineImage is used.                  */
/*******************************************************/

void msImageProcessor::FuseRegions(float sigmaS, int minRegion)
{

	//Check Class consistency...

	//check:
	// (1) if this operation is consistent
	// (2) if kernel was created
	// (3) if data set is defined
	// (4) if the dimension of the kernel agrees with that
	//     of the defined data set
	// if not ... flag an error!
	classConsistencyCheck(N+2, true);
	if(ErrorStatus == EL_ERROR)
		return;

	//Check to see if the algorithm is to be halted, if so then
	//destroy output and exit
	if((ErrorStatus = msSys.Progress((float)(0.8))) == EL_HALT)
	{
		if(class_state.OUTPUT_DEFINED)	DestroyOutput();
		return;
	}

	//obtain sigmaS (make sure it is not zero or negative, if not
	//flag an error)
	if((h[1] = sigmaS) <= 0)
	{
		ErrorHandler("msImageProcessor", "FuseRegions", "The feature radius must be greater than or equal to zero.");
		return;
	}

	//if output has not yet been generated then classify the input
	//image regions to be fused...
	if(!(class_state.OUTPUT_DEFINED))
	{

		//Initialize output data structure used to store
		//image modes and their corresponding regions...
		InitializeOutput();
		
		//check for errors...
		if(ErrorStatus == EL_ERROR)
			return;

		//copy data into LUV_data used to classify
		//image regions
      /*
		int i;
		for(i = 0; i < L*N; i++)
		{
			if(data[i] < 0)
				LUV_data[i] = (int)(data[i] - 0.5);
			else
				LUV_data[i] = (int)(data[i] + 0.5);
		}
      */
      int i;
      for (i=0; i<L*N; i++)
      {
         LUV_data[i] = data[i];
      }
		
#ifdef PROMPT
		msSys.Prompt("Connecting regions         ...");
		msSys.StartTimer();
#endif

		//Perform connecting (label image regions) using LUV_data
		Connect();
		
		//check for errors
		if(ErrorStatus == EL_ERROR)
			return;
		
#ifdef PROMPT
		double timer	= msSys.ElapsedTime();
		msSys.Prompt("done. (%6.2f seconds, numRegions = %6d)\n", timer, regionCount);
#endif
		
	}

	//Check to see if the algorithm is to be halted, if so then
	//destroy output and exit
	if((ErrorStatus = msSys.Progress((float)(0.85))) == EL_HALT)
	{
		DestroyOutput();
		return;
	}

#ifdef PROMPT
	msSys.Prompt("Applying transitive closure...");
	msSys.StartTimer();
#endif

	//allocate memory visit table
	visitTable = new unsigned char [L];

	//Apply transitive closure iteratively to the regions classified
	//by the RAM updating labels and modes until the color of each neighboring
	//region is within sqrt(rR2) of one another.
	rR2 = (float)(h[1]*h[1]*0.25);
	TransitiveClosure();
	int oldRC = regionCount;
	int deltaRC, counter = 0;
	do {
		TransitiveClosure();
		deltaRC = oldRC-regionCount;
		oldRC = regionCount;
		counter++;
	} while ((deltaRC <= 0)&&(counter < 10));

	//de-allocate memory for visit table
	delete [] visitTable;
	visitTable	= NULL;

	//Check to see if the algorithm is to be halted, if so then
	//destroy output and region adjacency matrix and exit
	if((ErrorStatus = msSys.Progress((float)(1.0))) == EL_HALT)
	{
		DestroyRAM();
		DestroyOutput();
		return;
	}

#ifdef PROMPT
	double timer	= msSys.ElapsedTime();
	msSys.Prompt("done. (%6.2f seconds, numRegions = %6d)\nPruning spurious regions   ...", timer, regionCount);
	msSys.StartTimer();
#endif

	//Prune spurious regions (regions whose area is under
	//minRegion) using RAM
	Prune(minRegion);

#ifdef PROMPT
	timer	= msSys.ElapsedTime();
	msSys.Prompt("done. (%6.2f seconds, numRegions = %6d)\n", timer, regionCount);
	msSys.StartTimer();
#endif

	//Check to see if the algorithm is to be halted, if so then
	//destroy output and region adjacency matrix and exit
	if((ErrorStatus = msSys.Progress((float)(1.0))) == EL_HALT)
	{
		DestroyRAM();
		DestroyOutput();
		return;
	}

	//de-allocate memory for region adjacency matrix
	DestroyRAM();

	//output to msRawData
	int i, j, label;
	for(i = 0; i < L; i++)
	{
		label	= labels[i];
		for(j = 0; j < N; j++)
			{
				msRawData[N*i+j] = modes[N*label+j];
			}
	}

	//done.
	return;

}

  /*/\/\/\/\/\/\/\/\/\/\*/
  /* Image Segmentation */
  /*\/\/\/\/\/\/\/\/\/\/*/

/*******************************************************/
/*Segment                                              */
/*******************************************************/
/*Segments the defined image.                          */
/*******************************************************/
/*Pre:                                                 */
/*      - sigmaS and sigmaR are the spatial and range  */
/*        radii of the search window respectively      */
/*      - minRegion is the minimum point density that  */
/*        a region may have in the resulting segment-  */
/*        ed image                                     */
/*      - speedUpLevel determines whether or not the   */
/*        filtering should be optimized for faster     */
/*        execution: a value of NO_SPEEDUP turns this  */
/*        optimization off and a value SPEEDUP turns   */
/*        this optimization on                         */
/*Post:                                                */
/*      - the defined image is segmented and the       */
/*        resulting segmented image is stored in the   */
/*        private data members of the image segmenter  */
/*        class.                                       */
/*      - any regions whose point densities are less   */
/*        than or equal to minRegion have been pruned  */
/*        from the segmented image.                    */
/*******************************************************/

void msImageProcessor::Segment(int sigmaS, float sigmaR, int minRegion, SpeedUpLevel speedUpLevel)
{

	//make sure kernel is properly defined...
	if((!h)||(kp < 2))
	{
		ErrorHandler("msImageProcessor", "Segment", "Kernel corrupt or undefined.");
		return;
	}

	//Apply mean shift to data set using sigmaS and sigmaR...
	Filter(sigmaS, sigmaR, speedUpLevel);

	//check for errors
	if(ErrorStatus == EL_ERROR)
		return;

	//check to see if the system has been halted, if so exit
	if(ErrorStatus == EL_HALT)
		return;

	//Check to see if the algorithm is to be halted, if so then
	//destroy output and exit
	if((ErrorStatus = msSys.Progress((float)(0.85))) == EL_HALT)
	{
		DestroyOutput();
		return;
	}

#ifdef PROMPT
	msSys.Prompt("Applying transitive closure...");
	msSys.StartTimer();
#endif

	//allocate memory visit table
	visitTable = new unsigned char [L];

	//Apply transitive closure iteratively to the regions classified
	//by the RAM updating labels and modes until the color of each neighboring
	//region is within sqrt(rR2) of one another.
	rR2 = (float)(h[1]*h[1]*0.25);
	TransitiveClosure();
	int oldRC = regionCount;
	int deltaRC, counter = 0;
	do {
		TransitiveClosure();
		deltaRC = oldRC-regionCount;
		oldRC = regionCount;
		counter++;
	} while ((deltaRC <= 0)&&(counter < 10));

	//de-allocate memory for visit table
	delete [] visitTable;
	visitTable	= NULL;

	//Check to see if the algorithm is to be halted, if so then
	//destroy output and regions adjacency matrix and exit
	if((ErrorStatus = msSys.Progress((float)(0.95))) == EL_HALT)
	{
		DestroyRAM();
		DestroyOutput();
		return;
	}

#ifdef PROMPT
	double timer	= msSys.ElapsedTime();
	msSys.Prompt("done. (%6.2f seconds, numRegions = %6d).\nPruning spurious regions\t... ", timer, regionCount);
	msSys.StartTimer();
#endif

	//Prune spurious regions (regions whose area is under
	//minRegion) using RAM
	Prune(minRegion);

#ifdef PROMPT
	timer	= msSys.ElapsedTime();
	msSys.Prompt("done. (%6.2f seconds, numRegions = %6d)\nPruning spurious regions    ...", timer, regionCount);
	msSys.StartTimer();
#endif

	//Check to see if the algorithm is to be halted, if so then
	//destroy output and regions adjacency matrix and exit
	if((ErrorStatus = msSys.Progress(1.0)) == EL_HALT)
	{
		DestroyRAM();
		DestroyOutput();
		return;
	}

	//de-allocate memory for region adjacency matrix
	DestroyRAM();

	//output to msRawData
	int j, i, label;
	for(i = 0; i < L; i++)
	{
		label	= labels[i];
		for(j = 0; j < N; j++)
			{
				msRawData[N*i+j] = modes[N*label+j];
			}
	}

	//done.
	return;

}

  /*/\/\/\/\/\/\/\/\/\/\/\/\*/
  /*  Data Space Conversion */
  /*\/\/\/\/\/\/\/\/\/\/\/\/*/

/*******************************************************/
/*RGB To LUV                                           */
/*******************************************************/
/*Converts an RGB vector to LUV.                       */
/*                                                     */
/*See:                                                 */
/*   G. Wyszecki and W.S. Stiles: Color Science:       */
/*   Concepts and Methods, Quantitative Data and       */
/*   Formulae, Wiley, New York, 1982.                  */
/*******************************************************/
/*Pre:                                                 */
/*      - rgbVal is an unsigned char array containing  */
/*        the RGB vector                               */
/*      - luvVal is a floating point array containing  */
/*        the resulting LUV vector                     */
/*Post:                                                */
/*      - rgbVal has been converted to LUV and the     */
/*        result has been stored in luvVal.            */
/*******************************************************/

void msImageProcessor::RGBtoLUV(byte *rgbVal, float *luvVal)
{

	//delcare variables
	double	x, y, z, L0, u_prime, v_prime, constant;

	//convert RGB to XYZ...
	x		= XYZ[0][0]*rgbVal[0] + XYZ[0][1]*rgbVal[1] + XYZ[0][2]*rgbVal[2];
	y		= XYZ[1][0]*rgbVal[0] + XYZ[1][1]*rgbVal[1] + XYZ[1][2]*rgbVal[2];
	z		= XYZ[2][0]*rgbVal[0] + XYZ[2][1]*rgbVal[1] + XYZ[2][2]*rgbVal[2];

	//convert XYZ to LUV...

	//compute L*
	L0		= y / (255.0 * Yn);
	if(L0 > Lt)
		luvVal[0]	= (float)(116.0 * (pow(L0, 1.0/3.0)) - 16.0);
	else
		luvVal[0]	= (float)(903.3 * L0);

	//compute u_prime and v_prime
	constant	= x + 15 * y + 3 * z;
	if(constant != 0)
	{
		u_prime	= (4 * x) / constant;
		v_prime = (9 * y) / constant;
	}
	else
	{
		u_prime	= 4.0;
		v_prime	= 9.0/15.0;
	}

	//compute u* and v*
    luvVal[1] = (float) (13 * luvVal[0] * (u_prime - Un_prime));
    luvVal[2] = (float) (13 * luvVal[0] * (v_prime - Vn_prime));

	//done.
	return;

}

/*******************************************************/
/*LUV To RGB                                           */
/*******************************************************/
/*Converts an LUV vector to RGB.                       */
/*******************************************************/
/*Pre:                                                 */
/*      - luvVal is a floating point array containing  */
/*        the LUV vector                               */
/*      - rgbVal is an unsigned char array containing  */
/*        the resulting RGB vector                     */
/*Post:                                                */
/*      - luvVal has been converted to RGB and the     */
/*        result has been stored in rgbVal.            */
/*******************************************************/

//define inline rounding function...
inline int my_round(double in_x)
{
	if (in_x < 0)
		return (int)(in_x - 0.5);
	else
		return (int)(in_x + 0.5);
}

void msImageProcessor::LUVtoRGB(float *luvVal, byte *rgbVal)
{

	//declare variables...
	int		r, g, b;
	double	x, y, z, u_prime, v_prime;

	//perform conversion
	if(luvVal[0] < 0.1)
		r = g = b = 0;
	else
	{
		//convert luv to xyz...
		if(luvVal[0] < 8.0)
			y	= Yn * luvVal[0] / 903.3;
		else
		{
			y	= (luvVal[0] + 16.0) / 116.0;
			y  *= Yn * y * y;
		}

		u_prime	= luvVal[1] / (13 * luvVal[0]) + Un_prime;
		v_prime	= luvVal[2] / (13 * luvVal[0]) + Vn_prime;

		x		= 9 * u_prime * y / (4 * v_prime);
		z		= (12 - 3 * u_prime - 20 * v_prime) * y / (4 * v_prime);

		//convert xyz to rgb...
		//[r, g, b] = RGB*[x, y, z]*255.0
		r		= my_round((RGB[0][0]*x + RGB[0][1]*y + RGB[0][2]*z)*255.0);
		g		= my_round((RGB[1][0]*x + RGB[1][1]*y + RGB[1][2]*z)*255.0);
		b		= my_round((RGB[2][0]*x + RGB[2][1]*y + RGB[2][2]*z)*255.0);

		//check bounds...
		if(r < 0)	r = 0; if(r > 255)	r = 255;
		if(g < 0)	g = 0; if(g > 255)	g = 255;
		if(b < 0)	b = 0; if(b > 255)	b = 255;

	}

	//assign rgb values to rgb vector rgbVal
	rgbVal[0]	= r;
	rgbVal[1]	= g;
	rgbVal[2]	= b;

	//done.
	return;

}

  /*/\/\/\/\/\/\/\/\/\/\/\/\/\/\/\/\/\/\/\*/
  /*  Filtered and Segmented Image Output */
  /*\/\/\/\/\/\/\/\/\/\/\/\/\/\/\/\/\/\/\/*/

/*******************************************************/
/*Get Raw Data                                         */
/*******************************************************/
/*The output image data is returned.                   */
/*******************************************************/
/*Pre:                                                 */
/*      - outputImageData is a pre-allocated floating  */
/*        point array used to store the filtered or    */
/*        segmented image pixels.                      */
/*Post:                                                */
/*      - the filtered or segmented image data is      */
/*        stored by outputImageData.                   */
/*******************************************************/

void msImageProcessor::GetRawData(float *outputImageData)
{
	//make sure that outputImageData is not NULL
	if(!outputImageData)
	{
		ErrorHandler("msImageProcessor", "GetRawData", "Output image data buffer is NULL.");
		return;
	}

	//copy msRawData to outputImageData
	int i;
	for(i = 0; i < L*N; i++)
		outputImageData[i] = msRawData[i];

	//done.
	return;
}

/*******************************************************/
/*Get Results                                          */
/*******************************************************/
/*The output image is returned.                        */
/*******************************************************/
/*Pre:                                                 */
/*      - outputImage is a pre-allocated unsinged char */
/*        array used to store the filtered or segment- */
/*        ed image pixels                              */
/*Post:                                                */
/*      - the filtered or segmented image is stored by */
/*        outputImage.                                 */
/*******************************************************/

void msImageProcessor::GetResults(byte *outputImage)
{

	//make sure that outpuImage is not NULL
	if(!outputImage)
	{
		ErrorHandler("msImageProcessor", "GetResults", "Output image buffer is NULL.");
		return;
	}

	//if the image type is GREYSCALE simply
	//copy it over to the segmentedImage
	if(N == 1)
	{
		//copy over msRawData to segmentedImage checking
		//bounds
		int i, pxValue;
		for(i = 0; i < L; i++)
		{

			//get value
			pxValue = (int)(msRawData[i]+0.5);
			
			//store into segmented image checking bounds...
			if(pxValue < 0)
				outputImage[i] = (byte)(0);
			else if(pxValue > 255)
				outputImage[i] = (byte)(255);
			else
				outputImage[i] = (byte)(pxValue);

		}

	}
	else if (N == 3)
	{
		
		//otherwise convert msRawData from LUV to RGB
		//storing the result in segmentedImage
		int i;
		for(i = 0; i < L; i++)
			LUVtoRGB(&msRawData[N*i], &outputImage[N*i]);

	}
	else
		//Unknown image type: should use MeanShift::GetRawData()...
		ErrorHandler("msImageProcessor", "GetResults", "Unknown image type. Try using MeanShift::GetRawData().");

	//done.
	return;

}

/*******************************************************/
/*Get Boundaries                                       */
/*******************************************************/
/*A region list containing the boundary locations for  */
/*each region is returned.                             */
/*******************************************************/
/*Post:                                                */
/*      - a region list object containing the boundary */
/*        locations for each region is constructed     */
/*      - the region list is returned                  */
/*      - NULL is returned if the image has not been   */
/*        filtered or segmented                        */
/*******************************************************/

RegionList *msImageProcessor::GetBoundaries( void )
{

	//define bounds using label information
	if(class_state.OUTPUT_DEFINED)
		DefineBoundaries();

	//return region list structure
	return regionList;

}
 
/*******************************************************/
/*Get Regions                                          */
/*******************************************************/
/*Returns the regions of the processed image.          */
/*******************************************************/
/*Pre:                                                 */
/*      - labels_out is an integer array of size       */
/*        height*width that stores for each pixel a    */
/*        label relating that pixel to a corresponding */
/*        region in the image                          */
/*      - modes_out is floating point array of size    */
/*        regionCount*N storing the feature component  */
/*        of each region, and indexed by region label  */
/*      - modePointCounts is an integer array of size  */
/*        regionCount, indexed by region label, that   */
/*        stores the area of each region in pixels.    */
/*Post:                                                */
/*      If an input image was defined and processed,   */
/*      - memory has been allocated for labels_out,    */
/*        modes_out and MPC_out.                       */
/*      - labels_out, modes_out, and MPC_out have been */
/*        populated.                                   */
/*      - the number of regions contained by the segm- */
/*        ented image has been returned.               */
/*      If the image has not been defined or processed */
/*      or if there is in-sufficient memory,           */
/*      - no memory has been allocated for labels_out, */
/*        modes_out, and MPC_out.                      */
/*      - -1 is returned for regionCount.              */
/*******************************************************/

int msImageProcessor::GetRegions(int **labels_out, float **modes_out, int **MPC_out)
{
	//check to see if output has been defined for the given input image...
	if(class_state.OUTPUT_DEFINED == false)
		return -1;

	//allocate memory for labels_out, modes_out and MPC_out based
	//on output storage structure
<<<<<<< HEAD
	if(!(*labels_out = new int [L]))
=======
	int		*labels_	= *labels_out, *MPC_out_ = *MPC_out;
	float	*modes_		= *modes_out; 
	if(!(labels_ = new int [L]))
>>>>>>> d49f55c8
	{
		ErrorHandler("msImageProcessor", "GetRegions", "Not enough memory.");
		return -1;
	}
<<<<<<< HEAD
	if(!(*modes_out	= new float [regionCount*N]))
=======
	if(!(modes_	= new float [regionCount*N]))
>>>>>>> d49f55c8
	{
		ErrorHandler("msImageProcessor", "GetRegions", "Not enough memory.");
		return -1;
	}
<<<<<<< HEAD
	if(!(*MPC_out = new int [regionCount]))
=======
	if(!(MPC_out_ = new int [regionCount]))
>>>>>>> d49f55c8
	{
		ErrorHandler("msImageProcessor", "GetRegions", "Not enough memory.");
		return -1;
	}

<<<<<<< HEAD

	int		*labels_	= *labels_out, *MPC_out_ = *MPC_out;
	float	*modes_		= *modes_out; 

	

=======
>>>>>>> d49f55c8
	//populate labels_out with image labels
	int	i;
	for(i = 0; i < L; i++)
		labels_[i] = labels[i];

	//populate modes_out and MPC_out with the color and point
	//count of each region
	for(i = 0; i < regionCount*N; i++)
		modes_[i]	= modes[i];
	for(i = 0; i < regionCount; i++)
		MPC_out_[i]	= modePointCounts[i];

	//done. Return the number of regions resulting from filtering or segmentation.
	return regionCount;
}

/*@@@@@@@@@@@@@@@@@@@@@@@@@@@@@@@@@@@@@@@@@@@@@@@@@@@@@@@@@@@@@@@@@@@@@@@@@@@@@@@@@@@@@@@@@@@@@@@@@@@@@*/
/*@@@@@@@@@@@@@@@@@@@@@@@@@@@@@@@@@@@@@@@@@@@@@@@@@@@@@@@@@@@@@@@@@@@@@@@@@@@@@@@@@@@@@@@@@@@@@@@@@@@@@*/
/*@@@@@@@@@@@@@@@@@@@@@@@@@@@@@@@@@@@@@@     PRIVATE METHODS     @@@@@@@@@@@@@@@@@@@@@@@@@@@@@@@@@@@@@@*/
/*@@@@@@@@@@@@@@@@@@@@@@@@@@@@@@@@@@@@@@@@@@@@@@@@@@@@@@@@@@@@@@@@@@@@@@@@@@@@@@@@@@@@@@@@@@@@@@@@@@@@@*/
/*@@@@@@@@@@@@@@@@@@@@@@@@@@@@@@@@@@@@@@@@@@@@@@@@@@@@@@@@@@@@@@@@@@@@@@@@@@@@@@@@@@@@@@@@@@@@@@@@@@@@@*/

	/*/\/\/\/\/\/\/\/\/\*/
	/*  Image Filtering */
	/*\/\/\/\/\/\/\/\/\/*/

/*******************************************************/
/*Non Optimized Filter                                 */
/*******************************************************/
/*Performs mean shift filtering on the specified input */
/*image using a user defined kernel.                   */
/*******************************************************/
/*Pre:                                                 */
/*      - the user defined kernel used to apply mean   */
/*        shift filtering to the defined input image   */
/*        has spatial bandwidth sigmaS and range band- */
/*        width sigmaR                                 */
/*      - a data set has been defined                  */
/*      - the height and width of the lattice has been */
/*        specified using method DefineLattice()       */
/*Post:                                                */
/*      - mean shift filtering has been applied to the */
/*        input image using a user defined kernel      */
/*      - the filtered image is stored in the private  */
/*        data members of the msImageProcessor class.  */
/*******************************************************/

void msImageProcessor::NonOptimizedFilter(float sigmaS, float sigmaR)
{

	// Declare Variables
	int   iterationCount, i, j;
	double mvAbs;
	
	//make sure that a lattice height and width have
	//been defined...
	if(!height)
	{
		ErrorHandler("msImageProcessor", "LFilter", "Lattice height and width are undefined.");
		return;
	}

	//re-assign bandwidths to sigmaS and sigmaR
	if(((h[0] = sigmaS) <= 0)||((h[1] = sigmaR) <= 0))
	{
		ErrorHandler("msImageProcessor", "Segment", "sigmaS and/or sigmaR is zero or negative.");
		return;
	}
	
	//define input data dimension with lattice
	int lN	= N + 2;
	
	// Traverse each data point applying mean shift
	// to each data point
	
	// Allcocate memory for yk
	double	*yk		= new double [lN];
	
	// Allocate memory for Mh
	double	*Mh		= new double [lN];
	
	// proceed ...
#ifdef PROMPT
	msSys.Prompt("done.\nApplying mean shift (Using Lattice)... ");
#ifdef SHOW_PROGRESS
	msSys.Prompt("\n 0%%");
#endif
#endif

	for(i = 0; i < L; i++)
	{

		// Assign window center (window centers are
		// initialized by createLattice to be the point
		// data[i])
		yk[0] = i%width;
		yk[1] = i/width;
		for(j = 0; j < N; j++)
			yk[j+2] = data[N*i+j];
		
		// Calculate the mean shift vector using the lattice
		LatticeMSVector(Mh, yk);
		
		// Calculate its magnitude squared
		mvAbs = 0;
		for(j = 0; j < lN; j++)
			mvAbs += Mh[j]*Mh[j];
		
		// Keep shifting window center until the magnitude squared of the
		// mean shift vector calculated at the window center location is
		// under a specified threshold (Epsilon)
		
		// NOTE: iteration count is for speed up purposes only - it
		//       does not have any theoretical importance
		iterationCount = 1;
		while((mvAbs >= EPSILON)&&(iterationCount < LIMIT))
		{
			
			// Shift window location
			for(j = 0; j < lN; j++)
				yk[j] += Mh[j];
			
			// Calculate the mean shift vector at the new
			// window location using lattice
			LatticeMSVector(Mh, yk);
			
			// Calculate its magnitude squared
			mvAbs = 0;
			for(j = 0; j < lN; j++)
				mvAbs += Mh[j]*Mh[j];

			// Increment interation count
			iterationCount++;
			
		}

		// Shift window location
		for(j = 0; j < lN; j++)
			yk[j] += Mh[j];
		
		//store result into msRawData...
		for(j = 0; j < N; j++)
			msRawData[N*i+j] = (float)(yk[j+2]);

		// Prompt user on progress
#ifdef SHOW_PROGRESS
		percent_complete = (float)(i/(float)(L))*100;
		msSys.Prompt("\r%2d%%", (int)(percent_complete + 0.5));
#endif
	
		// Check to see if the algorithm has been halted
		if((i%PROGRESS_RATE == 0)&&((ErrorStatus = msSys.Progress((float)(i/(float)(L))*(float)(0.8)))) == EL_HALT)
			break;
	}
	
	// Prompt user that filtering is completed
#ifdef PROMPT
#ifdef SHOW_PROGRESS
	msSys.Prompt("\r");
#endif
	msSys.Prompt("done.");
#endif
	
	// de-allocate memory
	delete [] yk;
	delete [] Mh;

	// done.
	return;

}



/*******************************************************/
/*Optimized Filter 1                                   */
/*******************************************************/
/*Performs mean shift filtering on the specified input */
/*image using a user defined kernel. Previous mode     */
/*information is used to avoid re-applying mean shift  */
/*on certain data points to improve performance.       */
/*******************************************************/
/*Pre:                                                 */
/*      - the user defined kernel used to apply mean   */
/*        shift filtering to the defined input image   */
/*        has spatial bandwidth sigmaS and range band- */
/*        width sigmaR                                 */
/*      - a data set has been defined                  */
/*      - the height and width of the lattice has been */
/*        specified using method DefineLattice()       */
/*Post:                                                */
/*      - mean shift filtering has been applied to the */
/*        input image using a user defined kernel      */
/*      - the filtered image is stored in the private  */
/*        data members of the msImageProcessor class.  */
/*******************************************************/

void msImageProcessor::OptimizedFilter1(float sigmaS, float sigmaR)
{

	// Declare Variables
	int		iterationCount, i, j, k, s, p, modeCandidateX, modeCandidateY, modeCandidate_i;
	float	*modeCandidatePoint;
	double	mvAbs, diff, el;
	
	//make sure that a lattice height and width have
	//been defined...
	if(!height)
	{
		ErrorHandler("msImageProcessor", "LFilter", "Lattice height and width are undefined.");
		return;
	}

	//re-assign bandwidths to sigmaS and sigmaR
	if(((h[0] = sigmaS) <= 0)||((h[1] = sigmaR) <= 0))
	{
		ErrorHandler("msImageProcessor", "Segment", "sigmaS and/or sigmaR is zero or negative.");
		return;
	}
	
	//define input data dimension with lattice
	int lN	= N + 2;
	
	// Traverse each data point applying mean shift
	// to each data point
	
	// Allcocate memory for yk
	double	*yk		= new double [lN];
	
	// Allocate memory for Mh
	double	*Mh		= new double [lN];
	
	// Initialize mode table used for basin of attraction
	memset(modeTable, 0, width*height);

	// Allocate memory mode candidate data point...
	//floating point version
	modeCandidatePoint	= new float	[N];
	
	// proceed ...
#ifdef PROMPT
	msSys.Prompt("done.\nApplying mean shift (Using Lattice) ... ");
#ifdef SHOW_PROGRESS
	msSys.Prompt("\n 0%%");
#endif
#endif


	for(i = 0; i < L; i++)
	{
		// if a mode was already assigned to this data point
		// then skip this point, otherwise proceed to
		// find its mode by applying mean shift...
		if (modeTable[i] == 1)
			continue;

		// initialize point list...
		pointCount = 0;

		// Assign window center (window centers are
		// initialized by createLattice to be the point
		// data[i])
		yk[0] = i%width;
		yk[1] = i/width;
		for(j = 0; j < N; j++)
			yk[j+2] = data[N*i+j];
		
		// Calculate the mean shift vector using the lattice
		LatticeMSVector(Mh, yk);
		
		// Calculate its magnitude squared
		mvAbs = 0;
		for(j = 0; j < lN; j++)
			mvAbs += Mh[j]*Mh[j];
		
		// Keep shifting window center until the magnitude squared of the
		// mean shift vector calculated at the window center location is
		// under a specified threshold (Epsilon)
		
		// NOTE: iteration count is for speed up purposes only - it
		//       does not have any theoretical importance
		iterationCount = 1;
		while((mvAbs >= EPSILON)&&(iterationCount < LIMIT))
		{
			
			// Shift window location
			for(j = 0; j < lN; j++)
				yk[j] += Mh[j];
			
			// check to see if the current mode location is in the
			// basin of attraction...

			// calculate the location of yk on the lattice
			modeCandidateX	= (int) (yk[0]+0.5);
			modeCandidateY	= (int) (yk[1]+0.5);
			modeCandidate_i	= modeCandidateY*width + modeCandidateX;

			// if mvAbs != 0 (yk did indeed move) then check
			// location basin_i in the mode table to see if
			// this data point either:
			
			// (1) has not been associated with a mode yet
			//     (modeTable[basin_i] = 0), so associate
			//     it with this one
			//
			// (2) it has been associated with a mode other
			//     than the one that this data point is converging
			//     to (modeTable[basin_i] = 1), so assign to
			//     this data point the same mode as that of basin_i

			if ((modeTable[modeCandidate_i] != 2) && (modeCandidate_i != i))
			{
				// obtain the data point at basin_i to
				// see if it is within h*TC_DIST_FACTOR of
				// of yk
				for (j = 0; j < N; j++)
					modeCandidatePoint[j] = data[N*modeCandidate_i + j];
				
				// check basin on non-spatial data spaces only
				k = 1;
				s = 0;
				diff = 0;
				while ((diff < TC_DIST_FACTOR) && (k<kp))
				{
					diff = 0;
					for (p=0; p<P[k]; p++)
					{
						el = (modeCandidatePoint[p+s]-yk[p+s+2])/h[k];
						diff += el*el;
					}
					s+=P[k];
					k++;
				}

				// if the data point at basin_i is within
				// a distance of h*TC_DIST_FACTOR of yk
				// then depending on modeTable[basin_i] perform
				// either (1) or (2)
				if (diff < TC_DIST_FACTOR)
				{
					// if the data point at basin_i has not
					// been associated to a mode then associate
					// it with the mode that this one will converge
					// to
					if (modeTable[modeCandidate_i] == 0)
					{
						// no mode associated yet so associate
						// it with this one...
						pointList[pointCount++]		= modeCandidate_i;
						modeTable[modeCandidate_i]	= 2;

					} else
					{

						// the mode has already been associated with
						// another mode, thererfore associate this one
						// mode and the modes in the point list with
						// the mode associated with data[basin_i]...

						// store the mode info into yk using msRawData...
						for (j = 0; j < N; j++)
							yk[j+2] = msRawData[modeCandidate_i*N+j];

						// update mode table for this data point
						// indicating that a mode has been associated
						// with it
						modeTable[i] = 1;

                  // indicate that a mode has been associated
						// to this data point (data[i])
						mvAbs = -1;

						// stop mean shift calculation...
						break;
					}
				}
			}
			
			// Calculate the mean shift vector at the new
			// window location using lattice
			LatticeMSVector(Mh, yk);
			
			// Calculate its magnitude squared
			mvAbs = 0;
			for(j = 0; j < lN; j++)
				mvAbs += Mh[j]*Mh[j];

			// Increment iteration count
			iterationCount++;
			
		}

		// if a mode was not associated with this data point
		// yet associate it with yk...
		if (mvAbs >= 0)
		{
			// Shift window location
			for(j = 0; j < lN; j++)
				yk[j] += Mh[j];
			
			// update mode table for this data point
			// indicating that a mode has been associated
			// with it
			modeTable[i] = 1;
		}
		
		// associate the data point indexed by
		// the point list with the mode stored
		// by yk
		for (j = 0; j < pointCount; j++)
		{
			// obtain the point location from the
			// point list
			modeCandidate_i = pointList[j];

			// update the mode table for this point
			modeTable[modeCandidate_i] = 1;

			//store result into msRawData...
			for(k = 0; k < N; k++)
				msRawData[N*modeCandidate_i+k] = (float)(yk[k+2]);
		}


		//store result into msRawData...
		for(j = 0; j < N; j++)
			msRawData[N*i+j] = (float)(yk[j+2]);

		// Prompt user on progress
#ifdef SHOW_PROGRESS
		percent_complete = (float)(i/(float)(L))*100;
		msSys.Prompt("\r%2d%%", (int)(percent_complete + 0.5));
#endif
	
		// Check to see if the algorithm has been halted
		if((i%PROGRESS_RATE == 0)&&((ErrorStatus = msSys.Progress((float)(i/(float)(L))*(float)(0.8)))) == EL_HALT)
			break;		
	}
	
	// Prompt user that filtering is completed
#ifdef PROMPT
#ifdef SHOW_PROGRESS
	msSys.Prompt("\r");
#endif
	msSys.Prompt("done.");
#endif
	
	// de-allocate memory
	delete [] modeCandidatePoint;
	delete [] yk;
	delete [] Mh;
	
	// done.
	return;

}

/*******************************************************/
/*Optimized Filter 2                                   */
/*******************************************************/
/*Performs mean shift filtering on the specified input */
/*image using a user defined kernel. Previous mode     */
/*information is used to avoid re-applying mean shift  */
/*on certain data points to improve performance. To    */
/*further improve perfmance (during segmentation) poi- */
/*nts within h of a window center during the window    */
/*center's traversal to a mode are associated with the */
/*mode that the window converges to.                   */
/*******************************************************/
/*Pre:                                                 */
/*      - the user defined kernel used to apply mean   */
/*        shift filtering to the defined input image   */
/*        has spatial bandwidth sigmaS and range band- */
/*        width sigmaR                                 */
/*      - a data set has been defined                  */
/*      - the height and width of the lattice has been */
/*        specified using method DefineLattice()       */
/*Post:                                                */
/*      - mean shift filtering has been applied to the */
/*        input image using a user defined kernel      */
/*      - the filtered image is stored in the private  */
/*        data members of the msImageProcessor class.  */
/*******************************************************/

void msImageProcessor::OptimizedFilter2(float sigmaS, float sigmaR)
{

	//if confidence map is null set it to zero
	if(!weightMap)
	{
		weightMap = new float [L];
		int i;
		for(i = 0; i < L; i++)
			weightMap[i] = 0;
	}

	// Declare Variables
	int		iterationCount, i, j, k, s, p, modeCandidateX, modeCandidateY, modeCandidate_i;
	float	*modeCandidatePoint;
	double	mvAbs, diff, el;
	
	//make sure that a lattice height and width have
	//been defined...
	if(!height)
	{
		ErrorHandler("msImageProcessor", "LFilter", "Lattice height and width are undefined.");
		return;
	}

	//re-assign bandwidths to sigmaS and sigmaR
	if(((h[0] = sigmaS) <= 0)||((h[1] = sigmaR) <= 0))
	{
		ErrorHandler("msImageProcessor", "Segment", "sigmaS and/or sigmaR is zero or negative.");
		return;
	}
	
	//define input data dimension with lattice
	int lN	= N + 2;
	
	// Traverse each data point applying mean shift
	// to each data point
	
	// Allcocate memory for yk
	double	*yk		= new double [lN];
	
	// Allocate memory for Mh
	double	*Mh		= new double [lN];
	
	// Initialize mode table used for basin of attraction
	memset(modeTable, 0, width*height);

	// Allocate memory mode candidate data point...
	//floating point version
	modeCandidatePoint	= new float	[N];
	
	// proceed ...
#ifdef PROMPT
	msSys.Prompt("done.\nApplying mean shift (Using Lattice)... ");
#ifdef SHOW_PROGRESS
	msSys.Prompt("\n 0%%");
#endif
#endif

	for(i = 0; i < L; i++)
	{
		// if a mode was already assigned to this data point
		// then skip this point, otherwise proceed to
		// find its mode by applying mean shift...
		if (modeTable[i] == 1)
			continue;

		// initialize point list...
		pointCount = 0;

		// Assign window center (window centers are
		// initialized by createLattice to be the point
		// data[i])
		yk[0] = i%width;
		yk[1] = i/width;
		for(j = 0; j < N; j++)
			yk[j+2] = data[N*i+j];
		
		// Calculate the mean shift vector using the lattice
		OptLatticeMSVector(Mh, yk);
		
		// Calculate its magnitude squared
		mvAbs = 0;
		for(j = 0; j < lN; j++)
			mvAbs += Mh[j]*Mh[j];
		
		// Keep shifting window center until the magnitude squared of the
		// mean shift vector calculated at the window center location is
		// under a specified threshold (Epsilon)
		
		// NOTE: iteration count is for speed up purposes only - it
		//       does not have any theoretical importance
		iterationCount = 1;
		while((mvAbs >= EPSILON)&&(iterationCount < LIMIT))
		{
			
			// Shift window location
			for(j = 0; j < lN; j++)
				yk[j] += Mh[j];
			
			// check to see if the current mode location is in the
			// basin of attraction...

			// calculate the location of yk on the lattice
			modeCandidateX	= (int) (yk[0]+0.5);
			modeCandidateY	= (int) (yk[1]+0.5);
			modeCandidate_i	= modeCandidateY*width + modeCandidateX;

			// if mvAbs != 0 (yk did indeed move) then check
			// location basin_i in the mode table to see if
			// this data point either:
			
			// (1) has not been associated with a mode yet
			//     (modeTable[basin_i] = 0), so associate
			//     it with this one
			//
			// (2) it has been associated with a mode other
			//     than the one that this data point is converging
			//     to (modeTable[basin_i] = 1), so assign to
			//     this data point the same mode as that of basin_i

			if ((modeTable[modeCandidate_i] != 2) && (modeCandidate_i != i))
			{
				// obtain the data point at basin_i to
				// see if it is within h*TC_DIST_FACTOR of
				// of yk
				for (j = 0; j < N; j++)
					modeCandidatePoint[j] = data[N*modeCandidate_i + j];
				
				// check basin on non-spatial data spaces only
				k = 1;
				s = 0;
				diff = 0;
				while ((diff < TC_DIST_FACTOR) && (k<kp))
				{
					diff = 0;
					for (p=0; p<P[k]; p++)
					{
						el = (modeCandidatePoint[p+s]-yk[p+s+2])/h[k];
						diff += el*el;
					}
					s+=P[k];
					k++;
				}

				// if the data point at basin_i is within
				// a distance of h*TC_DIST_FACTOR of yk
				// then depending on modeTable[basin_i] perform
				// either (1) or (2)
				if (diff < TC_DIST_FACTOR)
				{
					// if the data point at basin_i has not
					// been associated to a mode then associate
					// it with the mode that this one will converge
					// to
					if (modeTable[modeCandidate_i] == 0)
					{
						// no mode associated yet so associate
						// it with this one...
						pointList[pointCount++]		= modeCandidate_i;
						modeTable[modeCandidate_i]	= 2;

					} else
					{

						// the mode has already been associated with
						// another mode, thererfore associate this one
						// mode and the modes in the point list with
						// the mode associated with data[basin_i]...

						// store the mode infor int yk using msRawData...
						for (j = 0; j < N; j++)
							yk[j+2] = msRawData[modeCandidate_i*N+j];

						// update mode table for this data point
						// indicating that a mode has been associated
						// with it
						modeTable[i] = 1;

                  // indicate that a mode has been associated
						// to this data point (data[i])
						mvAbs = -1;

						// stop mean shift calculation...
						break;
					}
				}
			}
			
			// Calculate the mean shift vector at the new
			// window location using lattice
			OptLatticeMSVector(Mh, yk);
			
			// Calculate its magnitude squared
			mvAbs = 0;
			for(j = 0; j < lN; j++)
				mvAbs += Mh[j]*Mh[j];

			// Increment interation count
			iterationCount++;
			
		}

		// if a mode was not associated with this data point
		// yet then perform a shift the window center yk one
		// last time using the mean shift vector...
		if (mvAbs >= 0)
		{
			// Shift window location
			for(j = 0; j < lN; j++)
				yk[j] += Mh[j];

         // update mode table for this data point
		   // indicating that a mode has been associated
   		// with it
			modeTable[i] = 1;
		}
		
		// associate the data point indexed by
		// the point list with the mode stored
		// by yk
		for (j = 0; j < pointCount; j++)
		{
			// obtain the point location from the
			// point list
			modeCandidate_i = pointList[j];

			// update the mode table for this point
			modeTable[modeCandidate_i] = 1;

			//store result into msRawData...
			for(k = 0; k < N; k++)
				msRawData[N*modeCandidate_i+k] = (float)(yk[k+2]);
		}


		//store result into msRawData...
		for(j = 0; j < N; j++)
			msRawData[N*i+j] = (float)(yk[j+2]);

		// Prompt user on progress
#ifdef SHOW_PROGRESS
		percent_complete = (float)(i/(float)(L))*100;
		msSys.Prompt("\r%2d%%", (int)(percent_complete + 0.5));
#endif
	
		// Check to see if the algorithm has been halted
		if((i%PROGRESS_RATE == 0)&&((ErrorStatus = msSys.Progress((float)(i/(float)(L))*(float)(0.8)))) == EL_HALT)
			break;
		
	}
	
	// Prompt user that filtering is completed
#ifdef PROMPT
#ifdef SHOW_PROGRESS
	msSys.Prompt("\r");
#endif
	msSys.Prompt("done.");
#endif
	
	// de-allocate memory
	delete [] modeCandidatePoint;
	delete [] yk;
	delete [] Mh;
	
	// done.
	return;

}

	/*/\/\/\/\/\/\/\/\/\/\/\*/
	/* Image Classification */
	/*\/\/\/\/\/\/\/\/\/\/\/*/

/*******************************************************/
/*Connect                                              */
/*******************************************************/
/*Classifies the regions of the mean shift filtered    */
/*image.                                               */
/*******************************************************/
/*Post:                                                */
/*      - the regions of the mean shift image have been*/
/*        classified using the private classification  */
/*        structure of the msImageProcessor Class.     */
/*        Namely, each region uniquely identified by   */
/*        its LUV color  (stored by LUV_data) and loc- */
/*        ation has been labeled and its area computed */
/*        via an eight-connected fill.                 */
/*******************************************************/

void msImageProcessor::Connect( void )
{

	//define eight connected neighbors
	neigh[0]	= 1;
	neigh[1]	= 1-width;
	neigh[2]	= -width;
	neigh[3]	= -(1+width);
	neigh[4]	= -1;
	neigh[5]	= width-1;
	neigh[6]	= width;
	neigh[7]	= width+1;

	//initialize labels and modePointCounts
	int i;
	for(i = 0; i < width*height; i++)
	{
		labels[i]			= -1;
		modePointCounts[i]	=  0;
	}

	//Traverse the image labeling each new region encountered
	int k, label = -1;
	for(i = 0; i < height*width; i++)
	{
		//if this region has not yet been labeled - label it
		if(labels[i] < 0)
		{
			//assign new label to this region
			labels[i] = ++label;

			//copy region color into modes
			for(k = 0; k < N; k++)
            modes[(N*label)+k] = LUV_data[(N*i)+k];
//				modes[(N*label)+k]	= (float)(LUV_data[(N*i)+k]);

			//populate labels with label for this specified region
			//calculating modePointCounts[label]...
			Fill(i, label);
		}
	}

	//calculate region count using label
	regionCount	= label+1;

	//done.
	return;
}

/*******************************************************/
/*Fill                                                 */
/*******************************************************/
/*Given a region seed and a region label, Fill uses    */
/*the region seed to perform an eight-connected fill   */
/*for the specified region, labeling all pixels con-   */
/*tained by the region with the specified label:       */
/*label.                                               */
/*******************************************************/
/*Pre:                                                 */
/*      - regionLoc is a region seed - a pixel that is */
/*        identified as being part of the region       */
/*        labled using the label, label.               */
/*Post:                                                */
/*      - all pixels belonging to the region specified */
/*        by regionLoc (having the same integer LUV    */
/*        value specified by LUV_data) are classified  */
/*        as one region by labeling each pixel in the  */
/*        image clasification structure using label    */
/*        via an eight-connected fill.                 */
/*******************************************************/

void msImageProcessor::Fill(int regionLoc, int label)
{

	//declare variables
	int	i, k, neighLoc, neighborsFound, imageSize	= width*height;

	//Fill region starting at region location
	//using labels...

	//initialzie indexTable
	int	index		= 0;
	indexTable[0]	= regionLoc;

	//increment mode point counts for this region to
	//indicate that one pixel belongs to this region
	modePointCounts[label]++;

	while(true)
	{

		//assume no neighbors will be found
		neighborsFound	= 0;

		//check the eight connected neighbors at regionLoc -
		//if a pixel has similar color to that located at 
		//regionLoc then declare it as part of this region
		for(i = 0; i < 8; i++)
		{
         // no need
         /*
			//if at boundary do not check certain neighbors because
			//they do not exist...
			if((regionLoc%width == 0)&&((i == 3)||(i == 4)||(i == 5)))
				continue;
			if((regionLoc%(width-1) == 0)&&((i == 0)||(i == 1)||(i == 7)))
				continue;
         */   

			//check bounds and if neighbor has been already labeled
			neighLoc			= regionLoc + neigh[i];
			if((neighLoc >= 0)&&(neighLoc < imageSize)&&(labels[neighLoc] < 0))
			{
				for(k = 0; k < N; k++)
				{
//					if(LUV_data[(regionLoc*N)+k] != LUV_data[(neighLoc*N)+k])
               if (fabs(LUV_data[(regionLoc*N)+k]-LUV_data[(neighLoc*N)+k])>=LUV_treshold)
						break;
				}
				
				//neighbor i belongs to this region so label it and
				//place it onto the index table buffer for further
				//processing
				if(k == N)
				{
					//assign label to neighbor i
					labels[neighLoc]	= label;
					
					//increment region point count
					modePointCounts[label]++;
					
					//place index of neighbor i onto the index tabel buffer
					indexTable[++index]	= neighLoc;
					
					//indicate that a neighboring region pixel was
					//identified
					neighborsFound	= 1;
				}
			}
		}

		//check the indexTable to see if there are any more
		//entries to be explored - if so explore them, otherwise
		//exit the loop - we are finished
		if(neighborsFound)
			regionLoc	= indexTable[index];
		else if (index > 1)
			regionLoc	= indexTable[--index];
		else
			break; //fill complete
	}

	//done.
	return;

}

	/*/\/\/\/\/\/\/\/\*/
	/*  Image Pruning */
	/*\/\/\/\/\/\/\/\/*/

/*******************************************************/
/*Build Region Adjacency Matrix                        */
/*******************************************************/
/*Constructs a region adjacency matrix.                */
/*******************************************************/
/*Pre:                                                 */
/*      - the classification data structure has been   */
/*        constructed.                                 */
/*Post:                                                */
/*      - a region adjacency matrix has been built     */
/*        using the classification data structure.     */
/*******************************************************/

void msImageProcessor::BuildRAM( void )
{

	//Allocate memory for region adjacency matrix if it hasn't already been allocated
	if((!raList)&&((!(raList = new RAList [regionCount]))||(!(raPool = new RAList [NODE_MULTIPLE*regionCount]))))
	{
		ErrorHandler("msImageProcessor", "Allocate", "Not enough memory.");
		return;
	}

	//initialize the region adjacency list
	int i;
	for(i = 0; i < regionCount; i++)
	{
		raList[i].edgeStrength		= 0;
		raList[i].edgePixelCount	= 0;
		raList[i].label				= i;
		raList[i].next				= NULL;
	}

	//initialize RAM free list
	freeRAList	= raPool;
	for(i = 0; i < NODE_MULTIPLE*regionCount-1; i++)
	{
		raPool[i].edgeStrength		= 0;
		raPool[i].edgePixelCount	= 0;
		raPool[i].next = &raPool[i+1];
	}
	raPool[NODE_MULTIPLE*regionCount-1].next	= NULL;

	//traverse the labeled image building
	//the RAM by looking to the right of
	//and below the current pixel location thus
	//determining if a given region is adjacent
	//to another
	int		j, curLabel, rightLabel, bottomLabel, exists;
	RAList	*raNode1, *raNode2, *oldRAFreeList;
	for(i = 0; i < height - 1; i++)
	{
		//check the right and below neighbors
		//for pixel locations whose x < width - 1
		for(j = 0; j < width - 1; j++)
		{
			//calculate pixel labels
			curLabel	= labels[i*width+j    ];	//current pixel
			rightLabel	= labels[i*width+j+1  ];	//right   pixel
			bottomLabel	= labels[(i+1)*width+j];	//bottom  pixel

			//check to the right, if the label of
			//the right pixel is not the same as that
			//of the current one then region[j] and region[j+1]
			//are adjacent to one another - update the RAM
			if(curLabel != rightLabel)
			{
				//obtain RAList object from region adjacency free
				//list
				raNode1			= freeRAList;
				raNode2			= freeRAList->next;

				//keep a pointer to the old region adj. free
				//list just in case nodes already exist in respective
				//region lists
				oldRAFreeList	= freeRAList;

				//update region adjacency free list
				freeRAList		= freeRAList->next->next;

				//populate RAList nodes
				raNode1->label	= curLabel;
				raNode2->label	= rightLabel;

				//insert nodes into the RAM
				exists			= 0;
				raList[curLabel  ].Insert(raNode2);
				exists			= raList[rightLabel].Insert(raNode1);

				//if the node already exists then place
				//nodes back onto the region adjacency
				//free list
				if(exists)
					freeRAList = oldRAFreeList;

			}

			//check below, if the label of
			//the bottom pixel is not the same as that
			//of the current one then region[j] and region[j+width]
			//are adjacent to one another - update the RAM
			if(curLabel != bottomLabel)
			{
				//obtain RAList object from region adjacency free
				//list
				raNode1			= freeRAList;
				raNode2			= freeRAList->next;

				//keep a pointer to the old region adj. free
				//list just in case nodes already exist in respective
				//region lists
				oldRAFreeList	= freeRAList;

				//update region adjacency free list
				freeRAList		= freeRAList->next->next;

				//populate RAList nodes
				raNode1->label	= curLabel;
				raNode2->label	= bottomLabel;

				//insert nodes into the RAM
				exists			= 0;
				raList[curLabel  ].Insert(raNode2);
				exists			= raList[bottomLabel].Insert(raNode1);

				//if the node already exists then place
				//nodes back onto the region adjacency
				//free list
				if(exists)
					freeRAList = oldRAFreeList;

			}

		}

		//check only to the bottom neighbors of the right boundary
		//pixels...

		//calculate pixel locations (j = width-1)
		curLabel	= labels[i*width+j    ];	//current pixel
		bottomLabel = labels[(i+1)*width+j];	//bottom  pixel

		//check below, if the label of
		//the bottom pixel is not the same as that
		//of the current one then region[j] and region[j+width]
		//are adjacent to one another - update the RAM
		if(curLabel != bottomLabel)
		{
			//obtain RAList object from region adjacency free
			//list
			raNode1			= freeRAList;
			raNode2			= freeRAList->next;
			
			//keep a pointer to the old region adj. free
			//list just in case nodes already exist in respective
			//region lists
			oldRAFreeList	= freeRAList;
			
			//update region adjacency free list
			freeRAList		= freeRAList->next->next;
			
			//populate RAList nodes
			raNode1->label	= curLabel;
			raNode2->label	= bottomLabel;
			
			//insert nodes into the RAM
			exists			= 0;
			raList[curLabel  ].Insert(raNode2);
			exists			= raList[bottomLabel].Insert(raNode1);
			
			//if the node already exists then place
			//nodes back onto the region adjacency
			//free list
			if(exists)
				freeRAList = oldRAFreeList;

		}
	}

	//check only to the right neighbors of the bottom boundary
	//pixels...

	//check the right for pixel locations whose x < width - 1
	for(j = 0; j < width - 1; j++)
	{
		//calculate pixel labels (i = height-1)
		curLabel	= labels[i*width+j    ];	//current pixel
		rightLabel	= labels[i*width+j+1  ];	//right   pixel
		
		//check to the right, if the label of
		//the right pixel is not the same as that
		//of the current one then region[j] and region[j+1]
		//are adjacent to one another - update the RAM
		if(curLabel != rightLabel)
		{
			//obtain RAList object from region adjacency free
			//list
			raNode1			= freeRAList;
			raNode2			= freeRAList->next;

			//keep a pointer to the old region adj. free
			//list just in case nodes already exist in respective
			//region lists
			oldRAFreeList	= freeRAList;
			
			//update region adjacency free list
			freeRAList		= freeRAList->next->next;
			
			//populate RAList nodes
			raNode1->label	= curLabel;
			raNode2->label	= rightLabel;
			
			//insert nodes into the RAM
			exists			= 0;
			raList[curLabel  ].Insert(raNode2);
			exists			= raList[rightLabel].Insert(raNode1);
			
			//if the node already exists then place
			//nodes back onto the region adjacency
			//free list
			if(exists)
				freeRAList = oldRAFreeList;

		}

	}

	//done.
	return;

}

/*******************************************************/
/*Destroy Region Adjacency Matrix                      */
/*******************************************************/
/*Destroy a region adjacency matrix.                   */
/*******************************************************/
/*Post:                                                */
/*      - the region adjacency matrix has been destr-  */
/*        oyed: (1) its memory has been de-allocated,  */
/*        (2) the RAM structure has been initialize    */
/*        for re-use.                                  */
/*******************************************************/

void msImageProcessor::DestroyRAM( void )
{

	//de-allocate memory for region adjaceny list
	if (raList)				delete [] raList;
	if (raPool)				delete [] raPool;

	//initialize region adjacency matrix
	raList				= NULL;
	freeRAList			= NULL;
	raPool				= NULL;

	//done.
	return;

}

/*******************************************************/
/*Transitive Closure                                   */
/*******************************************************/
/*Applies transitive closure to the RAM updating       */
/*labels, modes and modePointCounts to reflect the new */
/*set of merged regions resulting from transitive clo- */
/*sure.                                                */
/*******************************************************/
/*Post:                                                */
/*      - transitive closure has been applied to the   */
/*        regions classified by the RAM and labels,    */
/*        modes and modePointCounts have been updated  */
/*        to reflect the new set of mergd regions res- */
/*        ulting from transitive closure.              */
/*******************************************************/

void msImageProcessor::TransitiveClosure( void )
{

	//Step (1):

	// Build RAM using classifiction structure originally
	// generated by the method GridTable::Connect()
	BuildRAM();

	//Step (1a):
	//Compute weights of weight graph using confidence map
	//(if defined)
	if(weightMapDefined)	ComputeEdgeStrengths();

	//Step (2):

	//Treat each region Ri as a disjoint set:

	// - attempt to join Ri and Rj for all i != j that are neighbors and
	//   whose associated modes are a normalized distance of < 0.5 from one
	//   another

	// - the label of each region in the raList is treated as a pointer to the
	//   canonical element of that region (e.g. raList[i], initially has raList[i].label = i,
	//   namely each region is initialized to have itself as its canonical element).

	//Traverse RAM attempting to join raList[i] with its neighbors...
	int		i, iCanEl, neighCanEl;
	float	threshold;
	RAList	*neighbor;
	for(i = 0; i < regionCount; i++)
	{
		//aquire first neighbor in region adjacency list pointed to
		//by raList[i]
		neighbor	= raList[i].next;

		//compute edge strenght threshold using global and local
		//epsilon
		if(epsilon > raList[i].edgeStrength)
			threshold   = epsilon;
		else
			threshold   = raList[i].edgeStrength;

		//traverse region adjacency list of region i, attempting to join
		//it with regions whose mode is a normalized distance < 0.5 from
		//that of region i...
		while(neighbor)
		{
			//attempt to join region and neighbor...
			if((InWindow(i, neighbor->label))&&(neighbor->edgeStrength < epsilon))
			{
				//region i and neighbor belong together so join them
				//by:

				// (1) find the canonical element of region i
				iCanEl		= i;
				while(raList[iCanEl].label != iCanEl)
					iCanEl		= raList[iCanEl].label;

				// (2) find the canonical element of neighboring region
				neighCanEl	= neighbor->label;
				while(raList[neighCanEl].label != neighCanEl)
					neighCanEl	= raList[neighCanEl].label;

				// if the canonical elements of are not the same then assign
				// the canonical element having the smaller label to be the parent
				// of the other region...
				if(iCanEl < neighCanEl)
					raList[neighCanEl].label	= iCanEl;
				else
				{
					//must replace the canonical element of previous
					//parent as well
					raList[raList[iCanEl].label].label	= neighCanEl;

					//re-assign canonical element
					raList[iCanEl].label				= neighCanEl;
				}
			}

			//check the next neighbor...
			neighbor	= neighbor->next;

		}
	}

	// Step (3):

	// Level binary trees formed by canonical elements
	for(i = 0; i < regionCount; i++)
	{
		iCanEl	= i;
		while(raList[iCanEl].label != iCanEl)
			iCanEl	= raList[iCanEl].label;
		raList[i].label	= iCanEl;
	}

	// Step (4):

	//Traverse joint sets, relabeling image.

	// (a)

	// Accumulate modes and re-compute point counts using canonical
	// elements generated by step 2.

	//allocate memory for mode and point count temporary buffers...
	float	*modes_buffer	= new float	[N*regionCount];
	int		*MPC_buffer		= new int	[regionCount];

	//initialize buffers to zero
	for(i = 0; i < regionCount; i++)
		MPC_buffer[i]	= 0;
	for(i = 0; i < N*regionCount; i++)
		modes_buffer[i]	= 0;

	//traverse raList accumulating modes and point counts
	//using canoncial element information...
	int k, iMPC;
	for(i = 0; i < regionCount; i++)
	{

		//obtain canonical element of region i
		iCanEl	= raList[i].label;

		//obtain mode point count of region i
		iMPC	= modePointCounts[i];

		//accumulate modes_buffer[iCanEl]
		for(k = 0; k < N; k++)
			modes_buffer[(N*iCanEl)+k] += iMPC*modes[(N*i)+k];

		//accumulate MPC_buffer[iCanEl]
		MPC_buffer[iCanEl] += iMPC;

	}

	// (b)

	// Re-label new regions of the image using the canonical
	// element information generated by step (2)

	// Also use this information to compute the modes of the newly
	// defined regions, and to assign new region point counts in
	// a consecute manner to the modePointCounts array

	//allocate memory for label buffer
	int	*label_buffer	= new int [regionCount];

	//initialize label buffer to -1
	for(i = 0; i < regionCount; i++)
		label_buffer[i]	= -1;

	//traverse raList re-labeling the regions
	int	label = -1;
	for(i = 0; i < regionCount; i++)
	{
		//obtain canonical element of region i
		iCanEl	= raList[i].label;
		if(label_buffer[iCanEl] < 0)
		{
			//assign a label to the new region indicated by canonical
			//element of i
			label_buffer[iCanEl]	= ++label;

			//recompute mode storing the result in modes[label]...
			iMPC	= MPC_buffer[iCanEl];
			for(k = 0; k < N; k++)
				modes[(N*label)+k]	= (modes_buffer[(N*iCanEl)+k])/(iMPC);

			//assign a corresponding mode point count for this region into
			//the mode point counts array using the MPC buffer...
			modePointCounts[label]	= MPC_buffer[iCanEl];
		}
	}

	//re-assign region count using label counter
	int	oldRegionCount	= regionCount;
	regionCount	= label+1;

	// (c)

	// Use the label buffer to reconstruct the label map, which specified
	// the new image given its new regions calculated above

	for(i = 0; i < height*width; i++)
		labels[i]	= label_buffer[raList[labels[i]].label];

	//de-allocate memory
	delete [] modes_buffer;
	delete [] MPC_buffer;
	delete [] label_buffer;

	//done.
	return;

}

/*******************************************************/
/*Compute Edge Strengths                               */
/*******************************************************/
/*Computes the a weight for each link in the region    */
/*graph maintined by the RAM, resulting in a weighted  */
/*graph in which the weights consist of a confidence   */
/*between zero and one indicating if the regions are   */
/*separated by a strong or weak edge.                  */
/*******************************************************/
/*Post:                                                */
/*      - an edge strength has been computed between   */
/*        each region of the image and placed as a     */
/*        weight in the RAM to be used during transi-  */
/*        tive closure.                                */
/*******************************************************/

void msImageProcessor::ComputeEdgeStrengths( void )
{

	//initialize visit table - used to keep track
	//of which pixels have already been visited such
	//as not to contribute their strength value to
	//a boundary sum multiple times...
	memset(visitTable, 0, L*sizeof(unsigned char));

	//traverse labeled image computing edge strengths
	//(excluding image boundary)...
	int    x, y, dp, curLabel, rightLabel, bottomLabel;
	RAList *curRegion;
	for(y = 1; y < height-1; y++)
	{
		for(x = 1; x < width-1; x++)
		{
			//compute data point location using x and y
			dp = y*width + x;

			//obtain labels at different pixel locations
			curLabel	= labels[dp      ];	//current pixel
			rightLabel	= labels[dp+1    ];	//right   pixel
			bottomLabel	= labels[dp+width];	//bottom  pixel

			//check right and bottom neighbor to see if there is a
			//change in label then we are at an edge therefore record
			//the edge strength at this edge accumulating its value
			//in the RAM...
			if(curLabel != rightLabel)
			{
				//traverse into RAM...
				curRegion = &raList[curLabel];
				while((curRegion)&&(curRegion->label != rightLabel))
					curRegion = curRegion->next;

				//this should not occur...
				assert(curRegion);

				//accumulate edge strength
				curRegion->edgeStrength   += weightMap[dp] + weightMap[dp+1];
				curRegion->edgePixelCount += 2;
			}

			if(curLabel != bottomLabel)
			{
				//traverse into RAM...
				curRegion = &raList[curLabel];
				while((curRegion)&&(curRegion->label != bottomLabel))
					curRegion = curRegion->next;

				//this should not occur...
				assert(curRegion);

				//accumulate edge strength
				if(curLabel == rightLabel)
				{
					curRegion->edgeStrength   += weightMap[dp] + weightMap[dp+width];
					curRegion->edgePixelCount += 2;
				} 
				else
				{
					curRegion->edgeStrength	  += weightMap[dp+width];
					curRegion->edgePixelCount += 1;
				}

			}
		}
	}

	//compute strengths using accumulated strengths obtained above...
	RAList *neighborRegion;
	float	edgeStrength;
	int		edgePixelCount;
	for(x = 0; x < regionCount; x++)
	{
		//traverse the region list of the current region
		curRegion	= &raList[x];
		curRegion	= curRegion->next;
		while(curRegion)
		{
			//with the assumption that regions having a smaller
			//label in the current region list have already
			//had their edge strengths computed, only compute
			//edge strengths for the regions whose label is greater
			//than x, the current region (region list) under
			//consideration...
			curLabel = curRegion->label;
			if(curLabel > x)
			{
				//obtain pointer to the element identifying the
				//current region in the neighbors region list...
				neighborRegion = &raList[curLabel];
				while((neighborRegion)&&(neighborRegion->label != x))
					neighborRegion = neighborRegion->next;
				
				//this should not occur...
				assert(neighborRegion);
				
				//compute edge strengths using accumulated confidence
				//value and pixel count
				if((edgePixelCount = curRegion->edgePixelCount + neighborRegion->edgePixelCount) != 0)
				{
					//compute edge strength
					edgeStrength	= curRegion->edgeStrength + neighborRegion->edgeStrength;
					edgeStrength	/= edgePixelCount;
					
					//store edge strength and pixel count for corresponding regions
					curRegion->edgeStrength		= neighborRegion->edgeStrength		= edgeStrength;
					curRegion->edgePixelCount	= neighborRegion->edgePixelCount	= edgePixelCount;
				}
			}

			//traverse to the next region in the region adjacency list
			//of the current region x
			curRegion = curRegion->next;

		}
	}

	//compute average edge strength amongst the edges connecting
	//it to each of its neighbors
	int numNeighbors;
	for(x = 0; x < regionCount; x++)
	{
		//traverse the region list of the current region
		//accumulating weights
		curRegion		= &raList[x];
		curRegion		= curRegion->next;
		edgeStrength	= 0;
		numNeighbors	= 0;
		while(curRegion)
		{
			numNeighbors++;
			edgeStrength   += curRegion->edgeStrength;
			curRegion		= curRegion->next;
		}

		//divide by the number of regions connected
		//to the current region
		if(numNeighbors) edgeStrength /= numNeighbors;

		//store the result in the raList for region
		//x
		raList[x].edgeStrength = edgeStrength;
	}

	//traverse raList and output the resulting list
	//to a file

	//done.
	return;

}

/*******************************************************/
/*Prune                                                */
/*******************************************************/
/*Prunes regions from the image whose pixel density    */
/*is less than a specified threshold.                  */
/*******************************************************/
/*Pre:                                                 */
/*      - minRegion is the minimum allowable pixel de- */
/*        nsity a region may have without being pruned */
/*        from the image                               */
/*Post:                                                */
/*      - regions whose pixel density is less than     */
/*        or equal to minRegion have been pruned from  */
/*        the image.                                   */
/*******************************************************/

void msImageProcessor::Prune(int minRegion)
{
	
	//Allocate Memory for temporary buffers...
	
	//allocate memory for mode and point count temporary buffers...
	float	*modes_buffer	= new float	[N*regionCount];
	int		*MPC_buffer		= new int	[regionCount];
	
	//allocate memory for label buffer
	int	*label_buffer		= new int	[regionCount];
	
	//Declare variables
	int		i, k, candidate, iCanEl, neighCanEl, iMPC, label, oldRegionCount, minRegionCount;
	double	minSqDistance, neighborDistance;
	RAList	*neighbor;
	
	//Apply pruning algorithm to classification structure, removing all regions whose area
	//is under the threshold area minRegion (pixels)
	do
	{
		//Assume that no region has area under threshold area  of 
		minRegionCount	= 0;		

		//Step (1):
		
		// Build RAM using classifiction structure originally
		// generated by the method GridTable::Connect()
		BuildRAM();
		
		// Step (2):
		
		// Traverse the RAM joining regions whose area is less than minRegion (pixels)
		// with its respective candidate region.
		
		// A candidate region is a region that displays the following properties:
		
		//	- it is adjacent to the region being pruned
		
		//  - the distance of its mode is a minimum to that of the region being pruned
		//    such that or it is the only adjacent region having an area greater than
		//    minRegion
		
		for(i = 0; i < regionCount; i++)
		{
			//if the area of the ith region is less than minRegion
			//join it with its candidate region...

			//*******************************************************************************

			//Note: Adjust this if statement if a more sophisticated pruning criterion
			//      is desired. Basically in this step a region whose area is less than
			//      minRegion is pruned by joining it with its "closest" neighbor (in color).
			//      Therefore, by placing a different criterion for fusing a region the
			//      pruning method may be altered to implement a more sophisticated algorithm.

			//*******************************************************************************

			if(modePointCounts[i] < minRegion)
			{
				//update minRegionCount to indicate that a region
				//having area less than minRegion was found
				minRegionCount++;

				//obtain a pointer to the first region in the
				//region adjacency list of the ith region...
				neighbor	= raList[i].next;
				
				//calculate the distance between the mode of the ith
				//region and that of the neighboring region...
				candidate		= neighbor->label;
				minSqDistance	= SqDistance(i, candidate);
				
				//traverse region adjacency list of region i and select
				//a candidate region
				neighbor	= neighbor->next;
				while(neighbor)
				{

					//calculate the square distance between region i
					//and current neighbor...
					neighborDistance = SqDistance(i, neighbor->label);

					//if this neighbors square distance to region i is less
					//than minSqDistance, then select this neighbor as the
					//candidate region for region i
					if(neighborDistance < minSqDistance)
					{
						minSqDistance	= neighborDistance;
						candidate		= neighbor->label;
					}

					//traverse region list of region i
					neighbor	= neighbor->next;

				}

				//join region i with its candidate region:

				// (1) find the canonical element of region i
				iCanEl		= i;
				while(raList[iCanEl].label != iCanEl)
					iCanEl		= raList[iCanEl].label;

				// (2) find the canonical element of neighboring region
				neighCanEl	= candidate;
				while(raList[neighCanEl].label != neighCanEl)
					neighCanEl	= raList[neighCanEl].label;

				// if the canonical elements of are not the same then assign
				// the canonical element having the smaller label to be the parent
				// of the other region...
				if(iCanEl < neighCanEl)
					raList[neighCanEl].label	= iCanEl;
				else
				{
					//must replace the canonical element of previous
					//parent as well
					raList[raList[iCanEl].label].label	= neighCanEl;

					//re-assign canonical element
					raList[iCanEl].label				= neighCanEl;
				}
			}
		}

		// Step (3):
		
		// Level binary trees formed by canonical elements
		for(i = 0; i < regionCount; i++)
		{
			iCanEl	= i;
			while(raList[iCanEl].label != iCanEl)
				iCanEl	= raList[iCanEl].label;
			raList[i].label	= iCanEl;
		}
		
		// Step (4):
		
		//Traverse joint sets, relabeling image.
		
		// Accumulate modes and re-compute point counts using canonical
		// elements generated by step 2.
		
		//initialize buffers to zero
		for(i = 0; i < regionCount; i++)
			MPC_buffer[i]	= 0;
		for(i = 0; i < N*regionCount; i++)
			modes_buffer[i]	= 0;
		
		//traverse raList accumulating modes and point counts
		//using canoncial element information...
		for(i = 0; i < regionCount; i++)
		{
			
			//obtain canonical element of region i
			iCanEl	= raList[i].label;
			
			//obtain mode point count of region i
			iMPC	= modePointCounts[i];
			
			//accumulate modes_buffer[iCanEl]
			for(k = 0; k < N; k++)
				modes_buffer[(N*iCanEl)+k] += iMPC*modes[(N*i)+k];
			
			//accumulate MPC_buffer[iCanEl]
			MPC_buffer[iCanEl] += iMPC;
			
		}
		
		// (b)
		
		// Re-label new regions of the image using the canonical
		// element information generated by step (2)
		
		// Also use this information to compute the modes of the newly
		// defined regions, and to assign new region point counts in
		// a consecute manner to the modePointCounts array
		
		//initialize label buffer to -1
		for(i = 0; i < regionCount; i++)
			label_buffer[i]	= -1;
		
		//traverse raList re-labeling the regions
		label = -1;
		for(i = 0; i < regionCount; i++)
		{
			//obtain canonical element of region i
			iCanEl	= raList[i].label;
			if(label_buffer[iCanEl] < 0)
			{
				//assign a label to the new region indicated by canonical
				//element of i
				label_buffer[iCanEl]	= ++label;
				
				//recompute mode storing the result in modes[label]...
				iMPC	= MPC_buffer[iCanEl];
				for(k = 0; k < N; k++)
					modes[(N*label)+k]	= (modes_buffer[(N*iCanEl)+k])/(iMPC);
				
				//assign a corresponding mode point count for this region into
				//the mode point counts array using the MPC buffer...
				modePointCounts[label]	= MPC_buffer[iCanEl];
			}
		}
		
		//re-assign region count using label counter
		oldRegionCount	= regionCount;
		regionCount		= label+1;
		
		// (c)
		
		// Use the label buffer to reconstruct the label map, which specified
		// the new image given its new regions calculated above
		
		for(i = 0; i < height*width; i++)
			labels[i]	= label_buffer[raList[labels[i]].label];

		
	}	while(minRegionCount > 0);

	//de-allocate memory
	delete [] modes_buffer;
	delete [] MPC_buffer;
	delete [] label_buffer;
	
	//done.
	return;
	
}

/*******************************************************/
/*Define Boundaries                                    */
/*******************************************************/
/*Defines the boundaries for each region of the segm-  */
/*ented image storing the result into a region list    */
/*object.                                              */
/*******************************************************/
/*Pre:                                                 */
/*      - the image has been segmented and a classifi- */
/*        cation structure has been created for this   */
/*        image                                        */
/*Post:                                                */
/*      - the boundaries of the segmented image have   */
/*        been defined and the boundaries of each reg- */
/*        ion has been stored into a region list obj-  */
/*        ect.                                         */
/*******************************************************/

void msImageProcessor::DefineBoundaries( void )
{

	//declare and allocate memory for boundary map and count
	int	*boundaryMap,	*boundaryCount;
	if((!(boundaryMap = new int [L]))||(!(boundaryCount = new int [regionCount])))
		ErrorHandler("msImageProcessor", "DefineBoundaries", "Not enough memory.");

	//initialize boundary map and count
	int i;
	for(i = 0; i < L; i++)
		boundaryMap[i]		= -1;
	for(i = 0; i < regionCount; i++)
		boundaryCount[i]	=  0;

	//initialize and declare total boundary count -
	//the total number of boundary pixels present in
	//the segmented image
	int	totalBoundaryCount	= 0;

	//traverse the image checking the right and bottom
	//four connected neighbors of each pixel marking
	//boundary map with the boundaries of each region and
	//incrementing boundaryCount using the label information

	//***********************************************************************
	//***********************************************************************

	int		j, label, dataPoint;

	//first row (every pixel is a boundary pixel)
	for(i = 0; i < width; i++)
	{
			boundaryMap[i]		= label	= labels[i];
			boundaryCount[label]++;
			totalBoundaryCount++;
	}

	//define boundaries for all rows except for the first
	//and last one...
	for(i = 1; i < height - 1; i++)
	{
		//mark the first pixel in an image row as an image boundary...
		dataPoint				= i*width;
		boundaryMap[dataPoint]	= label	= labels[dataPoint];
		boundaryCount[label]++;
		totalBoundaryCount++;

		for(j = 1; j < width - 1; j++)
		{
			//define datapoint and its right and bottom
			//four connected neighbors
			dataPoint		= i*width+j;

			//check four connected neighbors if they are
			//different this pixel is a boundary pixel
			label	= labels[dataPoint];
			if((label != labels[dataPoint-1])    ||(label != labels[dataPoint+1])||
			   (label != labels[dataPoint-width])||(label != labels[dataPoint+width]))
			{
				boundaryMap[dataPoint]		= label	= labels[dataPoint];
				boundaryCount[label]++;
				totalBoundaryCount++;
			}
		}

		//mark the last pixel in an image row as an image boundary...
		dataPoint				= (i+1)*width-1;
		boundaryMap[dataPoint]	= label	= labels[dataPoint];
		boundaryCount[label]++;
		totalBoundaryCount++;

	}

	//last row (every pixel is a boundary pixel) (i = height-1)
	register int	start	= (height-1)*width, stop = height*width;
	for(i = start; i < stop; i++)
	{
		boundaryMap[i]		= label	= labels[i];
		boundaryCount[label]++;
		totalBoundaryCount++;
	}

	//***********************************************************************
	//***********************************************************************

	//store boundary locations into a boundary buffer using
	//boundary map and count

	//***********************************************************************
	//***********************************************************************

	int	*boundaryBuffer	= new int [totalBoundaryCount], *boundaryIndex	= new int [regionCount];

	//use boundary count to initialize boundary index...
	int counter = 0;
	for(i = 0; i < regionCount; i++)
	{
		boundaryIndex[i]	= counter;
		counter			   += boundaryCount[i];
	}

	//traverse boundary map placing the boundary pixel
	//locations into the boundaryBuffer
	for(i = 0; i < L; i++)
	{
		//if its a boundary pixel store it into
		//the boundary buffer
		if((label = boundaryMap[i]) >= 0)
		{
			boundaryBuffer[boundaryIndex[label]] = i;
			boundaryIndex[label]++;
		}
	}

	//***********************************************************************
	//***********************************************************************

	//store the boundary locations stored by boundaryBuffer into
	//the region list for each region

	//***********************************************************************
	//***********************************************************************

	//destroy the old region list
	if(regionList)	delete regionList;

	//create a new region list
	if(!(regionList	= new RegionList(regionCount, totalBoundaryCount, N)))
		ErrorHandler("msImageProcessor", "DefineBoundaries", "Not enough memory.");

	//add boundary locations for each region using the boundary
	//buffer and boundary counts
	counter	= 0;
	for(i = 0; i < regionCount; i++)
	{
		regionList->AddRegion(i, boundaryCount[i], &boundaryBuffer[counter]);
		counter += boundaryCount[i];
	}

	//***********************************************************************
	//***********************************************************************

   // dealocate local used memory
 	delete [] boundaryMap;
   delete [] boundaryCount;
	delete [] boundaryBuffer;
   delete [] boundaryIndex;

	//done.
	return;

}

	/*/\/\/\/\/\/\/\/\/\/\/\/\/\/\/\/\/\/\/\/\/\/\*/
	/*  Image Data Searching/Distance Calculation */
	/*\/\/\/\/\/\/\/\/\/\/\/\/\/\/\/\/\/\/\/\/\/\/*/
		
/*******************************************************/
/*In Window                                            */
/*******************************************************/
/*Returns true if the two specified data points are    */
/*within rR of each other.                             */
/*******************************************************/
/*Pre:                                                 */
/*      - mode1 and mode2 are indeces into msRawData   */
/*        specifying the modes of the pixels having    */
/*        these indeces.                               */
/*Post:                                                */
/*      - true is returned if mode1 and mode2 are wi-  */
/*        thin rR of one another, false is returned    */
/*        otherwise.                                   */
/*******************************************************/

bool msImageProcessor::InWindow(int mode1, int mode2)
{
	int		k		= 1, s	= 0, p;
	double	diff	= 0, el;
	while((diff < 0.25)&&(k != kp)) // Partial Distortion Search
	{
		//Calculate distance squared of sub-space s	
		diff = 0;
		for(p = 0; p < P[k]; p++)
		{
			el    = (modes[mode1*N+p+s]-modes[mode2*N+p+s])/(h[k]*offset[k]);
			if((!p)&&(k == 1)&&(modes[mode1*N] > 80))
				diff += 4*el*el;
			else
				diff += el*el;
		}
		
		//next subspace
		s += P[k];
		k++;
	}
	return (bool)(diff < 0.25);
}

/*******************************************************/
/*Square Distance                                      */
/*******************************************************/
/*Computs the normalized square distance between two   */
/*modes.                                               */
/*******************************************************/
/*Pre:                                                 */
/*      - mode1 and mode2 are indeces into the modes   */
/*        array specifying two modes of the image      */
/*Post:                                                */
/*      - the normalized square distance between modes */
/*        indexed by mode1 and mode2 has been calc-    */
/*        ulated and the result has been returned.     */
/*******************************************************/

float msImageProcessor::SqDistance(int mode1, int mode2)
{

	int		k		= 1, s	= 0, p;
	float	dist	= 0, el;
	for(k = 1; k < kp; k++)
	{
		//Calculate distance squared of sub-space s	
		for(p = 0; p < P[k]; p++)
		{
			el    = (modes[mode1*N+p+s]-modes[mode2*N+p+s])/(h[k]*offset[k]);
			dist += el*el;
		}
		
		//next subspace
		s += P[k];
		k++;
	}

	//return normalized square distance between modes
	//1 and 2
	return dist;

}

	/*/\/\/\/\/\/\/\/\/\/\*/
	/*  Memory Management */
	/*\/\/\/\/\/\/\/\/\/\/*/

/*******************************************************/
/*Initialize Output                                    */
/*******************************************************/
/*Allocates memory needed by the mean shift image pro- */
/*cessor class output storage data structure.          */
/*******************************************************/
/*Post:                                                */
/*      - the memory needed by the output storage      */
/*        structure of this class has been (re-)allo-  */
/*        cated.                                       */
/*******************************************************/

void msImageProcessor::InitializeOutput( void )
{

	//De-allocate memory if output was defined for previous image
	DestroyOutput();

	//Allocate memory for msRawData (filtered image output)
	if(!(msRawData = new float [L*N]))
	{
		ErrorHandler("msImageProcessor", "Allocate", "Not enough memory.");
		return;
	}

	//Allocate memory used to store image modes and their corresponding regions...
	if((!(modes = new float [L*(N+2)]))||(!(labels = new int [L]))||(!(modePointCounts = new int [L]))||(!(indexTable	= new int [L])))
	{
		ErrorHandler("msImageProcessor", "Allocate", "Not enough memory");
		return;
	}

	//Allocate memory for integer modes used to perform connected components
	//(image labeling)...
//	if(!(LUV_data = new	int [N*L]))
   if (!(LUV_data = new float[N*L]))
	{
		ErrorHandler("msImageProcessor", "Allocate", "Not enough memory");
		return;
	}

	//indicate that the class output storage structure has been defined
	class_state.OUTPUT_DEFINED	= true;

}

/*******************************************************/
/*Destroy Output                                       */
/*******************************************************/
/*De-allocates memory needed by the mean shift image   */
/*processor class output storage data structure.       */
/*******************************************************/
/*Post:                                                */
/*      - the memory needed by the output storage      */
/*        structure of this class has been de-alloc-   */
/*        ated.                                        */
/*      - the output storage structure has been init-  */
/*        ialized for re-use.                          */
/*******************************************************/

void msImageProcessor::DestroyOutput( void )
{

	//de-allocate memory for msRawData (filtered image output)
	if (msRawData)			delete [] msRawData;

	//de-allocate memory used by output storage and image
	//classification structure
	if (modes)				delete [] modes;
	if (labels)				delete [] labels;
	if (modePointCounts)	delete [] modePointCounts;
	if (indexTable)			delete [] indexTable;
	
	//de-allocate memory for LUV_data
	if (LUV_data)			delete [] LUV_data;
		
	//initialize data members for re-use...

	//initialize output structures...
	msRawData			= NULL;

	//re-initialize classification structure
	modes						= NULL;
	labels						= NULL;
	modePointCounts				= NULL;
	regionCount					= 0;

	//indicate that the output has been destroyed
	class_state.OUTPUT_DEFINED	= false;

	//done.
	return;

}

// NEW
void msImageProcessor::NewOptimizedFilter1(float sigmaS, float sigmaR)
{
	// Declare Variables
	int		iterationCount, i, j, k, modeCandidateX, modeCandidateY, modeCandidate_i;
	double	mvAbs, diff, el;
	
	//make sure that a lattice height and width have
	//been defined...
	if(!height)
	{
		ErrorHandler("msImageProcessor", "LFilter", "Lattice height and width are undefined.");
		return;
	}

	//re-assign bandwidths to sigmaS and sigmaR
	if(((h[0] = sigmaS) <= 0)||((h[1] = sigmaR) <= 0))
	{
		ErrorHandler("msImageProcessor", "Segment", "sigmaS and/or sigmaR is zero or negative.");
		return;
	}
	
	//define input data dimension with lattice
	int lN	= N + 2;
	
	// Traverse each data point applying mean shift
	// to each data point
	
	// Allcocate memory for yk
	double	*yk		= new double [lN];
	
	// Allocate memory for Mh
	double	*Mh		= new double [lN];

   // let's use some temporary data
   float* sdata;
   sdata = new float[lN*L];

   // copy the scaled data
   int idxs, idxd;
   idxs = idxd = 0;
   if (N==3)
   {
      for(i=0; i<L; i++)
      {
         sdata[idxs++] = (i%width)/sigmaS;
         sdata[idxs++] = (i/width)/sigmaS;
         sdata[idxs++] = data[idxd++]/sigmaR;
         sdata[idxs++] = data[idxd++]/sigmaR;
         sdata[idxs++] = data[idxd++]/sigmaR;
      }
   } else if (N==1)
   {
      for(i=0; i<L; i++)
      {
         sdata[idxs++] = (i%width)/sigmaS;
         sdata[idxs++] = (i/width)/sigmaS;
         sdata[idxs++] = data[idxd++]/sigmaR;
      }
   } else
   {
      for(i=0; i<L; i++)
      {
         sdata[idxs++] = (i%width)/sigmaS;
         sdata[idxs++] = (i/width)/sigmaS;
         for (j=0; j<N; j++)
            sdata[idxs++] = data[idxd++]/sigmaR;
      }
   }
   // index the data in the 3d buckets (x, y, L)
   int* buckets;
   int* slist;
   slist = new int[L];
   int bucNeigh[27];

   float sMins; // just for L
   float sMaxs[3]; // for all
   sMaxs[0] = width/sigmaS;
   sMaxs[1] = height/sigmaS;
   sMins = sMaxs[2] = sdata[2];
   idxs = 2;
   float cval;
   for(i=0; i<L; i++)
   {
      cval = sdata[idxs];
      if (cval < sMins)
         sMins = cval;
      else if (cval > sMaxs[2])
         sMaxs[2] = cval;

      idxs += lN;
   }

   int nBuck1, nBuck2, nBuck3;
   int cBuck1, cBuck2, cBuck3, cBuck;
   nBuck1 = (int) (sMaxs[0] + 3);
   nBuck2 = (int) (sMaxs[1] + 3);
   nBuck3 = (int) (sMaxs[2] - sMins + 3);
   buckets = new int[nBuck1*nBuck2*nBuck3];
   for(i=0; i<(nBuck1*nBuck2*nBuck3); i++)
      buckets[i] = -1;

   idxs = 0;
   for(i=0; i<L; i++)
   {
      // find bucket for current data and add it to the list
      cBuck1 = (int) sdata[idxs] + 1;
      cBuck2 = (int) sdata[idxs+1] + 1;
      cBuck3 = (int) (sdata[idxs+2] - sMins) + 1;
      cBuck = cBuck1 + nBuck1*(cBuck2 + nBuck2*cBuck3);

      slist[i] = buckets[cBuck];
      buckets[cBuck] = i;

      idxs += lN;
   }
   // init bucNeigh
   idxd = 0;
   for (cBuck1=-1; cBuck1<=1; cBuck1++)
   {
      for (cBuck2=-1; cBuck2<=1; cBuck2++)
      {
         for (cBuck3=-1; cBuck3<=1; cBuck3++)
         {
            bucNeigh[idxd++] = cBuck1 + nBuck1*(cBuck2 + nBuck2*cBuck3);
         }
      }
   }
   double wsuml, weight;
   double hiLTr = 80.0/sigmaR;
   // done indexing/hashing

	
	// Initialize mode table used for basin of attraction
	memset(modeTable, 0, width*height);
	
	// proceed ...
#ifdef PROMPT
	msSys.Prompt("done.\nApplying mean shift (Using Lattice) ... ");
#ifdef SHOW_PROGRESS
	msSys.Prompt("\n 0%%");
#endif
#endif


	for(i = 0; i < L; i++)
	{
		// if a mode was already assigned to this data point
		// then skip this point, otherwise proceed to
		// find its mode by applying mean shift...
		if (modeTable[i] == 1)
			continue;

		// initialize point list...
		pointCount = 0;

		// Assign window center (window centers are
		// initialized by createLattice to be the point
		// data[i])
      idxs = i*lN;
      for (j=0; j<lN; j++)
         yk[j] = sdata[idxs+j];
		
		// Calculate the mean shift vector using the lattice
		// LatticeMSVector(Mh, yk); // modify to new
      /*****************************************************/
   	// Initialize mean shift vector
	   for(j = 0; j < lN; j++)
   		Mh[j] = 0;
   	wsuml = 0;
      // uniformLSearch(Mh, yk_ptr); // modify to new
      // find bucket of yk
      cBuck1 = (int) yk[0] + 1;
      cBuck2 = (int) yk[1] + 1;
      cBuck3 = (int) (yk[2] - sMins) + 1;
      cBuck = cBuck1 + nBuck1*(cBuck2 + nBuck2*cBuck3);
      for (j=0; j<27; j++)
      {
         idxd = buckets[cBuck+bucNeigh[j]];
         // list parse, crt point is cHeadList
         while (idxd>=0)
         {
            idxs = lN*idxd;
            // determine if inside search window
            el = sdata[idxs+0]-yk[0];
            diff = el*el;
            el = sdata[idxs+1]-yk[1];
            diff += el*el;

            if (diff < 1.0)
            {
               el = sdata[idxs+2]-yk[2];
               if (yk[2] > hiLTr)
                  diff = 4*el*el;
               else
                  diff = el*el;

               if (N>1)
               {
                  el = sdata[idxs+3]-yk[3];
                  diff += el*el;
                  el = sdata[idxs+4]-yk[4];
                  diff += el*el;
               }

               if (diff < 1.0)
               {
                  weight = 1-weightMap[idxd];
                  for (k=0; k<lN; k++)
                     Mh[k] += weight*sdata[idxs+k];
                  wsuml += weight;
               }
            }
            idxd = slist[idxd];
         }
      }
   	if (wsuml > 0)
   	{
		   for(j = 0; j < lN; j++)
   			Mh[j] = Mh[j]/wsuml - yk[j];
   	}
   	else
   	{
		   for(j = 0; j < lN; j++)
   			Mh[j] = 0;
   	}
      /*****************************************************/
   	// Calculate its magnitude squared
		//mvAbs = 0;
		//for(j = 0; j < lN; j++)
		//	mvAbs += Mh[j]*Mh[j];
      mvAbs = (Mh[0]*Mh[0]+Mh[1]*Mh[1])*sigmaS*sigmaS;
      if (N==3)
         mvAbs += (Mh[2]*Mh[2]+Mh[3]*Mh[3]+Mh[4]*Mh[4])*sigmaR*sigmaR;
      else
         mvAbs += Mh[2]*Mh[2]*sigmaR*sigmaR;

		
		// Keep shifting window center until the magnitude squared of the
		// mean shift vector calculated at the window center location is
		// under a specified threshold (Epsilon)
		
		// NOTE: iteration count is for speed up purposes only - it
		//       does not have any theoretical importance
		iterationCount = 1;
		while((mvAbs >= EPSILON)&&(iterationCount < LIMIT))
		{
			
			// Shift window location
			for(j = 0; j < lN; j++)
				yk[j] += Mh[j];
			
			// check to see if the current mode location is in the
			// basin of attraction...

			// calculate the location of yk on the lattice
			modeCandidateX	= (int) (sigmaS*yk[0]+0.5);
			modeCandidateY	= (int) (sigmaS*yk[1]+0.5);
			modeCandidate_i	= modeCandidateY*width + modeCandidateX;

			// if mvAbs != 0 (yk did indeed move) then check
			// location basin_i in the mode table to see if
			// this data point either:
			
			// (1) has not been associated with a mode yet
			//     (modeTable[basin_i] = 0), so associate
			//     it with this one
			//
			// (2) it has been associated with a mode other
			//     than the one that this data point is converging
			//     to (modeTable[basin_i] = 1), so assign to
			//     this data point the same mode as that of basin_i

			if ((modeTable[modeCandidate_i] != 2) && (modeCandidate_i != i))
			{
				// obtain the data point at basin_i to
				// see if it is within h*TC_DIST_FACTOR of
				// of yk
            diff = 0;
            idxs = lN*modeCandidate_i;
            for (k=2; k<lN; k++)
            {
               el = sdata[idxs+k] - yk[k];
               diff += el*el;
            }

				// if the data point at basin_i is within
				// a distance of h*TC_DIST_FACTOR of yk
				// then depending on modeTable[basin_i] perform
				// either (1) or (2)
				if (diff < TC_DIST_FACTOR)
				{
					// if the data point at basin_i has not
					// been associated to a mode then associate
					// it with the mode that this one will converge
					// to
					if (modeTable[modeCandidate_i] == 0)
					{
						// no mode associated yet so associate
						// it with this one...
						pointList[pointCount++]		= modeCandidate_i;
						modeTable[modeCandidate_i]	= 2;

					} else
					{

						// the mode has already been associated with
						// another mode, thererfore associate this one
						// mode and the modes in the point list with
						// the mode associated with data[basin_i]...

						// store the mode info into yk using msRawData...
						for (j = 0; j < N; j++)
							yk[j+2] = msRawData[modeCandidate_i*N+j]/sigmaR;

						// update mode table for this data point
						// indicating that a mode has been associated
						// with it
						modeTable[i] = 1;

						// indicate that a mode has been associated
						// to this data point (data[i])
						mvAbs = -1;

						// stop mean shift calculation...
						break;
					}
				}
			}
			
         // Calculate the mean shift vector at the new
         // window location using lattice
         // Calculate the mean shift vector using the lattice
         // LatticeMSVector(Mh, yk); // modify to new
         /*****************************************************/
         // Initialize mean shift vector
         for(j = 0; j < lN; j++)
            Mh[j] = 0;
         wsuml = 0;
         // uniformLSearch(Mh, yk_ptr); // modify to new
         // find bucket of yk
         cBuck1 = (int) yk[0] + 1;
         cBuck2 = (int) yk[1] + 1;
         cBuck3 = (int) (yk[2] - sMins) + 1;
         cBuck = cBuck1 + nBuck1*(cBuck2 + nBuck2*cBuck3);
         for (j=0; j<27; j++)
         {
            idxd = buckets[cBuck+bucNeigh[j]];
            // list parse, crt point is cHeadList
            while (idxd>=0)
            {
               idxs = lN*idxd;
               // determine if inside search window
               el = sdata[idxs+0]-yk[0];
               diff = el*el;
               el = sdata[idxs+1]-yk[1];
               diff += el*el;
               
               if (diff < 1.0)
               {
                  el = sdata[idxs+2]-yk[2];
                  if (yk[2] > hiLTr)
                     diff = 4*el*el;
                  else
                     diff = el*el;
                  
                  if (N>1)
                  {
                     el = sdata[idxs+3]-yk[3];
                     diff += el*el;
                     el = sdata[idxs+4]-yk[4];
                     diff += el*el;
                  }
                  
                  if (diff < 1.0)
                  {
                     weight = 1-weightMap[idxd];
                     for (k=0; k<lN; k++)
                        Mh[k] += weight*sdata[idxs+k];
                     wsuml += weight;
                  }
               }
               idxd = slist[idxd];
            }
         }
         if (wsuml > 0)
         {
            for(j = 0; j < lN; j++)
               Mh[j] = Mh[j]/wsuml - yk[j];
         }
         else
         {
            for(j = 0; j < lN; j++)
               Mh[j] = 0;
         }
         /*****************************************************/
			
			// Calculate its magnitude squared
			//mvAbs = 0;
			//for(j = 0; j < lN; j++)
			//	mvAbs += Mh[j]*Mh[j];
         mvAbs = (Mh[0]*Mh[0]+Mh[1]*Mh[1])*sigmaS*sigmaS;
         if (N==3)
            mvAbs += (Mh[2]*Mh[2]+Mh[3]*Mh[3]+Mh[4]*Mh[4])*sigmaR*sigmaR;
         else
            mvAbs += Mh[2]*Mh[2]*sigmaR*sigmaR;

			// Increment iteration count
			iterationCount++;
			
		}

		// if a mode was not associated with this data point
		// yet associate it with yk...
		if (mvAbs >= 0)
		{
			// Shift window location
			for(j = 0; j < lN; j++)
				yk[j] += Mh[j];
			
			// update mode table for this data point
			// indicating that a mode has been associated
			// with it
			modeTable[i] = 1;

		}
		
      for (k=0; k<N; k++)
         yk[k+2] *= sigmaR;

		// associate the data point indexed by
		// the point list with the mode stored
		// by yk
		for (j = 0; j < pointCount; j++)
		{
			// obtain the point location from the
			// point list
			modeCandidate_i = pointList[j];

			// update the mode table for this point
			modeTable[modeCandidate_i] = 1;

			//store result into msRawData...
			for(k = 0; k < N; k++)
				msRawData[N*modeCandidate_i+k] = (float)(yk[k+2]);
		}

		//store result into msRawData...
		for(j = 0; j < N; j++)
			msRawData[N*i+j] = (float)(yk[j+2]);

		// Prompt user on progress
#ifdef SHOW_PROGRESS
		percent_complete = (float)(i/(float)(L))*100;
		msSys.Prompt("\r%2d%%", (int)(percent_complete + 0.5));
#endif
	
		// Check to see if the algorithm has been halted
		if((i%PROGRESS_RATE == 0)&&((ErrorStatus = msSys.Progress((float)(i/(float)(L))*(float)(0.8)))) == EL_HALT)
			break;		
	}
	
	// Prompt user that filtering is completed
#ifdef PROMPT
#ifdef SHOW_PROGRESS
	msSys.Prompt("\r");
#endif
	msSys.Prompt("done.");
#endif
	// de-allocate memory
   delete [] buckets;
   delete [] slist;
   delete [] sdata;

	delete [] yk;
	delete [] Mh;
	
	// done.
	return;

}

// NEW
void msImageProcessor::NewOptimizedFilter2(float sigmaS, float sigmaR)
{
	// Declare Variables
	int		iterationCount, i, j, k, modeCandidateX, modeCandidateY, modeCandidate_i;
	double	mvAbs, diff, el;
	
	//make sure that a lattice height and width have
	//been defined...
	if(!height)
	{
		ErrorHandler("msImageProcessor", "LFilter", "Lattice height and width are undefined.");
		return;
	}

	//re-assign bandwidths to sigmaS and sigmaR
	if(((h[0] = sigmaS) <= 0)||((h[1] = sigmaR) <= 0))
	{
		ErrorHandler("msImageProcessor", "Segment", "sigmaS and/or sigmaR is zero or negative.");
		return;
	}
	
	//define input data dimension with lattice
	int lN	= N + 2;
	
	// Traverse each data point applying mean shift
	// to each data point
	
	// Allcocate memory for yk
	double	*yk		= new double [lN];
	
	// Allocate memory for Mh
	double	*Mh		= new double [lN];

   // let's use some temporary data
   float* sdata;
   sdata = new float[lN*L];

   // copy the scaled data
   int idxs, idxd;
   idxs = idxd = 0;
   if (N==3)
   {
      for(i=0; i<L; i++)
      {
         sdata[idxs++] = (i%width)/sigmaS;
         sdata[idxs++] = (i/width)/sigmaS;
         sdata[idxs++] = data[idxd++]/sigmaR;
         sdata[idxs++] = data[idxd++]/sigmaR;
         sdata[idxs++] = data[idxd++]/sigmaR;
      }
   } else if (N==1)
   {
      for(i=0; i<L; i++)
      {
         sdata[idxs++] = (i%width)/sigmaS;
         sdata[idxs++] = (i/width)/sigmaS;
         sdata[idxs++] = data[idxd++]/sigmaR;
      }
   } else
   {
      for(i=0; i<L; i++)
      {
         sdata[idxs++] = (i%width)/sigmaS;
         sdata[idxs++] = (i/width)/sigmaS;
         for (j=0; j<N; j++)
            sdata[idxs++] = data[idxd++]/sigmaR;
      }
   }
   // index the data in the 3d buckets (x, y, L)
   int* buckets;
   int* slist;
   slist = new int[L];
   int bucNeigh[27];

   float sMins; // just for L
   float sMaxs[3]; // for all
   sMaxs[0] = width/sigmaS;
   sMaxs[1] = height/sigmaS;
   sMins = sMaxs[2] = sdata[2];
   idxs = 2;
   float cval;
   for(i=0; i<L; i++)
   {
      cval = sdata[idxs];
      if (cval < sMins)
         sMins = cval;
      else if (cval > sMaxs[2])
         sMaxs[2] = cval;

      idxs += lN;
   }

   int nBuck1, nBuck2, nBuck3;
   int cBuck1, cBuck2, cBuck3, cBuck;
   nBuck1 = (int) (sMaxs[0] + 3);
   nBuck2 = (int) (sMaxs[1] + 3);
   nBuck3 = (int) (sMaxs[2] - sMins + 3);
   buckets = new int[nBuck1*nBuck2*nBuck3];
   for(i=0; i<(nBuck1*nBuck2*nBuck3); i++)
      buckets[i] = -1;

   idxs = 0;
   for(i=0; i<L; i++)
   {
      // find bucket for current data and add it to the list
      cBuck1 = (int) sdata[idxs] + 1;
      cBuck2 = (int) sdata[idxs+1] + 1;
      cBuck3 = (int) (sdata[idxs+2] - sMins) + 1;
      cBuck = cBuck1 + nBuck1*(cBuck2 + nBuck2*cBuck3);

      slist[i] = buckets[cBuck];
      buckets[cBuck] = i;

      idxs += lN;
   }
   // init bucNeigh
   idxd = 0;
   for (cBuck1=-1; cBuck1<=1; cBuck1++)
   {
      for (cBuck2=-1; cBuck2<=1; cBuck2++)
      {
         for (cBuck3=-1; cBuck3<=1; cBuck3++)
         {
            bucNeigh[idxd++] = cBuck1 + nBuck1*(cBuck2 + nBuck2*cBuck3);
         }
      }
   }
   double wsuml, weight;
   double hiLTr = 80.0/sigmaR;
   // done indexing/hashing

	
	// Initialize mode table used for basin of attraction
	memset(modeTable, 0, width*height);
	
	// proceed ...
#ifdef PROMPT
	msSys.Prompt("done.\nApplying mean shift (Using Lattice) ... ");
#ifdef SHOW_PROGRESS
	msSys.Prompt("\n 0%%");
#endif
#endif


	for(i = 0; i < L; i++)
	{
		// if a mode was already assigned to this data point
		// then skip this point, otherwise proceed to
		// find its mode by applying mean shift...
		if (modeTable[i] == 1)
			continue;

		// initialize point list...
		pointCount = 0;

		// Assign window center (window centers are
		// initialized by createLattice to be the point
		// data[i])
      idxs = i*lN;
      for (j=0; j<lN; j++)
         yk[j] = sdata[idxs+j];
		
		// Calculate the mean shift vector using the lattice
		// LatticeMSVector(Mh, yk); // modify to new
      /*****************************************************/
   	// Initialize mean shift vector
	   for(j = 0; j < lN; j++)
   		Mh[j] = 0;
   	wsuml = 0;
      // uniformLSearch(Mh, yk_ptr); // modify to new
      // find bucket of yk
      cBuck1 = (int) yk[0] + 1;
      cBuck2 = (int) yk[1] + 1;
      cBuck3 = (int) (yk[2] - sMins) + 1;
      cBuck = cBuck1 + nBuck1*(cBuck2 + nBuck2*cBuck3);
      for (j=0; j<27; j++)
      {
         idxd = buckets[cBuck+bucNeigh[j]];
         // list parse, crt point is cHeadList
         while (idxd>=0)
         {
            idxs = lN*idxd;
            // determine if inside search window
            el = sdata[idxs+0]-yk[0];
            diff = el*el;
            el = sdata[idxs+1]-yk[1];
            diff += el*el;

            if (diff < 1.0)
            {
               el = sdata[idxs+2]-yk[2];
               if (yk[2] > hiLTr)
                  diff = 4*el*el;
               else
                  diff = el*el;

               if (N>1)
               {
                  el = sdata[idxs+3]-yk[3];
                  diff += el*el;
                  el = sdata[idxs+4]-yk[4];
                  diff += el*el;
               }

               if (diff < 1.0)
               {
                  weight = 1-weightMap[idxd];
                  for (k=0; k<lN; k++)
                     Mh[k] += weight*sdata[idxs+k];
                  wsuml += weight;

      				//set basin of attraction mode table
                  if (diff < speedThreshold)
                  {
				         if(modeTable[idxd] == 0)
				         {
         					pointList[pointCount++]	= idxd;
					         modeTable[idxd]	= 2;
      				   }
                  }
               }
            }
            idxd = slist[idxd];
         }
      }
   	if (wsuml > 0)
   	{
		   for(j = 0; j < lN; j++)
   			Mh[j] = Mh[j]/wsuml - yk[j];
   	}
   	else
   	{
		   for(j = 0; j < lN; j++)
   			Mh[j] = 0;
   	}
      /*****************************************************/
   	// Calculate its magnitude squared
		//mvAbs = 0;
		//for(j = 0; j < lN; j++)
		//	mvAbs += Mh[j]*Mh[j];
      mvAbs = (Mh[0]*Mh[0]+Mh[1]*Mh[1])*sigmaS*sigmaS;
      if (N==3)
         mvAbs += (Mh[2]*Mh[2]+Mh[3]*Mh[3]+Mh[4]*Mh[4])*sigmaR*sigmaR;
      else
         mvAbs += Mh[2]*Mh[2]*sigmaR*sigmaR;

		
		// Keep shifting window center until the magnitude squared of the
		// mean shift vector calculated at the window center location is
		// under a specified threshold (Epsilon)
		
		// NOTE: iteration count is for speed up purposes only - it
		//       does not have any theoretical importance
		iterationCount = 1;
		while((mvAbs >= EPSILON)&&(iterationCount < LIMIT))
		{
			
			// Shift window location
			for(j = 0; j < lN; j++)
				yk[j] += Mh[j];
			
			// check to see if the current mode location is in the
			// basin of attraction...

			// calculate the location of yk on the lattice
			modeCandidateX	= (int) (sigmaS*yk[0]+0.5);
			modeCandidateY	= (int) (sigmaS*yk[1]+0.5);
			modeCandidate_i	= modeCandidateY*width + modeCandidateX;

			// if mvAbs != 0 (yk did indeed move) then check
			// location basin_i in the mode table to see if
			// this data point either:
			
			// (1) has not been associated with a mode yet
			//     (modeTable[basin_i] = 0), so associate
			//     it with this one
			//
			// (2) it has been associated with a mode other
			//     than the one that this data point is converging
			//     to (modeTable[basin_i] = 1), so assign to
			//     this data point the same mode as that of basin_i

			if ((modeTable[modeCandidate_i] != 2) && (modeCandidate_i != i))
			{
				// obtain the data point at basin_i to
				// see if it is within h*TC_DIST_FACTOR of
				// of yk
            diff = 0;
            idxs = lN*modeCandidate_i;
            for (k=2; k<lN; k++)
            {
               el = sdata[idxs+k] - yk[k];
               diff += el*el;
            }

				// if the data point at basin_i is within
				// a distance of h*TC_DIST_FACTOR of yk
				// then depending on modeTable[basin_i] perform
				// either (1) or (2)
				if (diff < speedThreshold)
				{
					// if the data point at basin_i has not
					// been associated to a mode then associate
					// it with the mode that this one will converge
					// to
					if (modeTable[modeCandidate_i] == 0)
					{
						// no mode associated yet so associate
						// it with this one...
						pointList[pointCount++]		= modeCandidate_i;
						modeTable[modeCandidate_i]	= 2;

					} else
					{

						// the mode has already been associated with
						// another mode, thererfore associate this one
						// mode and the modes in the point list with
						// the mode associated with data[basin_i]...

						// store the mode info into yk using msRawData...
						for (j = 0; j < N; j++)
							yk[j+2] = msRawData[modeCandidate_i*N+j]/sigmaR;

						// update mode table for this data point
						// indicating that a mode has been associated
						// with it
						modeTable[i] = 1;

						// indicate that a mode has been associated
						// to this data point (data[i])
						mvAbs = -1;

						// stop mean shift calculation...
						break;
					}
				}
			}
			
         // Calculate the mean shift vector at the new
         // window location using lattice
         // Calculate the mean shift vector using the lattice
         // LatticeMSVector(Mh, yk); // modify to new
         /*****************************************************/
         // Initialize mean shift vector
         for(j = 0; j < lN; j++)
            Mh[j] = 0;
         wsuml = 0;
         // uniformLSearch(Mh, yk_ptr); // modify to new
         // find bucket of yk
         cBuck1 = (int) yk[0] + 1;
         cBuck2 = (int) yk[1] + 1;
         cBuck3 = (int) (yk[2] - sMins) + 1;
         cBuck = cBuck1 + nBuck1*(cBuck2 + nBuck2*cBuck3);
         for (j=0; j<27; j++)
         {
            idxd = buckets[cBuck+bucNeigh[j]];
            // list parse, crt point is cHeadList
            while (idxd>=0)
            {
               idxs = lN*idxd;
               // determine if inside search window
               el = sdata[idxs+0]-yk[0];
               diff = el*el;
               el = sdata[idxs+1]-yk[1];
               diff += el*el;
               
               if (diff < 1.0)
               {
                  el = sdata[idxs+2]-yk[2];
                  if (yk[2] > hiLTr)
                     diff = 4*el*el;
                  else
                     diff = el*el;
                  
                  if (N>1)
                  {
                     el = sdata[idxs+3]-yk[3];
                     diff += el*el;
                     el = sdata[idxs+4]-yk[4];
                     diff += el*el;
                  }
                  
                  if (diff < 1.0)
                  {
                     weight = 1-weightMap[idxd];
                     for (k=0; k<lN; k++)
                        Mh[k] += weight*sdata[idxs+k];
                     wsuml += weight;

         				//set basin of attraction mode table
                     if (diff < speedThreshold)
                     {
   				         if(modeTable[idxd] == 0)
				            {
            					pointList[pointCount++]	= idxd;
					            modeTable[idxd]	= 2;
      				      }
                     }

                  }
               }
               idxd = slist[idxd];
            }
         }
         if (wsuml > 0)
         {
            for(j = 0; j < lN; j++)
               Mh[j] = Mh[j]/wsuml - yk[j];
         }
         else
         {
            for(j = 0; j < lN; j++)
               Mh[j] = 0;
         }
         /*****************************************************/
			
			// Calculate its magnitude squared
			//mvAbs = 0;
			//for(j = 0; j < lN; j++)
			//	mvAbs += Mh[j]*Mh[j];
         mvAbs = (Mh[0]*Mh[0]+Mh[1]*Mh[1])*sigmaS*sigmaS;
         if (N==3)
            mvAbs += (Mh[2]*Mh[2]+Mh[3]*Mh[3]+Mh[4]*Mh[4])*sigmaR*sigmaR;
         else
            mvAbs += Mh[2]*Mh[2]*sigmaR*sigmaR;

			// Increment iteration count
			iterationCount++;
			
		}

		// if a mode was not associated with this data point
		// yet associate it with yk...
		if (mvAbs >= 0)
		{
			// Shift window location
			for(j = 0; j < lN; j++)
				yk[j] += Mh[j];
			
			// update mode table for this data point
			// indicating that a mode has been associated
			// with it
			modeTable[i] = 1;

		}
		
      for (k=0; k<N; k++)
         yk[k+2] *= sigmaR;

		// associate the data point indexed by
		// the point list with the mode stored
		// by yk
		for (j = 0; j < pointCount; j++)
		{
			// obtain the point location from the
			// point list
			modeCandidate_i = pointList[j];

			// update the mode table for this point
			modeTable[modeCandidate_i] = 1;

			//store result into msRawData...
			for(k = 0; k < N; k++)
				msRawData[N*modeCandidate_i+k] = (float)(yk[k+2]);
		}

		//store result into msRawData...
		for(j = 0; j < N; j++)
			msRawData[N*i+j] = (float)(yk[j+2]);

		// Prompt user on progress
#ifdef SHOW_PROGRESS
		percent_complete = (float)(i/(float)(L))*100;
		msSys.Prompt("\r%2d%%", (int)(percent_complete + 0.5));
#endif
	
		// Check to see if the algorithm has been halted
		if((i%PROGRESS_RATE == 0)&&((ErrorStatus = msSys.Progress((float)(i/(float)(L))*(float)(0.8)))) == EL_HALT)
			break;		
	}
	
	// Prompt user that filtering is completed
#ifdef PROMPT
#ifdef SHOW_PROGRESS
	msSys.Prompt("\r");
#endif
	msSys.Prompt("done.");
#endif
	// de-allocate memory
   delete [] buckets;
   delete [] slist;
   delete [] sdata;

	delete [] yk;
	delete [] Mh;
	
	// done.
	return;

}

void msImageProcessor::NewNonOptimizedFilter(float sigmaS, float sigmaR)
{

	// Declare Variables
	int   iterationCount, i, j, k;
	double mvAbs, diff, el;
	
	//make sure that a lattice height and width have
	//been defined...
	if(!height)
	{
		ErrorHandler("msImageProcessor", "LFilter", "Lattice height and width are undefined.");
		return;
	}

	//re-assign bandwidths to sigmaS and sigmaR
	if(((h[0] = sigmaS) <= 0)||((h[1] = sigmaR) <= 0))
	{
		ErrorHandler("msImageProcessor", "Segment", "sigmaS and/or sigmaR is zero or negative.");
		return;
	}
	
	//define input data dimension with lattice
	int lN	= N + 2;
	
	// Traverse each data point applying mean shift
	// to each data point
	
	// Allcocate memory for yk
	double	*yk		= new double [lN];
	
	// Allocate memory for Mh
	double	*Mh		= new double [lN];

   // let's use some temporary data
   double* sdata;
   sdata = new double[lN*L];

   // copy the scaled data
   int idxs, idxd;
   idxs = idxd = 0;
   if (N==3)
   {
      for(i=0; i<L; i++)
      {
         sdata[idxs++] = (i%width)/sigmaS;
         sdata[idxs++] = (i/width)/sigmaS;
         sdata[idxs++] = data[idxd++]/sigmaR;
         sdata[idxs++] = data[idxd++]/sigmaR;
         sdata[idxs++] = data[idxd++]/sigmaR;
      }
   } else if (N==1)
   {
      for(i=0; i<L; i++)
      {
         sdata[idxs++] = (i%width)/sigmaS;
         sdata[idxs++] = (i/width)/sigmaS;
         sdata[idxs++] = data[idxd++]/sigmaR;
      }
   } else
   {
      for(i=0; i<L; i++)
      {
         sdata[idxs++] = (i%width)/sigmaS;
         sdata[idxs++] = (i%width)/sigmaS;
         for (j=0; j<N; j++)
            sdata[idxs++] = data[idxd++]/sigmaR;
      }
   }
   // index the data in the 3d buckets (x, y, L)
   int* buckets;
   int* slist;
   slist = new int[L];
   int bucNeigh[27];

   double sMins; // just for L
   double sMaxs[3]; // for all
   sMaxs[0] = width/sigmaS;
   sMaxs[1] = height/sigmaS;
   sMins = sMaxs[2] = sdata[2];
   idxs = 2;
   double cval;
   for(i=0; i<L; i++)
   {
      cval = sdata[idxs];
      if (cval < sMins)
         sMins = cval;
      else if (cval > sMaxs[2])
         sMaxs[2] = cval;

      idxs += lN;
   }

   int nBuck1, nBuck2, nBuck3;
   int cBuck1, cBuck2, cBuck3, cBuck;
   nBuck1 = (int) (sMaxs[0] + 3);
   nBuck2 = (int) (sMaxs[1] + 3);
   nBuck3 = (int) (sMaxs[2] - sMins + 3);
   buckets = new int[nBuck1*nBuck2*nBuck3];
   for(i=0; i<(nBuck1*nBuck2*nBuck3); i++)
      buckets[i] = -1;

   idxs = 0;
   for(i=0; i<L; i++)
   {
      // find bucket for current data and add it to the list
      cBuck1 = (int) sdata[idxs] + 1;
      cBuck2 = (int) sdata[idxs+1] + 1;
      cBuck3 = (int) (sdata[idxs+2] - sMins) + 1;
      cBuck = cBuck1 + nBuck1*(cBuck2 + nBuck2*cBuck3);

      slist[i] = buckets[cBuck];
      buckets[cBuck] = i;

      idxs += lN;
   }
   // init bucNeigh
   idxd = 0;
   for (cBuck1=-1; cBuck1<=1; cBuck1++)
   {
      for (cBuck2=-1; cBuck2<=1; cBuck2++)
      {
         for (cBuck3=-1; cBuck3<=1; cBuck3++)
         {
            bucNeigh[idxd++] = cBuck1 + nBuck1*(cBuck2 + nBuck2*cBuck3);
         }
      }
   }
   double wsuml, weight;
   double hiLTr = 80.0/sigmaR;
   // done indexing/hashing
	
	// proceed ...
#ifdef PROMPT
	msSys.Prompt("done.\nApplying mean shift (Using Lattice)... ");
#ifdef SHOW_PROGRESS
	msSys.Prompt("\n 0%%");
#endif
#endif

	for(i = 0; i < L; i++)
	{

		// Assign window center (window centers are
		// initialized by createLattice to be the point
		// data[i])
      idxs = i*lN;
      for (j=0; j<lN; j++)
         yk[j] = sdata[idxs+j];
		
		// Calculate the mean shift vector using the lattice
		// LatticeMSVector(Mh, yk);
      /*****************************************************/
   	// Initialize mean shift vector
	   for(j = 0; j < lN; j++)
   		Mh[j] = 0;
   	wsuml = 0;
      // uniformLSearch(Mh, yk_ptr); // modify to new
      // find bucket of yk
      cBuck1 = (int) yk[0] + 1;
      cBuck2 = (int) yk[1] + 1;
      cBuck3 = (int) (yk[2] - sMins) + 1;
      cBuck = cBuck1 + nBuck1*(cBuck2 + nBuck2*cBuck3);
      for (j=0; j<27; j++)
      {
         idxd = buckets[cBuck+bucNeigh[j]];
         // list parse, crt point is cHeadList
         while (idxd>=0)
         {
            idxs = lN*idxd;
            // determine if inside search window
            el = sdata[idxs+0]-yk[0];
            diff = el*el;
            el = sdata[idxs+1]-yk[1];
            diff += el*el;

            if (diff < 1.0)
            {
               el = sdata[idxs+2]-yk[2];
               if (yk[2] > hiLTr)
                  diff = 4*el*el;
               else
                  diff = el*el;

               if (N>1)
               {
                  el = sdata[idxs+3]-yk[3];
                  diff += el*el;
                  el = sdata[idxs+4]-yk[4];
                  diff += el*el;
               }

               if (diff < 1.0)
               {
                  weight = 1-weightMap[idxd];
                  for (k=0; k<lN; k++)
                     Mh[k] += weight*sdata[idxs+k];
                  wsuml += weight;
               }
            }
            idxd = slist[idxd];
         }
      }
   	if (wsuml > 0)
   	{
		   for(j = 0; j < lN; j++)
   			Mh[j] = Mh[j]/wsuml - yk[j];
   	}
   	else
   	{
		   for(j = 0; j < lN; j++)
   			Mh[j] = 0;
   	}
      /*****************************************************/
		
		// Calculate its magnitude squared
		mvAbs = 0;
		for(j = 0; j < lN; j++)
			mvAbs += Mh[j]*Mh[j];
		
		// Keep shifting window center until the magnitude squared of the
		// mean shift vector calculated at the window center location is
		// under a specified threshold (Epsilon)
		
		// NOTE: iteration count is for speed up purposes only - it
		//       does not have any theoretical importance
		iterationCount = 1;
		while((mvAbs >= EPSILON)&&(iterationCount < LIMIT))
		{
			
			// Shift window location
			for(j = 0; j < lN; j++)
				yk[j] += Mh[j];
			
			// Calculate the mean shift vector at the new
			// window location using lattice
			// LatticeMSVector(Mh, yk);
         /*****************************************************/
         // Initialize mean shift vector
         for(j = 0; j < lN; j++)
            Mh[j] = 0;
         wsuml = 0;
         // uniformLSearch(Mh, yk_ptr); // modify to new
         // find bucket of yk
         cBuck1 = (int) yk[0] + 1;
         cBuck2 = (int) yk[1] + 1;
         cBuck3 = (int) (yk[2] - sMins) + 1;
         cBuck = cBuck1 + nBuck1*(cBuck2 + nBuck2*cBuck3);
         for (j=0; j<27; j++)
         {
            idxd = buckets[cBuck+bucNeigh[j]];
            // list parse, crt point is cHeadList
            while (idxd>=0)
            {
               idxs = lN*idxd;
               // determine if inside search window
               el = sdata[idxs+0]-yk[0];
               diff = el*el;
               el = sdata[idxs+1]-yk[1];
               diff += el*el;
               
               if (diff < 1.0)
               {
                  el = sdata[idxs+2]-yk[2];
                  if (yk[2] > hiLTr)
                     diff = 4*el*el;
                  else
                     diff = el*el;
                  
                  if (N>1)
                  {
                     el = sdata[idxs+3]-yk[3];
                     diff += el*el;
                     el = sdata[idxs+4]-yk[4];
                     diff += el*el;
                  }
                  
                  if (diff < 1.0)
                  {
                     weight = 1-weightMap[idxd];
                     for (k=0; k<lN; k++)
                        Mh[k] += weight*sdata[idxs+k];
                     wsuml += weight;
                  }
               }
               idxd = slist[idxd];
            }
         }
         if (wsuml > 0)
         {
            for(j = 0; j < lN; j++)
               Mh[j] = Mh[j]/wsuml - yk[j];
         }
         else
         {
            for(j = 0; j < lN; j++)
               Mh[j] = 0;
         }
         /*****************************************************/
			
			// Calculate its magnitude squared
			//mvAbs = 0;
			//for(j = 0; j < lN; j++)
			//	mvAbs += Mh[j]*Mh[j];
         mvAbs = (Mh[0]*Mh[0]+Mh[1]*Mh[1])*sigmaS*sigmaS;
         if (N==3)
            mvAbs += (Mh[2]*Mh[2]+Mh[3]*Mh[3]+Mh[4]*Mh[4])*sigmaR*sigmaR;
         else
            mvAbs += Mh[2]*Mh[2]*sigmaR*sigmaR;

			// Increment interation count
			iterationCount++;
		}

		// Shift window location
		for(j = 0; j < lN; j++)
			yk[j] += Mh[j];
		
		//store result into msRawData...
		for(j = 0; j < N; j++)
			msRawData[N*i+j] = (float)(yk[j+2]*sigmaR);

		// Prompt user on progress
#ifdef SHOW_PROGRESS
		percent_complete = (float)(i/(float)(L))*100;
		msSys.Prompt("\r%2d%%", (int)(percent_complete + 0.5));
#endif
	
		// Check to see if the algorithm has been halted
		if((i%PROGRESS_RATE == 0)&&((ErrorStatus = msSys.Progress((float)(i/(float)(L))*(float)(0.8)))) == EL_HALT)
			break;
	}
	
	// Prompt user that filtering is completed
#ifdef PROMPT
#ifdef SHOW_PROGRESS
	msSys.Prompt("\r");
#endif
	msSys.Prompt("done.");
#endif
	
	// de-allocate memory
   delete [] buckets;
   delete [] slist;
   delete [] sdata;

	delete [] yk;
	delete [] Mh;

	// done.
	return;

}

void msImageProcessor::SetSpeedThreshold(float speedUpThreshold)
{
   speedThreshold = speedUpThreshold;
}

/*@@@@@@@@@@@@@@@@@@@@@@@@@@@@@@@@@@@@@@@@@@@@@@@@@@@@@@@@@@@@@@@@@@@@@@@@@@@@@@@@@@@@@@@@@@@@@@@@@@@@@*/
/*@@@@@@@@@@@@@@@@@@@@@@@@@@@@@@@@@@@@@@@@@@@@@@@@@@@@@@@@@@@@@@@@@@@@@@@@@@@@@@@@@@@@@@@@@@@@@@@@@@@@@*/
/*@@@@@@@@@@@@@@@@@@@@@@@@@@@@@@@@@@@@@@ END OF CLASS DEFINITION @@@@@@@@@@@@@@@@@@@@@@@@@@@@@@@@@@@@@@*/
/*@@@@@@@@@@@@@@@@@@@@@@@@@@@@@@@@@@@@@@@@@@@@@@@@@@@@@@@@@@@@@@@@@@@@@@@@@@@@@@@@@@@@@@@@@@@@@@@@@@@@@*/
/*@@@@@@@@@@@@@@@@@@@@@@@@@@@@@@@@@@@@@@@@@@@@@@@@@@@@@@@@@@@@@@@@@@@@@@@@@@@@@@@@@@@@@@@@@@@@@@@@@@@@@*/
<|MERGE_RESOLUTION|>--- conflicted
+++ resolved
@@ -1116,45 +1116,28 @@
 
 	//allocate memory for labels_out, modes_out and MPC_out based
 	//on output storage structure
-<<<<<<< HEAD
 	if(!(*labels_out = new int [L]))
-=======
+	{
+		ErrorHandler("msImageProcessor", "GetRegions", "Not enough memory.");
+		return -1;
+	}
+	if(!(*modes_out	= new float [regionCount*N]))
+	{
+		ErrorHandler("msImageProcessor", "GetRegions", "Not enough memory.");
+		return -1;
+	}
+	if(!(*MPC_out = new int [regionCount]))
+	{
+		ErrorHandler("msImageProcessor", "GetRegions", "Not enough memory.");
+		return -1;
+	}
+
+
 	int		*labels_	= *labels_out, *MPC_out_ = *MPC_out;
 	float	*modes_		= *modes_out; 
-	if(!(labels_ = new int [L]))
->>>>>>> d49f55c8
-	{
-		ErrorHandler("msImageProcessor", "GetRegions", "Not enough memory.");
-		return -1;
-	}
-<<<<<<< HEAD
-	if(!(*modes_out	= new float [regionCount*N]))
-=======
-	if(!(modes_	= new float [regionCount*N]))
->>>>>>> d49f55c8
-	{
-		ErrorHandler("msImageProcessor", "GetRegions", "Not enough memory.");
-		return -1;
-	}
-<<<<<<< HEAD
-	if(!(*MPC_out = new int [regionCount]))
-=======
-	if(!(MPC_out_ = new int [regionCount]))
->>>>>>> d49f55c8
-	{
-		ErrorHandler("msImageProcessor", "GetRegions", "Not enough memory.");
-		return -1;
-	}
-
-<<<<<<< HEAD
-
-	int		*labels_	= *labels_out, *MPC_out_ = *MPC_out;
-	float	*modes_		= *modes_out; 
-
-	
-
-=======
->>>>>>> d49f55c8
+
+	
+
 	//populate labels_out with image labels
 	int	i;
 	for(i = 0; i < L; i++)

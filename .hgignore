syntax: glob
*~
.*.swp
*.orig
*.pyc
.\#*
\#*\#
tags
*vim*
<<<<<<< HEAD
*.template
=======
*.template
CMakeLists.txt
>>>>>>> 3b454568
<|MERGE_RESOLUTION|>--- conflicted
+++ resolved
@@ -7,9 +7,5 @@
 \#*\#
 tags
 *vim*
-<<<<<<< HEAD
 *.template
-=======
-*.template
-CMakeLists.txt
->>>>>>> 3b454568
+CMakeLists.txt
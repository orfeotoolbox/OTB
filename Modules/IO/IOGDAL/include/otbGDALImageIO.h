--- conflicted
+++ resolved
@@ -203,7 +203,6 @@
 
   itkGetMacro(NbBands, int);
 
-<<<<<<< HEAD
   // MetadataSupplierInterface overrides
 
   /** Get main image file */
@@ -215,10 +214,9 @@
   /** Set metadata item in GDALDataset, domain can specified as prefix of the
    *  path, like "domain/key"*/
   void SetMetadataValue(const char * path, const char * value, int band=-1) override;
-=======
+
   /** Set the projection system from EPSG code */
   void SetEpsgCode(const unsigned int wellKnownCRS);
->>>>>>> ff2b2c5d
 
 protected:
   /**

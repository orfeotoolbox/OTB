/*
 * Copyright (C) 2005-2022 Centre National d'Etudes Spatiales (CNES)
 *
 * This file is part of Orfeo Toolbox
 *
 *     https://www.orfeo-toolbox.org/
 *
 * Licensed under the Apache License, Version 2.0 (the "License");
 * you may not use this file except in compliance with the License.
 * You may obtain a copy of the License at
 *
 *     http://www.apache.org/licenses/LICENSE-2.0
 *
 * Unless required by applicable law or agreed to in writing, software
 * distributed under the License is distributed on an "AS IS" BASIS,
 * WITHOUT WARRANTIES OR CONDITIONS OF ANY KIND, either express or implied.
 * See the License for the specific language governing permissions and
 * limitations under the License.
 */
#ifndef otbStreamingBufferGenerator_hxx
#define otbStreamingBufferGenerator_hxx

#include "otbStreamingBufferGenerator.h"
#include "itkImageAlgorithm.h"

namespace otb
{

/**
 * Compute the output image
 */
template <class TInputImage>
void
StreamingBufferGenerator<TInputImage>::GenerateData()
{
  // Output pointer and requested region
  ImageType * inputPtr = static_cast<ImageType *>(Superclass::ProcessObject::GetInput(0));
  ImageType * outputPtr = this->GetOutput();
  const RegionType reqRegion = outputPtr->GetRequestedRegion();
  otbDebugMacro("Allocate a buffer of size " << reqRegion.GetSize(0) << "x" << reqRegion.GetSize(1));
  outputPtr->SetBufferedRegion(reqRegion);
  outputPtr->Allocate();
  otbDebugMacro("Allocation ok")

  m_StreamingManager->PrepareStreaming(inputPtr, reqRegion);
  int numberOfDivisions = m_StreamingManager->GetNumberOfSplits();

  const auto firstSplitSize = m_StreamingManager->GetSplit(0).GetSize();
  otbLogMacro(Info, << "Buffer will be written in " << numberOfDivisions << " blocks of " << firstSplitSize[0] << "x" << firstSplitSize[1]
                    << " pixels");

  /**
   * Loop over the number of pieces, execute the upstream pipeline on each
   * piece, and copy the results into the output image.
   */
  itk::ProgressReporter progress(this, 0, numberOfDivisions);
  for (int currentDivision = 0; currentDivision < numberOfDivisions; currentDivision++)
  {
    otbDebugMacro("Processing region " << (currentDivision + 1) << " over " << numberOfDivisions);
<<<<<<< HEAD
    streamRegion = m_StreamingManager->GetSplit(currentDivision);
    otbDebugMacro("Region start: " << streamRegion.GetIndex() << " size: " << streamRegion.GetSize());
=======
    RegionType streamRegion = m_StreamingManager->GetSplit(currentDivision);
>>>>>>> 5ca5a17c

    // Propagate region
    inputPtr->SetRequestedRegion(streamRegion);
    inputPtr->PropagateRequestedRegion();
    inputPtr->UpdateOutputData();

    // Copy the subregion to output
    itk::ImageAlgorithm::Copy(inputPtr, outputPtr, streamRegion, streamRegion);
    progress.CompletedPixel();

    inputPtr->ReleaseData();
  }
}


} // end namespace otb


#endif<|MERGE_RESOLUTION|>--- conflicted
+++ resolved
@@ -46,8 +46,8 @@
   int numberOfDivisions = m_StreamingManager->GetNumberOfSplits();
 
   const auto firstSplitSize = m_StreamingManager->GetSplit(0).GetSize();
-  otbLogMacro(Info, << "Buffer will be written in " << numberOfDivisions << " blocks of " << firstSplitSize[0] << "x" << firstSplitSize[1]
-                    << " pixels");
+  otbLogMacro(Info, << "Buffer will be written in " << numberOfDivisions << " blocks of " 
+                    << firstSplitSize[0] << "x" << firstSplitSize[1] << " pixels");
 
   /**
    * Loop over the number of pieces, execute the upstream pipeline on each
@@ -57,12 +57,8 @@
   for (int currentDivision = 0; currentDivision < numberOfDivisions; currentDivision++)
   {
     otbDebugMacro("Processing region " << (currentDivision + 1) << " over " << numberOfDivisions);
-<<<<<<< HEAD
-    streamRegion = m_StreamingManager->GetSplit(currentDivision);
+    RegionType streamRegion = m_StreamingManager->GetSplit(currentDivision);
     otbDebugMacro("Region start: " << streamRegion.GetIndex() << " size: " << streamRegion.GetSize());
-=======
-    RegionType streamRegion = m_StreamingManager->GetSplit(currentDivision);
->>>>>>> 5ca5a17c
 
     // Propagate region
     inputPtr->SetRequestedRegion(streamRegion);

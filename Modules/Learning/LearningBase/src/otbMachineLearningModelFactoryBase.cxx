--- conflicted
+++ resolved
@@ -25,11 +25,7 @@
 
 #if ITK_VERSION_MAJOR < 5
 itk::SimpleMutexLock MachineLearningModelFactoryBase::mutex;
-<<<<<<< HEAD
 #else
 std::mutex MachineLearningModelFactoryBase::mutex;
 #endif
-} // end namespace otb
-=======
-} // end namespace otb
->>>>>>> 286177db
+} // end namespace otb
/*
 * Copyright (C) 2005-2017 Centre National d'Etudes Spatiales (CNES)
 *
 * This file is part of Orfeo Toolbox
 *
 *     https://www.orfeo-toolbox.org/
 *
 * Licensed under the Apache License, Version 2.0 (the "License");
 * you may not use this file except in compliance with the License.
 * You may obtain a copy of the License at
 *
 *     http://www.apache.org/licenses/LICENSE-2.0
 *
 * Unless required by applicable law or agreed to in writing, software
 * distributed under the License is distributed on an "AS IS" BASIS,
 * WITHOUT WARRANTIES OR CONDITIONS OF ANY KIND, either express or implied.
 * See the License for the specific language governing permissions and
 * limitations under the License.
 */

#include "otbTestMain.h"
<<<<<<< HEAD
#include "otb_opencv_api.h"
=======

>>>>>>> d9e0e2ad
void RegisterTests()
{
  REGISTER_TEST(otbConfusionMatrixCalculatorNew);
  REGISTER_TEST(otbConfusionMatrixCalculatorSetListSamples);
  REGISTER_TEST(otbConfusionMatrixCalculatorWrongSize);
  REGISTER_TEST(otbConfusionMatrixCalculatorCompute);
  REGISTER_TEST(otbConfusionMatrixCalculatorComputeWithBaseline);
  REGISTER_TEST(otbConfusionMatrixMeasurementsNew);
  REGISTER_TEST(otbConfusionMatrixMeasurementsTest);
  REGISTER_TEST(otbConfusionMatrixConcatenateTest);
  
  #ifdef OTB_USE_LIBSVM
  REGISTER_TEST(otbLibSVMMachineLearningModelCanRead);
  #endif
  
  #ifdef OTB_USE_OPENCV
  REGISTER_TEST(otbSVMMachineLearningModelCanRead);
  REGISTER_TEST(otbRandomForestsMachineLearningModelCanRead);
  REGISTER_TEST(otbBoostMachineLearningModelCanRead);
  REGISTER_TEST(otbNeuralNetworkMachineLearningModelCanRead);
  REGISTER_TEST(otbNormalBayesMachineLearningModelCanRead);
  REGISTER_TEST(otbDecisionTreeMachineLearningModelCanRead);
  #ifndef OTB_OPENCV_3
  REGISTER_TEST(otbGradientBoostedTreeMachineLearningModelCanRead);
  #endif
  REGISTER_TEST(otbKNNMachineLearningModelCanRead);
  #endif
  
  #ifdef OTB_USE_LIBSVM
  REGISTER_TEST(otbLibSVMMachineLearningModelNew);
  REGISTER_TEST(otbLibSVMMachineLearningModel);
  REGISTER_TEST(otbLibSVMRegressionTests);
  #endif
  
  #ifdef OTB_USE_OPENCV
  REGISTER_TEST(otbSVMMachineLearningModelNew);
  REGISTER_TEST(otbSVMMachineLearningModel);
  REGISTER_TEST(otbSVMMachineLearningRegressionModel);
  REGISTER_TEST(otbKNearestNeighborsMachineLearningModelNew);
  REGISTER_TEST(otbKNearestNeighborsMachineLearningModel);
  REGISTER_TEST(otbRandomForestsMachineLearningModelNew);
  REGISTER_TEST(otbRandomForestsMachineLearningModel);
  REGISTER_TEST(otbBoostMachineLearningModelNew);
  REGISTER_TEST(otbBoostMachineLearningModel);
  REGISTER_TEST(otbANNMachineLearningModelNew);
  REGISTER_TEST(otbANNMachineLearningModel);
  REGISTER_TEST(otbNormalBayesMachineLearningModelNew);
  REGISTER_TEST(otbNormalBayesMachineLearningModel);
  REGISTER_TEST(otbDecisionTreeMachineLearningModelNew);
  REGISTER_TEST(otbDecisionTreeMachineLearningModel);
  #ifndef OTB_OPENCV_3
  REGISTER_TEST(otbGradientBoostedTreeMachineLearningModelNew);
  REGISTER_TEST(otbGradientBoostedTreeMachineLearningModel);
  REGISTER_TEST(otbGradientBoostedTreeRegressionTests);
  #endif
  REGISTER_TEST(otbNeuralNetworkRegressionTests);
  REGISTER_TEST(otbSVMRegressionTests);
  REGISTER_TEST(otbDecisionTreeRegressionTests);
  REGISTER_TEST(otbKNearestNeighborsRegressionTests);
  REGISTER_TEST(otbRandomForestsRegressionTests);
#endif  

#ifdef OTB_USE_SHARK
  REGISTER_TEST(otbSharkRFMachineLearningModelNew);
  REGISTER_TEST(otbSharkRFMachineLearningModel);
  REGISTER_TEST(otbSharkRFMachineLearningModelCanRead);
  REGISTER_TEST(otbSharkImageClassificationFilter);
#endif
  
  REGISTER_TEST(otbImageClassificationFilterNew);
  REGISTER_TEST(otbImageClassificationFilter);
}<|MERGE_RESOLUTION|>--- conflicted
+++ resolved
@@ -19,11 +19,8 @@
  */
 
 #include "otbTestMain.h"
-<<<<<<< HEAD
 #include "otb_opencv_api.h"
-=======
 
->>>>>>> d9e0e2ad
 void RegisterTests()
 {
   REGISTER_TEST(otbConfusionMatrixCalculatorNew);

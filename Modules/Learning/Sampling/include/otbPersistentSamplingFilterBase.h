/*
 * Copyright (C) 2005-2022 Centre National d'Etudes Spatiales (CNES)
 *
 * This file is part of Orfeo Toolbox
 *
 *     https://www.orfeo-toolbox.org/
 *
 * Licensed under the Apache License, Version 2.0 (the "License");
 * you may not use this file except in compliance with the License.
 * You may obtain a copy of the License at
 *
 *     http://www.apache.org/licenses/LICENSE-2.0
 *
 * Unless required by applicable law or agreed to in writing, software
 * distributed under the License is distributed on an "AS IS" BASIS,
 * WITHOUT WARRANTIES OR CONDITIONS OF ANY KIND, either express or implied.
 * See the License for the specific language governing permissions and
 * limitations under the License.
 */

#ifndef otbPersistentSamplingFilterBase_h
#define otbPersistentSamplingFilterBase_h

#include "otbPersistentImageFilter.h"
#include "otbOGRDataSourceWrapper.h"
#include "otbImage.h"
#include "otbMacro.h" //for ITK_THREAD_RETURN_TYPE in ITK5
#include <string>

namespace otb
{
/** \class PersistentSamplingFilterBase
 *  \brief Base class for persistent filter doing sampling tasks
 *
 *  \note This class contains pure virtual method, and can not be instantiated.
 *
 * \sa PersistentOGRDataToClassStatisticsFilter
 * \sa PersistentOGRDataToSamplePositionFilter
 *
 * \ingroup OTBSampling
 */
template <class TInputImage, class TMaskImage = otb::Image<unsigned char, 2>>
class ITK_EXPORT PersistentSamplingFilterBase : public otb::PersistentImageFilter<TInputImage, TInputImage>
{
public:
  /** Standard typedefs */
  typedef PersistentSamplingFilterBase Self;
  typedef PersistentImageFilter<TInputImage, TInputImage> Superclass;
  typedef itk::SmartPointer<Self>       Pointer;
  typedef itk::SmartPointer<const Self> ConstPointer;

  /** Creation through object factory macro */
  itkTypeMacro(PersistentSamplingFilterBase, PersistentImageFilter);

  /** Template parameters typedefs */
  typedef TInputImage InputImageType;
  typedef TMaskImage  MaskImageType;

  typedef typename TInputImage::RegionType RegionType;

  typedef ogr::DataSource::Pointer OGRDataPointer;

  /** Set the input OGRDataSource that contains sampling areas for each class*/
  void SetOGRData(const ogr::DataSource* vector);

  /** Get the input OGRDataSource with sampling regions*/
  const ogr::DataSource* GetOGRData();

  /** Set an input mask (optional) */
  void SetMask(const TMaskImage* mask);

  /** Get the input mask (may be null) */
  const TMaskImage* GetMask();

  /** Set the OGR layer creation options */
  void SetOGRLayerCreationOptions(const std::vector<std::string>& options);

  /** Get the OGR layer creation options */
  const std::vector<std::string>& GetOGRLayerCreationOptions();

  /** Set/Get macro for the field name containing class names
   * in the input vectors.*/
  itkSetMacro(FieldName, std::string);
  itkGetMacro(FieldName, std::string);

  /** Get macro for the field index (deduced from the field name) */
  itkGetMacro(FieldIndex, int);

  /** Set/Get macro for the layer index containing the sampling areas */
  itkSetMacro(LayerIndex, int);
  itkGetMacro(LayerIndex, int);

  /** Set/Get macro for the layer name */
  itkSetMacro(OutLayerName, std::string);
  itkGetMacro(OutLayerName, std::string);

protected:
  /** Constructor */
  PersistentSamplingFilterBase();
  /** Destructor */
  ~PersistentSamplingFilterBase() override
  {
  }

  /** Use the same output information as input image, check the field index
   *  and the mask footprint */
  void GenerateOutputInformation() override;

  /** Use an empty region to input image (pixel values not needed) and set
   *  the requested region for the mask */
  void GenerateInputRequestedRegion() override;

  /** Generate data should thread over */
  void GenerateData(void) override;

  /** Allocate in-memory layers for input and outputs */
  void AllocateOutputs(void) override;

  /** Start of main processing loop */
  virtual void ThreadedGenerateVectorData(const ogr::Layer& layerForThread, itk::ThreadIdType threadid);

  /** Process a geometry, recursive method when the geometry is a collection */
  void ExploreGeometry(const ogr::Feature& feature, OGRGeometry* geom, RegionType& region, itk::ThreadIdType& threadid);

  /** Process a line string : use pixels that cross the line */
  virtual void ProcessLine(const ogr::Feature& feature, OGRLineString* line, RegionType& region, itk::ThreadIdType& threadid);

  /** Process a polygon : use pixels inside the polygon */
  virtual void ProcessPolygon(const ogr::Feature& feature, OGRPolygon* polygon, RegionType& region, itk::ThreadIdType& threadid);

  /** Generic method called for each matching pixel position (NOT IMPLEMENTED)*/
  virtual void ProcessSample(const ogr::Feature& feature, typename TInputImage::IndexType& imgIndex, typename TInputImage::PointType& imgPoint,
                             itk::ThreadIdType& threadid);

  /** Generic method called once before processing each feature */
  virtual void PrepareFeature(const ogr::Feature& feature, itk::ThreadIdType& threadid);

  /** Common function to test if a point is inside a polygon */
  bool IsSampleInsidePolygon(OGRPolygon* poly, OGRPoint* tmpPoint);

  /** Common function to test if a pixel crosses the line */
  bool IsSampleOnLine(OGRLineString* line, typename TInputImage::PointType& position, typename TInputImage::SpacingType& absSpacing, OGRPolygon& tmpPolygon);

  /** Get the region bounding a set of features */
  RegionType FeatureBoundingRegion(const TInputImage* image, otb::ogr::Layer::const_iterator& featIt) const;

  /** Method to split the input OGRDataSource between several containers
   *  for each thread. Default is to put the same number of features for
   *  each thread.*/
  virtual void DispatchInputVectors(void);

  /** Gather the content of in-memory output layer into the filter outputs */
  virtual void GatherOutputVectors(void);

  /** Fill output vectors for a particular output */
  virtual void FillOneOutput(unsigned int outIdx, ogr::DataSource* outDS, bool update);

  /** Utility method to add new fields on an output layer */
  virtual void InitializeOutputDataSource(ogr::DataSource* inputDS, ogr::DataSource* outputDS);

  typedef struct
  {
    std::string  Name;
    OGRFieldType Type;
    int          Width;
    int          Precision;
  } SimpleFieldDefn;

  /** Clear current additional fields */
  void ClearAdditionalFields();

  /** Create a new additional field */
  void CreateAdditionalField(std::string name, OGRFieldType type, int width = 0, int precision = 0);

  /** Get a reference over the additional fields */
  const std::vector<SimpleFieldDefn>& GetAdditionalFields();

  /** Callback function to launch VectorThreadedGenerateData in each thread */
<<<<<<< HEAD
#if ITK_VERSION_MAJOR < 5
  static ITK_THREAD_RETURN_TYPE VectorThreaderCallback(void *arg);
#else
  static itk::ITK_THREAD_RETURN_TYPE VectorThreaderCallback(void *arg);
#endif
=======
  static ITK_THREAD_RETURN_TYPE VectorThreaderCallback(void* arg);
>>>>>>> 286177db

  /** basically the same struct as itk::ImageSource::ThreadStruct */
  struct VectorThreadStruct
  {
    Pointer Filter;
  };

  /** Give access to in-memory input layers */
  ogr::Layer GetInMemoryInput(unsigned int threadId);

  /** Give access to in-memory output layers */
  ogr::Layer GetInMemoryOutput(unsigned int threadId, unsigned int index = 0);

private:
  PersistentSamplingFilterBase(const Self&) = delete;
  void operator=(const Self&) = delete;

  /** Field name containing the class name*/
  std::string m_FieldName;

  /** Field index corresponding to the field name m_FieldName */
  int m_FieldIndex;

  /** Layer to use in the input vector file, default to 0 */
  int m_LayerIndex;

  /** name of the output layers */
  std::string m_OutLayerName;

  /** Creation option for output layers */
  std::vector<std::string> m_OGRLayerCreationOptions;

  /** Additional field definitions to add in output data sources */
  std::vector<SimpleFieldDefn> m_AdditionalFields;

  /** In-memory containers storing input geometries for each thread*/
  std::vector<OGRDataPointer> m_InMemoryInputs;

  /** In-memory containers storing position during iteration loop*/
  std::vector<std::vector<OGRDataPointer>> m_InMemoryOutputs;
};
} // End namespace otb

#ifndef OTB_MANUAL_INSTANTIATION
#include "otbPersistentSamplingFilterBase.hxx"
#endif

#endif<|MERGE_RESOLUTION|>--- conflicted
+++ resolved
@@ -176,15 +176,11 @@
   const std::vector<SimpleFieldDefn>& GetAdditionalFields();
 
   /** Callback function to launch VectorThreadedGenerateData in each thread */
-<<<<<<< HEAD
 #if ITK_VERSION_MAJOR < 5
   static ITK_THREAD_RETURN_TYPE VectorThreaderCallback(void *arg);
 #else
   static itk::ITK_THREAD_RETURN_TYPE VectorThreaderCallback(void *arg);
 #endif
-=======
-  static ITK_THREAD_RETURN_TYPE VectorThreaderCallback(void* arg);
->>>>>>> 286177db
 
   /** basically the same struct as itk::ImageSource::ThreadStruct */
   struct VectorThreadStruct

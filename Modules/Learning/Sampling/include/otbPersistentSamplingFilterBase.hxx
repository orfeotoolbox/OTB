/*
 * Copyright (C) 2005-2022 Centre National d'Etudes Spatiales (CNES)
 *
 * This file is part of Orfeo Toolbox
 *
 *     https://www.orfeo-toolbox.org/
 *
 * Licensed under the Apache License, Version 2.0 (the "License");
 * you may not use this file except in compliance with the License.
 * You may obtain a copy of the License at
 *
 *     http://www.apache.org/licenses/LICENSE-2.0
 *
 * Unless required by applicable law or agreed to in writing, software
 * distributed under the License is distributed on an "AS IS" BASIS,
 * WITHOUT WARRANTIES OR CONDITIONS OF ANY KIND, either express or implied.
 * See the License for the specific language governing permissions and
 * limitations under the License.
 */

#ifndef otbPersistentSamplingFilterBase_hxx
#define otbPersistentSamplingFilterBase_hxx

#include "otbPersistentSamplingFilterBase.h"
#include "otbMaskedIteratorDecorator.h"
#include "itkImageRegionConstIteratorWithOnlyIndex.h"
#include "itkImageRegionConstIterator.h"
#include "otbMacro.h"
#include "otbStopwatch.h"
#include "itkProgressReporter.h"

#if ITK_VERSION_MAJOR < 5
#include "itkMultiThreader.h"
#else
#include "itkMultiThreaderBase.h"
#endif

namespace otb
{

template <class TInputImage, class TMaskImage>
PersistentSamplingFilterBase<TInputImage, TMaskImage>::PersistentSamplingFilterBase()
  : m_FieldName(std::string("class")),
    m_FieldIndex(0),
    m_LayerIndex(0),
    m_OutLayerName(std::string("output")),
    m_OGRLayerCreationOptions(),
    m_AdditionalFields(),
    m_InMemoryInputs(),
    m_InMemoryOutputs()
{
  this->SetNthOutput(0, TInputImage::New());
}


template <class TInputImage, class TMaskImage>
void PersistentSamplingFilterBase<TInputImage, TMaskImage>::SetOGRData(const otb::ogr::DataSource* vector)
{
  this->SetNthInput(1, const_cast<otb::ogr::DataSource*>(vector));
}

template <class TInputImage, class TMaskImage>
const otb::ogr::DataSource* PersistentSamplingFilterBase<TInputImage, TMaskImage>::GetOGRData()
{
  if (this->GetNumberOfInputs() < 2)
  {
    return 0;
  }
  return static_cast<const otb::ogr::DataSource*>(this->itk::ProcessObject::GetInput(1));
}

template <class TInputImage, class TMaskImage>
void PersistentSamplingFilterBase<TInputImage, TMaskImage>::SetMask(const TMaskImage* mask)
{
  this->SetNthInput(2, const_cast<TMaskImage*>(mask));
}

template <class TInputImage, class TMaskImage>
const TMaskImage* PersistentSamplingFilterBase<TInputImage, TMaskImage>::GetMask()
{
  if (this->GetNumberOfInputs() < 3)
  {
    return 0;
  }
  return static_cast<const TMaskImage*>(this->itk::ProcessObject::GetInput(2));
}

template <class TInputImage, class TMaskImage>
void PersistentSamplingFilterBase<TInputImage, TMaskImage>::SetOGRLayerCreationOptions(const std::vector<std::string>& options)
{
  m_OGRLayerCreationOptions.clear();
  m_OGRLayerCreationOptions = options;
}

template <class TInputImage, class TMaskImage>
const std::vector<std::string>& PersistentSamplingFilterBase<TInputImage, TMaskImage>::GetOGRLayerCreationOptions()
{
  return m_OGRLayerCreationOptions;
}

template <class TInputImage, class TMaskImage>
void PersistentSamplingFilterBase<TInputImage, TMaskImage>::GenerateOutputInformation()
{
  Superclass::GenerateOutputInformation();

  // Get OGR field index
  const otb::ogr::DataSource*     vectors    = this->GetOGRData();
  otb::ogr::Layer::const_iterator featIt     = vectors->GetLayer(m_LayerIndex).begin();
  int                             fieldIndex = featIt->ogr().GetFieldIndex(this->m_FieldName.c_str());
  if (fieldIndex < 0)
  {
    itkGenericExceptionMacro("Field named " << this->m_FieldName << " not found!");
  }
  this->m_FieldIndex = fieldIndex;

  const MaskImageType* mask = this->GetMask();
  if (mask)
  {
    const InputImageType* input = this->GetInput();
    if (mask->GetLargestPossibleRegion() != input->GetLargestPossibleRegion())
    {
      itkGenericExceptionMacro("Mask and input image have a different size!");
    }
    if (mask->GetOrigin() != input->GetOrigin())
    {
      itkGenericExceptionMacro("Mask and input image have a different origin!");
    }
    if (mask->GetSignedSpacing() != input->GetSignedSpacing())
    {
      itkGenericExceptionMacro("Mask and input image have a different spacing!");
    }
  }
}

template <class TInputImage, class TMaskImage>
void PersistentSamplingFilterBase<TInputImage, TMaskImage>::GenerateInputRequestedRegion()
{
  InputImageType* input = const_cast<InputImageType*>(this->GetInput());
  MaskImageType*  mask  = const_cast<MaskImageType*>(this->GetMask());

  RegionType requested   = this->GetOutput()->GetRequestedRegion();
  RegionType emptyRegion = input->GetLargestPossibleRegion();
  emptyRegion.SetSize(0, 0);
  emptyRegion.SetSize(1, 0);

  input->SetRequestedRegion(emptyRegion);

  if (mask)
  {
    mask->SetRequestedRegion(requested);
  }
}

template <class TInputImage, class TMaskImage>
void PersistentSamplingFilterBase<TInputImage, TMaskImage>::GenerateData(void)
{
  this->AllocateOutputs();
  this->BeforeThreadedGenerateData();

  // Split the data into in-memory layers
  this->DispatchInputVectors();

  // struct to store filter pointer
  VectorThreadStruct str;
  str.Filter = this;

  // Get the output pointer
  // const InputImageType *outputPtr = this->GetOutput();

  this->GetMultiThreader()->SetNumberOfThreads(this->GetNumberOfThreads());
  this->GetMultiThreader()->SetSingleMethod(this->VectorThreaderCallback, &str);

  // multithread the execution
  this->GetMultiThreader()->SingleMethodExecute();

  // gather the data from in-memory output layers
  this->GatherOutputVectors();

  this->AfterThreadedGenerateData();
}

template <class TInputImage, class TMaskImage>
void PersistentSamplingFilterBase<TInputImage, TMaskImage>::AllocateOutputs(void)
{
  Superclass::AllocateOutputs();

  ogr::DataSource* vectors = const_cast<ogr::DataSource*>(this->GetOGRData());
  ogr::Layer       inLayer = vectors->GetLayer(m_LayerIndex);

  unsigned int numberOfThreads = this->GetNumberOfThreads();

  // Prepare temporary input
  this->m_InMemoryInputs.clear();
  this->m_InMemoryInputs.reserve(numberOfThreads);
  std::string          tmpLayerName("thread");
  OGRSpatialReference* oSRS = nullptr;
  if (inLayer.GetSpatialRef())
  {
    oSRS = inLayer.GetSpatialRef()->Clone();
  }
  OGRFeatureDefn& layerDefn = inLayer.GetLayerDefn();
  // std::vector<ogr::Layer> tmpLayers;
  for (unsigned int i = 0; i < numberOfThreads; i++)
  {
    ogr::DataSource::Pointer tmpOgrDS = ogr::DataSource::New();
    ogr::Layer               tmpLayer = tmpOgrDS->CreateLayer(tmpLayerName, oSRS, inLayer.GetGeomType());
    // add field definitions
    for (int k = 0; k < layerDefn.GetFieldCount(); k++)
    {
      OGRFieldDefn   originDefn(layerDefn.GetFieldDefn(k));
      ogr::FieldDefn fieldDefn(originDefn);
      tmpLayer.CreateField(fieldDefn);
    }
    this->m_InMemoryInputs.push_back(tmpOgrDS);
  }

  // Prepare in-memory outputs
  this->m_InMemoryOutputs.clear();
  this->m_InMemoryOutputs.reserve(numberOfThreads);
  tmpLayerName = std::string("threadOut");
  for (unsigned int i = 0; i < numberOfThreads; i++)
  {
    std::vector<OGRDataPointer> tmpContainer;
    // iterate over outputs, only process ogr::DataSource
    for (unsigned int k = 0; k < this->GetNumberOfOutputs(); k++)
    {
      ogr::DataSource* realOutput = dynamic_cast<ogr::DataSource*>(this->itk::ProcessObject::GetOutput(k));
      if (realOutput)
      {
        ogr::Layer               realLayer    = realOutput->GetLayersCount() == 1 ? realOutput->GetLayer(0) : realOutput->GetLayer(m_OutLayerName);
        OGRFeatureDefn&          outLayerDefn = realLayer.GetLayerDefn();
        ogr::DataSource::Pointer tmpOutput    = ogr::DataSource::New();
        ogr::Layer               tmpLayer     = tmpOutput->CreateLayer(tmpLayerName, oSRS, realLayer.GetGeomType());
        // add field definitions
        for (int f = 0; f < outLayerDefn.GetFieldCount(); f++)
        {
          OGRFieldDefn originDefn(outLayerDefn.GetFieldDefn(f));
          tmpLayer.CreateField(originDefn);
        }
        tmpContainer.push_back(tmpOutput);
      }
    }
    this->m_InMemoryOutputs.push_back(tmpContainer);
  }

  if (oSRS)
  {
    oSRS->Release();
  }
}

template <class TInputImage, class TMaskImage>
void PersistentSamplingFilterBase<TInputImage, TMaskImage>::GatherOutputVectors(void)
{
  // clean temporary inputs
  this->m_InMemoryInputs.clear();

  // gather temporary outputs and write to output
  const otb::ogr::DataSource* vectors = this->GetOGRData();
  otb::Stopwatch              chrono  = otb::Stopwatch::StartNew();
  unsigned int                count   = 0;
  for (unsigned int k = 0; k < this->GetNumberOfOutputs(); k++)
  {
    ogr::DataSource* realOutput = dynamic_cast<ogr::DataSource*>(this->itk::ProcessObject::GetOutput(k));
    if (realOutput)
    {
      this->FillOneOutput(count, realOutput, bool(vectors == realOutput));
      count++;
    }
  }

  chrono.Stop();
  otbMsgDebugMacro(<< "Writing OGR points took " << chrono.GetElapsedMilliseconds() << " ms");
  this->m_InMemoryOutputs.clear();
}

template <class TInputImage, class TMaskImage>
void PersistentSamplingFilterBase<TInputImage, TMaskImage>::FillOneOutput(unsigned int outIdx, ogr::DataSource* outDS, bool update)
{
  ogr::Layer outLayer = outDS->GetLayersCount() == 1 ? outDS->GetLayer(0) : outDS->GetLayer(m_OutLayerName);

  OGRErr err = outLayer.ogr().StartTransaction();
  if (err != OGRERR_NONE)
  {
    itkExceptionMacro(<< "Unable to start transaction for OGR layer " << outLayer.ogr().GetName() << ".");
  }

  unsigned int numberOfThreads = this->GetNumberOfThreads();
  for (unsigned int thread = 0; thread < numberOfThreads; thread++)
  {
    ogr::Layer inLayer = this->m_InMemoryOutputs[thread][outIdx]->GetLayerChecked(0);
    if (!inLayer)
    {
      continue;
    }

    ogr::Layer::const_iterator tmpIt = inLayer.begin();
    // This test only uses 1 input, not compatible with multiple OGRData inputs
    if (update)
    {
      // Update mode
      for (; tmpIt != inLayer.end(); ++tmpIt)
      {
        outLayer.SetFeature(*tmpIt);
      }
    }
    else
    {
      // Copy mode
      for (; tmpIt != inLayer.end(); ++tmpIt)
      {
        ogr::Feature dstFeature(outLayer.GetLayerDefn());
        dstFeature.SetFrom(*tmpIt, TRUE);
        outLayer.CreateFeature(dstFeature);
      }
    }
  }

  err = outLayer.ogr().CommitTransaction();
  if (err != OGRERR_NONE)
  {
    itkExceptionMacro(<< "Unable to commit transaction for OGR layer " << outLayer.ogr().GetName() << ".");
  }
}

template <class TInputImage, class TMaskImage>
void PersistentSamplingFilterBase<TInputImage, TMaskImage>::ThreadedGenerateVectorData(const ogr::Layer& layerForThread, itk::ThreadIdType threadid)
{
  // Retrieve inputs
  TInputImage* inputImage      = const_cast<TInputImage*>(this->GetInput());
  TInputImage* outputImage     = this->GetOutput();
  RegionType   requestedRegion = outputImage->GetRequestedRegion();

  itk::ProgressReporter progress(this, threadid, layerForThread.GetFeatureCount(true));

  // Loop across the features in the layer (filtered by requested region in BeforeTGD already)
  ogr::Layer::const_iterator featIt = layerForThread.begin();
  for (; featIt != layerForThread.end(); ++featIt)
  {
    // Compute the intersection of thread region and polygon bounding region, called "considered region"
    // This need not be done in ThreadedGenerateData and could be pre-processed and cached before filter execution if needed
    RegionType consideredRegion = FeatureBoundingRegion(inputImage, featIt);
    bool       regionNotEmpty   = consideredRegion.Crop(requestedRegion);
    if (regionNotEmpty)
    {
      this->PrepareFeature(*featIt, threadid);
      this->ExploreGeometry(*featIt, featIt->ogr().GetGeometryRef(), consideredRegion, threadid);
    }
    progress.CompletedPixel();
  }
}

template <class TInputImage, class TMaskImage>
void PersistentSamplingFilterBase<TInputImage, TMaskImage>::ExploreGeometry(const ogr::Feature& feature, OGRGeometry* geom, RegionType& region,
                                                                            itk::ThreadIdType& threadid)
{
  typename TInputImage::PointType imgPoint;
  typename TInputImage::IndexType imgIndex;

  switch (geom->getGeometryType())
  {
  case wkbPoint:
  case wkbPoint25D:
  {
    OGRPoint* castPoint = dynamic_cast<OGRPoint*>(geom);
    if (castPoint == nullptr)
      break;

    imgPoint[0]             = castPoint->getX();
    imgPoint[1]             = castPoint->getY();
    const TInputImage* img  = this->GetInput();
    const TMaskImage*  mask = this->GetMask();
    img->TransformPhysicalPointToIndex(imgPoint, imgIndex);
    if ((mask == nullptr) || mask->GetPixel(imgIndex))
    {
      this->ProcessSample(feature, imgIndex, imgPoint, threadid);
    }
    break;
  }
  case wkbLineString:
  case wkbLineString25D:
  {
    OGRLineString* castLineString = dynamic_cast<OGRLineString*>(geom);

    if (castLineString == nullptr)
      break;
    this->ProcessLine(feature, castLineString, region, threadid);
    break;
  }
  case wkbPolygon:
  case wkbPolygon25D:
  {
    OGRPolygon* castPolygon = dynamic_cast<OGRPolygon*>(geom);
    if (castPolygon == nullptr)
      break;
    this->ProcessPolygon(feature, castPolygon, region, threadid);
    break;
  }
  case wkbMultiPoint:
  case wkbMultiPoint25D:
  case wkbMultiLineString:
  case wkbMultiLineString25D:
  case wkbMultiPolygon:
  case wkbMultiPolygon25D:
  case wkbGeometryCollection:
  case wkbGeometryCollection25D:
  {
    OGRGeometryCollection* geomCollection = dynamic_cast<OGRGeometryCollection*>(geom);
    if (geomCollection)
    {
      unsigned int nbGeom = geomCollection->getNumGeometries();
      for (unsigned int i = 0; i < nbGeom; ++i)
      {
        this->ExploreGeometry(feature, geomCollection->getGeometryRef(i), region, threadid);
      }
    }
    else
    {
      otbWarningMacro("Geometry not recognized as a collection : " << geom->getGeometryName());
    }
    break;
  }
  default:
  {
    otbWarningMacro("Geometry not handled: " << geom->getGeometryName());
    break;
  }
  }
}

template <class TInputImage, class TMaskImage>
void PersistentSamplingFilterBase<TInputImage, TMaskImage>::ProcessLine(const ogr::Feature& feature, OGRLineString* line, RegionType& region,
                                                                        itk::ThreadIdType& threadid)
{
  OGRPolygon    tmpPolygon;
  OGRLinearRing ring;
  ring.addPoint(0.0, 0.0, 0.0);
  ring.addPoint(1.0, 0.0, 0.0);
  ring.addPoint(1.0, 1.0, 0.0);
  ring.addPoint(0.0, 1.0, 0.0);
  ring.addPoint(0.0, 0.0, 0.0);
  tmpPolygon.addRing(&ring);
  const TInputImage*                img  = this->GetInput();
  TMaskImage*                       mask = const_cast<TMaskImage*>(this->GetMask());
  typename TInputImage::IndexType   imgIndex;
  typename TInputImage::PointType   imgPoint;
  typename TInputImage::SpacingType imgAbsSpacing = img->GetSignedSpacing();
  if (imgAbsSpacing[0] < 0)
    imgAbsSpacing[0] = -imgAbsSpacing[0];
  if (imgAbsSpacing[1] < 0)
    imgAbsSpacing[1] = -imgAbsSpacing[1];

  if (mask)
  {
    // For pixels in consideredRegion and not masked
    typedef MaskedIteratorDecorator<itk::ImageRegionConstIterator<TMaskImage>, itk::ImageRegionConstIterator<TMaskImage>> MaskedIteratorType;
    MaskedIteratorType it(mask, mask, region);
    it.GoToBegin();
    while (!it.IsAtEnd())
    {
      imgIndex = it.GetIndex();
      img->TransformIndexToPhysicalPoint(imgIndex, imgPoint);
      bool isInside = this->IsSampleOnLine(line, imgPoint, imgAbsSpacing, tmpPolygon);
      if (isInside)
      {
        this->ProcessSample(feature, imgIndex, imgPoint, threadid);
      }
      ++it;
    }
  }
  else
  {
    typedef itk::ImageRegionConstIteratorWithOnlyIndex<TInputImage> NoValueIteratorType;
    NoValueIteratorType                                             it(img, region);
    it.GoToBegin();
    while (!it.IsAtEnd())
    {
      imgIndex = it.GetIndex();
      img->TransformIndexToPhysicalPoint(imgIndex, imgPoint);
      bool isInside = this->IsSampleOnLine(line, imgPoint, imgAbsSpacing, tmpPolygon);
      if (isInside)
      {
        this->ProcessSample(feature, imgIndex, imgPoint, threadid);
      }
      ++it;
    }
  }
}

template <class TInputImage, class TMaskImage>
void PersistentSamplingFilterBase<TInputImage, TMaskImage>::ProcessPolygon(const ogr::Feature& feature, OGRPolygon* polygon, RegionType& region,
                                                                           itk::ThreadIdType& threadid)
{
  const TInputImage*              img  = this->GetInput();
  TMaskImage*                     mask = const_cast<TMaskImage*>(this->GetMask());
  typename TInputImage::IndexType imgIndex;
  typename TInputImage::PointType imgPoint;
  OGRPoint                        tmpPoint;

  if (mask)
  {
    // For pixels in consideredRegion and not masked
    typedef MaskedIteratorDecorator<itk::ImageRegionConstIterator<TMaskImage>, itk::ImageRegionConstIterator<TMaskImage>> MaskedIteratorType;
    MaskedIteratorType it(mask, mask, region);
    it.GoToBegin();
    while (!it.IsAtEnd())
    {
      imgIndex = it.GetIndex();
      img->TransformIndexToPhysicalPoint(imgIndex, imgPoint);
      tmpPoint.setX(imgPoint[0]);
      tmpPoint.setY(imgPoint[1]);
      bool isInside = this->IsSampleInsidePolygon(polygon, &tmpPoint);
      if (isInside)
      {
        this->ProcessSample(feature, imgIndex, imgPoint, threadid);
      }
      ++it;
    }
  }
  else
  {
    typedef itk::ImageRegionConstIteratorWithOnlyIndex<TInputImage> NoValueIteratorType;
    NoValueIteratorType                                             it(img, region);
    it.GoToBegin();
    while (!it.IsAtEnd())
    {
      imgIndex = it.GetIndex();
      img->TransformIndexToPhysicalPoint(imgIndex, imgPoint);
      tmpPoint.setX(imgPoint[0]);
      tmpPoint.setY(imgPoint[1]);
      bool isInside = this->IsSampleInsidePolygon(polygon, &tmpPoint);
      if (isInside)
      {
        this->ProcessSample(feature, imgIndex, imgPoint, threadid);
      }
      ++it;
    }
  }
}

template <class TInputImage, class TMaskImage>
void PersistentSamplingFilterBase<TInputImage, TMaskImage>::ProcessSample(const ogr::Feature&, typename TInputImage::IndexType&,
                                                                          typename TInputImage::PointType&, itk::ThreadIdType&)
{
  itkExceptionMacro("Method ProcessSample not implemented !");
}

template <class TInputImage, class TMaskImage>
void PersistentSamplingFilterBase<TInputImage, TMaskImage>::PrepareFeature(const ogr::Feature&, itk::ThreadIdType&)
{
  // Nothing to do here
}

template <class TInputImage, class TMaskImage>
inline bool PersistentSamplingFilterBase<TInputImage, TMaskImage>::IsSampleInsidePolygon(OGRPolygon* poly, OGRPoint* tmpPoint)
{
  bool ret = poly->getExteriorRing()->isPointInRing(tmpPoint);
  if (ret)
  {
    for (int k = 0; k < poly->getNumInteriorRings(); k++)
    {
      if (poly->getInteriorRing(k)->isPointInRing(tmpPoint))
      {
        ret = false;
        break;
      }
    }
  }
  return ret;
}

template <class TInputImage, class TMaskImage>
inline bool PersistentSamplingFilterBase<TInputImage, TMaskImage>::IsSampleOnLine(OGRLineString* line, typename TInputImage::PointType& position,
                                                                                  typename TInputImage::SpacingType& absSpacing, OGRPolygon& tmpPolygon)
{
  tmpPolygon.getExteriorRing()->setPoint(0, position[0] - 0.5 * absSpacing[0], position[1] - 0.5 * absSpacing[1], 0.0);
  tmpPolygon.getExteriorRing()->setPoint(1, position[0] + 0.5 * absSpacing[0], position[1] - 0.5 * absSpacing[1], 0.0);
  tmpPolygon.getExteriorRing()->setPoint(2, position[0] + 0.5 * absSpacing[0], position[1] + 0.5 * absSpacing[1], 0.0);
  tmpPolygon.getExteriorRing()->setPoint(3, position[0] - 0.5 * absSpacing[0], position[1] + 0.5 * absSpacing[1], 0.0);
  tmpPolygon.getExteriorRing()->setPoint(4, position[0] - 0.5 * absSpacing[0], position[1] - 0.5 * absSpacing[1], 0.0);
  return line->Intersects(&tmpPolygon);
}

template <class TInputImage, class TMaskImage>
typename PersistentSamplingFilterBase<TInputImage, TMaskImage>::RegionType
PersistentSamplingFilterBase<TInputImage, TMaskImage>::FeatureBoundingRegion(const TInputImage* image, otb::ogr::Layer::const_iterator& featIt) const
{
  // otb::ogr wrapper is incomplete and leaky abstraction is inevitable here
  OGREnvelope envelope;
  featIt->GetGeometry()->getEnvelope(&envelope);
  itk::Point<double, 2> lowerPoint, upperPoint;
  lowerPoint[0] = envelope.MinX;
  lowerPoint[1] = envelope.MinY;
  upperPoint[0] = envelope.MaxX;
  upperPoint[1] = envelope.MaxY;

  typename TInputImage::IndexType lowerIndex;
  typename TInputImage::IndexType upperIndex;

  image->TransformPhysicalPointToIndex(lowerPoint, lowerIndex);
  image->TransformPhysicalPointToIndex(upperPoint, upperIndex);

  // swap coordinate to keep lowerIndex as start index
  if (lowerIndex[0] > upperIndex[0])
  {
    int tmp       = lowerIndex[0];
    lowerIndex[0] = upperIndex[0];
    upperIndex[0] = tmp;
  }
  if (lowerIndex[1] > upperIndex[1])
  {
    int tmp       = lowerIndex[1];
    lowerIndex[1] = upperIndex[1];
    upperIndex[1] = tmp;
  }

  RegionType region;
  region.SetIndex(lowerIndex);
  region.SetUpperIndex(upperIndex);

  return region;
}

template <class TInputImage, class TMaskImage>
void PersistentSamplingFilterBase<TInputImage, TMaskImage>::DispatchInputVectors()
{
  TInputImage*     outputImage = this->GetOutput();
  ogr::DataSource* vectors     = const_cast<ogr::DataSource*>(this->GetOGRData());
  ogr::Layer       inLayer     = vectors->GetLayer(m_LayerIndex);

  const RegionType&            requestedRegion = outputImage->GetRequestedRegion();
  itk::ContinuousIndex<double> startIndex(requestedRegion.GetIndex());
  itk::ContinuousIndex<double> endIndex(requestedRegion.GetUpperIndex());
  startIndex[0] += -0.5;
  startIndex[1] += -0.5;
  endIndex[0] += 0.5;
  endIndex[1] += 0.5;
  itk::Point<double, 2> startPoint;
  itk::Point<double, 2> endPoint;
  outputImage->TransformContinuousIndexToPhysicalPoint(startIndex, startPoint);
  outputImage->TransformContinuousIndexToPhysicalPoint(endIndex, endPoint);

  // create geometric extent
  OGRPolygon    tmpPolygon;
  OGRLinearRing ring;
  ring.addPoint(startPoint[0], startPoint[1], 0.0);
  ring.addPoint(startPoint[0], endPoint[1], 0.0);
  ring.addPoint(endPoint[0], endPoint[1], 0.0);
  ring.addPoint(endPoint[0], startPoint[1], 0.0);
  ring.addPoint(startPoint[0], startPoint[1], 0.0);
  tmpPolygon.addRing(&ring);

  inLayer.SetSpatialFilter(&tmpPolygon);

  unsigned int            numberOfThreads = this->GetNumberOfThreads();
  std::vector<ogr::Layer> tmpLayers;
  tmpLayers.reserve(numberOfThreads);
  for (unsigned int i = 0; i < numberOfThreads; i++)
  {
    tmpLayers.push_back(this->GetInMemoryInput(i));
  }

  const unsigned int nbFeatThread = std::ceil(inLayer.GetFeatureCount(true) / (float)numberOfThreads);
  // assert(nbFeatThread > 0);

  OGRFeatureDefn&            layerDefn = inLayer.GetLayerDefn();
  ogr::Layer::const_iterator featIt    = inLayer.begin();
  unsigned int               counter   = 0;
  unsigned int               cptFeat   = 0;
  for (; featIt != inLayer.end(); ++featIt)
  {
    ogr::Feature dstFeature(layerDefn);
    dstFeature.SetFrom(*featIt, TRUE);
    dstFeature.SetFID(featIt->GetFID());
    tmpLayers[counter].CreateFeature(dstFeature);
    cptFeat++;
    if (cptFeat > nbFeatThread && (counter + 1) < numberOfThreads)
    {
      counter++;
      cptFeat = 0;
    }
  }

  inLayer.SetSpatialFilter(nullptr);
}

template <class TInputImage, class TMaskImage>
void PersistentSamplingFilterBase<TInputImage, TMaskImage>::InitializeOutputDataSource(ogr::DataSource* inputDS, ogr::DataSource* outputDS)
{
  TInputImage* inputImage = const_cast<TInputImage*>(this->GetInput());
  inputImage->UpdateOutputInformation();

  ogr::Layer inLayer = inputDS->GetLayer(this->GetLayerIndex());

  bool updateMode = false;
  if (inputDS == outputDS)
  {
    updateMode = true;
    // Check m_OutLayerName is same as input layer name
    m_OutLayerName = inLayer.GetName();
  }

  // First get list of current fields
  OGRFeatureDefn& layerDefn = inLayer.GetLayerDefn();
  std::map<std::string, OGRFieldType> currentFields;
  for (int k = 0; k < layerDefn.GetFieldCount(); k++)
  {
    OGRFieldDefn fieldDefn(layerDefn.GetFieldDefn(k));
    std::string  currentName(fieldDefn.GetNameRef());
    currentFields[currentName] = fieldDefn.GetType();
  }

  ogr::Layer outLayer = inLayer;
  if (!updateMode)
  {
    std::string          projectionRefWkt               = this->GetInput()->GetProjectionRef();
    bool                 projectionInformationAvailable = !projectionRefWkt.empty();
    OGRSpatialReference* oSRS                           = nullptr;
    if (projectionInformationAvailable)
    {
      oSRS = static_cast<OGRSpatialReference*>(OSRNewSpatialReference(projectionRefWkt.c_str()));
    }
    // Create layer
    outLayer = outputDS->CreateLayer(this->GetOutLayerName(), oSRS, wkbPoint, this->GetOGRLayerCreationOptions());
    // Copy existing fields
    for (int k = 0; k < layerDefn.GetFieldCount(); k++)
    {
      OGRFieldDefn fieldDefn(layerDefn.GetFieldDefn(k));
      outLayer.CreateField(fieldDefn);
    }

    if (oSRS)
    {
      oSRS->Release();
    }
  }

  // Add new fields
  for (unsigned int k = 0; k < m_AdditionalFields.size(); k++)
  {
    OGRFieldDefn ogrFieldDefinition(m_AdditionalFields[k].Name.c_str(), m_AdditionalFields[k].Type);
    ogrFieldDefinition.SetWidth(m_AdditionalFields[k].Width);
    ogrFieldDefinition.SetPrecision(m_AdditionalFields[k].Precision);
    ogr::FieldDefn fieldDef(ogrFieldDefinition);
    // test if field is already present
    if (currentFields.count(fieldDef.GetName()))
    {
      // test the field type
      if (currentFields[fieldDef.GetName()] != fieldDef.GetType())
      {
        itkExceptionMacro("Field name " << fieldDef.GetName() << " already exists with a different type!");
      }
    }
    else
    {
      outLayer.CreateField(fieldDef);
    }
  }
}


template <class TInputImage, class TMaskImage>
void PersistentSamplingFilterBase<TInputImage, TMaskImage>::ClearAdditionalFields()
{
  this->m_AdditionalFields.clear();
}

template <class TInputImage, class TMaskImage>
void PersistentSamplingFilterBase<TInputImage, TMaskImage>::CreateAdditionalField(std::string name, OGRFieldType type, int width, int precision)
{
  SimpleFieldDefn defn;
  defn.Name      = name;
  defn.Type      = type;
  defn.Width     = width;
  defn.Precision = precision;
  this->m_AdditionalFields.push_back(defn);
}

template <class TInputImage, class TMaskImage>
const std::vector<typename PersistentSamplingFilterBase<TInputImage, TMaskImage>::SimpleFieldDefn>&
PersistentSamplingFilterBase<TInputImage, TMaskImage>::GetAdditionalFields()
{
  return this->m_AdditionalFields;
}

<<<<<<< HEAD
template<class TInputImage, class TMaskImage>
#if ITK_VERSION_MAJOR < 5
ITK_THREAD_RETURN_TYPE
#else
itk::ITK_THREAD_RETURN_TYPE
#endif
PersistentSamplingFilterBase<TInputImage,TMaskImage>
::VectorThreaderCallback(void *arg)
{
#if ITK_VERSION_MAJOR < 5
  VectorThreadStruct *str = (VectorThreadStruct*)(((itk::MultiThreader::ThreadInfoStruct *)(arg))->UserData);
  int threadId = ((itk::MultiThreader::ThreadInfoStruct *)(arg))->ThreadID;
  int threadCount = ((itk::MultiThreader::ThreadInfoStruct *)(arg))->NumberOfThreads;
#else
  VectorThreadStruct *str = (VectorThreadStruct*)(((itk::MultiThreaderBase::ThreadInfoStruct *)(arg))->UserData);
  int threadId = ((itk::MultiThreaderBase::ThreadInfoStruct *)(arg))->ThreadID;
  int threadCount = ((itk::MultiThreaderBase::ThreadInfoStruct *)(arg))->NumberOfThreads;
#endif
=======
template <class TInputImage, class TMaskImage>
ITK_THREAD_RETURN_TYPE PersistentSamplingFilterBase<TInputImage, TMaskImage>::VectorThreaderCallback(void* arg)
{
  VectorThreadStruct* str = (VectorThreadStruct*)(((itk::MultiThreader::ThreadInfoStruct*)(arg))->UserData);

  int threadId    = ((itk::MultiThreader::ThreadInfoStruct*)(arg))->ThreadID;
  int threadCount = ((itk::MultiThreader::ThreadInfoStruct*)(arg))->NumberOfThreads;
>>>>>>> 286177db

  ogr::Layer layer = str->Filter->GetInMemoryInput(threadId);

  if (threadId < threadCount)
<<<<<<< HEAD
    {
    str->Filter->ThreadedGenerateVectorData(layer,threadId);
    }
    
#if ITK_VERSION_MAJOR >= 5
  return itk::ITK_THREAD_RETURN_DEFAULT_VALUE;
#else
=======
  {
    str->Filter->ThreadedGenerateVectorData(layer, threadId);
  }

>>>>>>> 286177db
  return ITK_THREAD_RETURN_VALUE;
#endif
}

template <class TInputImage, class TMaskImage>
ogr::Layer PersistentSamplingFilterBase<TInputImage, TMaskImage>::GetInMemoryInput(unsigned int threadId)
{
  if (threadId >= m_InMemoryInputs.size())
  {
    itkExceptionMacro(<< "Requested in-memory input layer not available " << threadId << " (total size : " << m_InMemoryInputs.size() << ").");
  }
  return m_InMemoryInputs[threadId]->GetLayerChecked(0);
}

template <class TInputImage, class TMaskImage>
ogr::Layer PersistentSamplingFilterBase<TInputImage, TMaskImage>::GetInMemoryOutput(unsigned int threadId, unsigned int index)
{
  if (threadId >= m_InMemoryOutputs.size())
  {
    itkExceptionMacro(<< "Requested in-memory output layer not available " << threadId << " (total size : " << m_InMemoryOutputs.size() << ").");
  }
  if (index >= m_InMemoryOutputs[threadId].size())
  {
    itkExceptionMacro(<< "Requested output dataset not available " << index << " (available : " << m_InMemoryOutputs[threadId].size() << ").");
  }
  return m_InMemoryOutputs[threadId][index]->GetLayerChecked(0);
}

} // end namespace otb

#endif<|MERGE_RESOLUTION|>--- conflicted
+++ resolved
@@ -783,7 +783,6 @@
   return this->m_AdditionalFields;
 }
 
-<<<<<<< HEAD
 template<class TInputImage, class TMaskImage>
 #if ITK_VERSION_MAJOR < 5
 ITK_THREAD_RETURN_TYPE
@@ -802,20 +801,10 @@
   int threadId = ((itk::MultiThreaderBase::ThreadInfoStruct *)(arg))->ThreadID;
   int threadCount = ((itk::MultiThreaderBase::ThreadInfoStruct *)(arg))->NumberOfThreads;
 #endif
-=======
-template <class TInputImage, class TMaskImage>
-ITK_THREAD_RETURN_TYPE PersistentSamplingFilterBase<TInputImage, TMaskImage>::VectorThreaderCallback(void* arg)
-{
-  VectorThreadStruct* str = (VectorThreadStruct*)(((itk::MultiThreader::ThreadInfoStruct*)(arg))->UserData);
-
-  int threadId    = ((itk::MultiThreader::ThreadInfoStruct*)(arg))->ThreadID;
-  int threadCount = ((itk::MultiThreader::ThreadInfoStruct*)(arg))->NumberOfThreads;
->>>>>>> 286177db
 
   ogr::Layer layer = str->Filter->GetInMemoryInput(threadId);
 
   if (threadId < threadCount)
-<<<<<<< HEAD
     {
     str->Filter->ThreadedGenerateVectorData(layer,threadId);
     }
@@ -823,12 +812,6 @@
 #if ITK_VERSION_MAJOR >= 5
   return itk::ITK_THREAD_RETURN_DEFAULT_VALUE;
 #else
-=======
-  {
-    str->Filter->ThreadedGenerateVectorData(layer, threadId);
-  }
-
->>>>>>> 286177db
   return ITK_THREAD_RETURN_VALUE;
 #endif
 }

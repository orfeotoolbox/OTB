/*
 * Copyright (C) 2005-2019 Centre National d'Etudes Spatiales (CNES)
 *
 * This file is part of Orfeo Toolbox
 *
 *     https://www.orfeo-toolbox.org/
 *
 * Licensed under the Apache License, Version 2.0 (the "License");
 * you may not use this file except in compliance with the License.
 * You may obtain a copy of the License at
 *
 *     http://www.apache.org/licenses/LICENSE-2.0
 *
 * Unless required by applicable law or agreed to in writing, software
 * distributed under the License is distributed on an "AS IS" BASIS,
 * WITHOUT WARRANTIES OR CONDITIONS OF ANY KIND, either express or implied.
 * See the License for the specific language governing permissions and
 * limitations under the License.
 */

#include "mvdImageViewRenderer.h"


/*****************************************************************************/
/* INCLUDE SECTION                                                           */

//
// Qt includes (sorted by alphabetic order)
//// Must be included before system/custom includes.
#include <QGLWidget>
// #include <QtOpenGL>

//
// System includes (sorted by alphabetic order)
// necessary for the opengl variables and methods

//
// ITK includes (sorted by alphabetic order)

//
// OTB includes (sorted by alphabetic order)
#include "otbStandardShader.h"
#include "otbGlImageActor.h"
#include "otbGlVersionChecker.h"

//
// Monteverdi includes (sorted by alphabetic order)
#include "mvdAbstractLayerModel.h"
#include "mvdAlgorithm.h"
#include "mvdI18nCoreApplication.h"
#include "mvdTypes.h"
#include "mvdVectorImageModel.h"

namespace mvd
{
/*
  TRANSLATOR mvd::ImageViewRenderer

  Necessary for lupdate to be aware of C++ namespaces.

  Context comment for translator.
*/


/*****************************************************************************/
/* CONSTANTS                                                                 */


/*****************************************************************************/
/* STATIC IMPLEMENTATION SECTION                                             */


/*****************************************************************************/
/* CLASS IMPLEMENTATION SECTION                                              */
/*****************************************************************************/
ImageViewRenderer::RenderingContext::RenderingContext() : AbstractImageViewRenderer::RenderingContext(), m_Resolution(RESOLUTION_NEAREST), m_TileSize(256)
#if USE_VIEW_SETTINGS_SIDE_EFFECT
#else  // USE_VIEW_SETTINGS_SIDE_EFFECT
  ,m_ViewSettings()
#endif // USE_VIEW_SETTINGS_SIDE_EFFECT
{
  assert(I18nCoreApplication::ConstInstance() != NULL);

  //
  // Rendering settings.
  {
    QVariant value(I18nCoreApplication::Instance()->RetrieveSettingsKey(I18nCoreApplication::SETTINGS_KEY_RESOLUTION));

    m_Resolution = !value.isValid() ? RESOLUTION_DEFAULT : static_cast<Resolution>(value.toInt());
  }

  {
    QVariant value(I18nCoreApplication::Instance()->RetrieveSettingsKey(I18nCoreApplication::SETTINGS_KEY_TILE_SIZE));

    m_TileSize = !value.isValid() ? TILE_SIZE_VALUE[TILE_SIZE_DEFAULT] : value.toInt();
  }
}

/*****************************************************************************/
ImageViewRenderer::RenderingContext::~RenderingContext()
{
}


/*****************************************************************************/
/* CLASS IMPLEMENTATION SECTION                                              */
/*****************************************************************************/
ImageViewRenderer::ImageViewRenderer(QObject* p) : AbstractImageViewRenderer(p), m_GlView(otb::GlView::New()), m_EffectsEnabled(true)
#ifdef _WIN32
#else  // _WIN32
  ,  m_ReferencePair( NULL, otb::GlActor::Pointer() )
#endif // _WIN32
// m_ModelActorPairs(),
{
#ifdef _WIN32
  m_ReferencePair.first = NULL;
// m_ReferencePair.second is initialized by otb::GlActor::Pointer default constructor.
#else  // _WIN32
#endif // _WIN32
}

/*****************************************************************************/
ImageViewRenderer::~ImageViewRenderer()
{
}

/*****************************************************************************/
<<<<<<< HEAD
bool
ImageViewRenderer
::CheckGLCapabilities( int * glsl140 ) const
=======
bool ImageViewRenderer::CheckGLCapabilities(int* glsl140)
>>>>>>> 94d1fc58
{
#if USE_REMOTE_DESKTOP_DISABLED_RENDERING
  return true;

#else // USE_REMOTE_DESKTOP_DISABLED_RENDERING

  //
  // Trace required OpenGL and GLSL versions.
<<<<<<< HEAD
  qWarning() <<
    ToStdString(
      tr( "Required OpenGL version '%1' with GLSL version '%2'." )
      .arg( otb::GlVersionChecker::REQUIRED_GL_VERSION )
      .arg( otb::GlVersionChecker::REQUIRED_GLSL_VERSION )
      ).c_str();
=======
  qWarning() << ToStdString(tr("Required OpenGL version '%1' with GLSL version '%2'.")
                                .arg(otb::GlVersionChecker::REQUIRED_GL_VERSION)
                                .arg(otb::GlVersionChecker::REQUIRED_GLSL_VERSION))
                    .c_str();
>>>>>>> 94d1fc58

  //
  // Get and check OpenGL and GLSL versions.

  const char* glVersion   = NULL;
  const char* glslVersion = NULL;

  assert( !m_GlView.IsNull() );

  bool isOk = false;

  try
  {
<<<<<<< HEAD
    std::size_t glslVer = m_GlView->CheckGLCapabilities( glVersion, glslVersion );

    isOk = glslVer>0;
=======
    isOk = otb::GlVersionChecker::CheckGLCapabilities(glVersion, glslVersion);
>>>>>>> 94d1fc58

    if (glsl140 != NULL)
      *glsl140 = otb::GlVersionChecker::VerCmp(glslVersion, "1.40");

    //
    // Trace runtime OpenGL and GLSL versions.
<<<<<<< HEAD
    qWarning() <<
      ToStdString(
	tr( "Runtime OpenGL version '%1' with GLSL version '%2'." )
	.arg( glVersion )
	.arg( glslVersion )
	).c_str();
  }
  catch( std::exception& exc )
  {
    QMessageBox::critical(
      qobject_cast< QWidget* >( parent() ),
      tr( "Critical error!"),
      ToQString( exc.what() )
      );
=======
    qWarning() << ToStdString(tr("Runtime OpenGL version '%1' with GLSL version '%2'.").arg(glVersion).arg(glslVersion)).c_str();
  }
  catch (std::exception& exc)
  {
    QMessageBox::critical(qobject_cast<QWidget*>(parent()), tr("Critical error!"), ToQString(exc.what()));
>>>>>>> 94d1fc58
  }

  //
  // Set GLSL effects state.
<<<<<<< HEAD
  // SetGLSLEnabled( isOk );
=======
  SetGLSLEnabled(isOk);
>>>>>>> 94d1fc58

  //
  // Return if check has succeeded.
  if (isOk)
    return true;

  //
  // Construct message.
<<<<<<< HEAD
  QString message(
    tr( "Current OpenGL version is '%1' supporting OpenGL Shading-Language (GLSL) version '%2'.\nTo run at best performances, this application needs, at least, OpenGL version '%3' with GLSL version '%4'.\nThe application will automatically switch to a rendering mode which does not make use of OpenGL shaders and GLSL.\nIf you are running this application under some remote-desktop service, runtime OpenGL and GLSL versions may differ from those running directly on remote platform." )
    .arg( glVersion )
    .arg( glslVersion )
    .arg( otb::GlVersionChecker::REQUIRED_GL_VERSION )
    .arg( otb::GlVersionChecker::REQUIRED_GLSL_VERSION )
    );
=======
  QString message(tr("Current OpenGL version is '%1' supporting OpenGL Shading-Language (GLSL) version '%2'.\nTo run at best performances, this application "
                     "needs, at least, OpenGL version '%3' with GLSL version '%4'.\nThe application will automatically switch to a rendering mode which does "
                     "not make use of OpenGL shaders and GLSL.\nIf you are running this application under some remote-desktop service, runtime OpenGL and GLSL "
                     "versions may differ from those running directly on remote platform.")
                      .arg(glVersion)
                      .arg(glslVersion)
                      .arg(otb::GlVersionChecker::REQUIRED_GL_VERSION)
                      .arg(otb::GlVersionChecker::REQUIRED_GLSL_VERSION));
>>>>>>> 94d1fc58

  //
  // Warn user is check has failed.
  qWarning() << ToStdString(message).c_str();

#if 0
  QMessageBox::critical(
    qobject_cast< QWidget* >( parent() ),
    tr( "Critical error!" ),
    message
    );
#endif

  //
  // KO.
  return false;

#endif // USE_REMOTE_DESKTOP_DISABLED_RENDERING
}

/*****************************************************************************/
AbstractImageViewRenderer::RenderingContext* ImageViewRenderer::NewRenderingContext() const
{
  RenderingContext* context = new ImageViewRenderer::RenderingContext();

#if USE_VIEW_SETTINGS_SIDE_EFFECT
#else
  assert(!m_GlView.IsNull());

  //
  // Share otb::GlViewRendering settings with manipulator using
  // RenderingContext. Manipulator can then setup otb::ViewSettings
  // directly by side-effect.
  context->m_ViewSettings = m_GlView->GetSettings();
#endif

  return context;
}

/*****************************************************************************/
const AbstractLayerModel* ImageViewRenderer::GetReferenceModel() const
{
  return m_ReferencePair.first;
}

/*****************************************************************************/
AbstractLayerModel* ImageViewRenderer::GetReferenceModel()
{
  return m_ReferencePair.first;
}

/*****************************************************************************/
void ImageViewRenderer::GetLayerExtent(const StackedLayerModel::KeyType& key, PointType& origin, PointType& extent) const
{
  assert(!m_GlView.IsNull());

  otb::GlActor::Pointer actor(m_GlView->GetActor(key));

  if (actor.IsNull())
  {
    origin[0] = origin[1] = 0;

    extent[0] = extent[1] = 0;

    return;
  }

  actor->GetExtent(origin[0], origin[1], extent[0], extent[1]);
}

/*****************************************************************************/
void ImageViewRenderer::GetReferenceExtent(PointType& origin, PointType& extent) const
{
  assert(GetLayerStack() != NULL);

  GetLayerExtent(GetLayerStack()->GetKey(GetLayerStack()->GetReferenceIndex()), origin, extent);
}

/*****************************************************************************/
void ImageViewRenderer::GetViewExtent(PointType& origin, PointType& extent) const
{
  assert(!m_GlView.IsNull());

  m_GlView->GetExtent(origin, extent);
}

/*****************************************************************************/
void ImageViewRenderer::InitializeGL()
{
  assert(!m_GlView.IsNull());

  //
  // WARNING: This call to otb::GlView::Initialize() allocates a new
  // otb::ViewSettings() instance. So, the shared pointer between
  // renderer and manipulator may be unshated depending on order of
  // calls.
  //
  m_GlView->Initialize(0, 0);
}

/*****************************************************************************/
void ImageViewRenderer::ResizeGL(int width, int height)
{
  // qDebug() << this << "::ResizeGL(" << width << "," << height << ")";

  assert(!m_GlView.IsNull());

  // qDebug() << m_GlView.GetPointer();

  m_GlView->Resize(width, height);
}

/*****************************************************************************/
void ImageViewRenderer::PaintGL(const AbstractImageViewRenderer::RenderingContext* c)
{
  assert(!m_GlView.IsNull());

// qDebug() << this << "::PaintGL(" << c << ")";

// qDebug() << m_GlView.GetPointer();

#if USE_REMOTE_DESKTOP_DISABLED_RENDERING && 0

#else // USE_REMOTE_DESKTOP_DISABLED_RENDERING
  //
  // Apply VectorImageSettings to otb::GlImageActor.
  UpdateActors(c);

  //
  // Bypass rendering if needed.
  if (IsBypassRenderingEnabled())
  {
    // qDebug() << "}\n";

    return;
  }

  // qDebug() << m_GlView.GetPointer() << "::BeforeRendering()";
  // qDebug() << "{";

  //
  // Pre-render scene.
  m_GlView->BeforeRendering();
  {
    //
    // Render scene.
    switch (c->m_RenderMode)
    {
    case RenderingContext::RENDER_MODE_LIGHT:
      // qDebug() << "otb::GlView::LightRender()";
      m_GlView->LightRender();
      break;

    case RenderingContext::RENDER_MODE_FULL:
      // qDebug() << "otb::GlView::HeavyRender()";
      m_GlView->HeavyRender();
      break;

    default:
      assert(false && "Unhandled RenderingContext::RenderModel value!");
      break;
    }
  }
  //
  // Post-render scene.
  m_GlView->AfterRendering();

// qDebug() << "}";
// qDebug() << m_GlView.GetPointer() << "::AfterRendering()";

#endif // USE_REMOTE_DESKTOP_DISABLED_RENDERING
}

/*****************************************************************************/
void ImageViewRenderer::Pick(const PointType& ptView, PixelInfo::Vector& pixels) const
{
  // qDebug()
  //   << this << "::Pick("
  //   << ptView[ 0 ] << "," << ptView[ 1 ]
  //   << ")";

  assert(!m_GlView.IsNull());

  //
  // Get actor keys.
  otb::GlView::StringVectorType keys(m_GlView->GetRenderingOrder());

  // Prepare picked pixels container.
  pixels.resize(keys.size());

  // Pick each layer.
  size_t i = 0;

  for (otb::GlView::StringVectorType::const_iterator it(keys.begin()); it != keys.end(); ++it, ++i)
  {
    // Register layer key.
    pixels[i].m_Key = *it;

    // Get actor.
    otb::GlActor::Pointer actor(m_GlView->GetActor(*it));
    assert(!actor.IsNull());

    // Get geo-interface.
    const otb::GeoInterface* geoInterface = dynamic_cast<const otb::GeoInterface*>(actor.GetPointer());

    // If geo-interface...
    if (geoInterface != NULL)
    {
      // ...compute physical point.
      pixels[i].m_HasPoint = geoInterface->TransformFromViewport(pixels[i].m_Point, ptView, true);
    }
    else
    {
      pixels[i].m_HasPoint = false;
      pixels[i].m_Point    = PointType();
    }

    // If image-actor...
    otb::GlImageActor::Pointer imageActor(otb::DynamicCast<otb::GlImageActor>(actor));

    if (!imageActor.IsNull())
    {
      // ...get pixel and it's index...
      pixels[i].m_HasIndex = pixels[i].m_HasPixel = imageActor->GetPixel(pixels[i].m_Point, pixels[i].m_Pixel, pixels[i].m_Index);

      // ...and get resolutions.
      pixels[i].m_HasResolution = true;
      pixels[i].m_Resolution    = imageActor->GetCurrentResolution();
    }
  }
}

/*****************************************************************************/
void ImageViewRenderer::GetResolutions(PixelInfo::Vector& pixels) const
{
  // qDebug() << this << "::GetResolutions()";

  assert(!m_GlView.IsNull());

  //
  // Get actor keys.
  otb::GlView::StringVectorType keys(m_GlView->GetRenderingOrder());

  if (keys.empty())
    return;

  // Resize pixels container, if needed.
  if (keys.size() != pixels.size())
    pixels.resize(keys.size());

  // Pick each layer.
  size_t i = 0;

  for (otb::GlView::StringVectorType::const_iterator it(keys.begin()); it != keys.end(); ++it, ++i)
  {
    // Check layer key.
    pixels[i].m_Key = *it;

    // Get actor.
    otb::GlActor::Pointer actor(m_GlView->GetActor(*it));
    assert(!actor.IsNull());

    // If image-actor...
    otb::GlImageActor::Pointer imageActor(otb::DynamicCast<otb::GlImageActor>(actor));

    if (!imageActor.IsNull())
    {
      pixels[i].m_HasResolution = true;
      pixels[i].m_Resolution    = imageActor->GetCurrentResolution();
    }
    else
    {
      pixels[i].m_HasResolution = false;
    }
  }
}

/*****************************************************************************/
bool ImageViewRenderer::TransformToView(PointType& point, const StackedLayerModel::KeyType& key, const IndexType& index, bool isPhysical) const
{
  assert(!m_GlView.IsNull());
  assert(!key.empty());

  otb::GlActor::Pointer actor(m_GlView->GetActor(key));
  assert(!actor.IsNull());

  const otb::GeoInterface* geo = dynamic_cast<const otb::GeoInterface*>(actor.GetPointer());

  if (geo == NULL)
    return false;

  point[0] = static_cast<double>(index[0]);
  point[1] = static_cast<double>(index[1]);

  return geo->TransformToViewport(point, point, isPhysical);
}

/*****************************************************************************/
void ImageViewRenderer::UpdateActors(const AbstractImageViewRenderer::RenderingContext* context)
{
  // qDebug() << this << "::virtual_UpdateActors()";

  assert(!m_GlView.IsNull());
  assert(context != NULL);

  StackedLayerModel* stackedLayerModel = GetLayerStack();

  if (stackedLayerModel == NULL)
    return;

  for (StackedLayerModel::ConstIterator it(stackedLayerModel->Begin()); it != stackedLayerModel->End(); ++it)
  {
    assert(!it->first.empty());
    assert(it->second != NULL);

    if (m_GlView->ContainsActor(it->first))
    {
      if (it->second->inherits(VectorImageModel::staticMetaObject.className()))
      {
        //
        // Get vector image-model.
        VectorImageModel* vectorImageModel = dynamic_cast<VectorImageModel*>(it->second);

        assert(vectorImageModel != NULL);

        //
        // Get vector image-model data.
        const VectorImageSettings& settings = vectorImageModel->GetSettings();

        const ImageProperties* properties = vectorImageModel->GetProperties();

        //
        // Get GL image-actor.
        assert(m_GlView->GetActor(it->first) == otb::DynamicCast<otb::GlImageActor>(m_GlView->GetActor(it->first)));

        otb::GlImageActor::Pointer imageActor(otb::DynamicCast<otb::GlImageActor>(m_GlView->GetActor(it->first)));
        assert(!imageActor.IsNull());

        //
        // Apply rendering parameters.
        {
          const RenderingContext* ctxt = static_cast<const RenderingContext*>(context);

          // Resolution
          switch (ctxt->m_Resolution)
          {
          case RESOLUTION_NEAREST:
            imageActor->SetResolutionAlgorithm(otb::GlImageActor::ResolutionAlgorithm::Nearest);
            break;

          case RESOLUTION_LOWER:
            imageActor->SetResolutionAlgorithm(otb::GlImageActor::ResolutionAlgorithm::Nearest_Lower);
            break;

          case RESOLUTION_UPPER:
            imageActor->SetResolutionAlgorithm(otb::GlImageActor::ResolutionAlgorithm::Nearest_Upper);
            break;

          default:
            assert(false && "Unexpected Resolution enum value.");
            break;
          }

          // Tile-size
          imageActor->SetTileSize(ctxt->m_TileSize);
        }

        //
        // Apply visibility.
        imageActor->SetVisible(vectorImageModel->IsVisible());

        //
        // Apply color-setup.
        VectorImageSettings::ChannelVector channels;

        settings.GetSmartChannels(channels);

        imageActor->SetRedIdx(channels[RGBW_CHANNEL_RED] + 1);
        imageActor->SetGreenIdx(channels[RGBW_CHANNEL_GREEN] + 1);
        imageActor->SetBlueIdx(channels[RGBW_CHANNEL_BLUE] + 1);

        //
        // Apply color-dynamics.
        otb::ImageSettings::Pointer imageSettings(imageActor->GetImageSettings());
        assert(!imageSettings.IsNull());

        if (settings.IsGrayscaleActivated())
        {
          imageSettings->SetMinRed(settings.GetLowIntensity(RGBW_CHANNEL_WHITE));
          imageSettings->SetMaxRed(settings.GetHighIntensity(RGBW_CHANNEL_WHITE));

          imageSettings->SetMinGreen(settings.GetLowIntensity(RGBW_CHANNEL_WHITE));
          imageSettings->SetMaxGreen(settings.GetHighIntensity(RGBW_CHANNEL_WHITE));

          imageSettings->SetMinBlue(settings.GetLowIntensity(RGBW_CHANNEL_WHITE));
          imageSettings->SetMaxBlue(settings.GetHighIntensity(RGBW_CHANNEL_WHITE));
        }
        else
        {
          imageSettings->SetMinRed(settings.GetLowIntensity(RGBW_CHANNEL_RED));
          imageSettings->SetMaxRed(settings.GetHighIntensity(RGBW_CHANNEL_RED));

          imageSettings->SetMinGreen(settings.GetLowIntensity(RGBW_CHANNEL_GREEN));
          imageSettings->SetMaxGreen(settings.GetHighIntensity(RGBW_CHANNEL_GREEN));

          imageSettings->SetMinBlue(settings.GetLowIntensity(RGBW_CHANNEL_BLUE));
          imageSettings->SetMaxBlue(settings.GetHighIntensity(RGBW_CHANNEL_BLUE));
        }

        // qDebug() << this << " gamma: " << settings.GetGamma();

        imageSettings->SetGamma(settings.GetGamma());

        if (properties == NULL)
          imageSettings->SetUseNoData(false);

        else
        {
          imageSettings->SetUseNoData(properties->IsNoDataEnabled());
          imageSettings->SetNoData(properties->GetNoData());
        }

        //
        // qDebug()
        //   << "alpha:" << settings.GetAlpha()
        //   << "'" << it->first << "'";
        imageSettings->SetAlpha(settings.GetAlpha());

        //
        // Apply shader properties.
        //
        // Must use local variable to cast from T* to T::Pointer because
        // of ITK set/get macros...
<<<<<<< HEAD
        otb::Shader::Pointer imageShader( imageActor->GetShader() );

	if( !imageShader.IsNull() )
	  {
	  // If this point is reached, imageShader is not null which means
	  // that isGLSLEnabled() is true.
	  assert( IsGLSLEnabled() );

	  otb::StandardShader::Pointer shader(
	    otb::DynamicCast< otb::StandardShader >( imageShader )
	  );

	  assert( !shader.IsNull() );

	  if( m_EffectsEnabled )
	    switch( settings.GetEffect() )
	      {
	      case EFFECT_CHESSBOARD:
		shader->SetShaderType( otb::SHADER_ALPHA_GRID );
		shader->SetChessboardSize( settings.GetSize() );
		break;

	      case EFFECT_GRADIENT:
		shader->SetShaderType( otb::SHADER_GRADIENT );
		shader->SetRadius( settings.GetSize() );
		break;

	      case EFFECT_LOCAL_CONTRAST:
		shader->SetShaderType( otb::SHADER_LOCAL_CONTRAST );
		shader->SetRadius( settings.GetSize() );
		shader->SetLocalContrastRange(
=======
        otb::FragmentShader::Pointer fragmentShader(imageActor->GetShader());

        if (!fragmentShader.IsNull())
        {
          // If this point is reached, shader is not null which means
          // that isGLSLEnabled() is true.
          assert(IsGLSLEnabled());

          otb::StandardShader::Pointer shader(otb::DynamicCast<otb::StandardShader>(fragmentShader));

          assert(!shader.IsNull());

          if (m_EffectsEnabled)
            switch (settings.GetEffect())
            {
            case EFFECT_CHESSBOARD:
              shader->SetShaderType(otb::SHADER_ALPHA_GRID);
              shader->SetChessboardSize(settings.GetSize());
              break;

            case EFFECT_GRADIENT:
              shader->SetShaderType(otb::SHADER_GRADIENT);
              shader->SetRadius(settings.GetSize());
              break;

            case EFFECT_LOCAL_CONTRAST:
              shader->SetShaderType(otb::SHADER_LOCAL_CONTRAST);
              shader->SetRadius(settings.GetSize());
              shader->SetLocalContrastRange(
>>>>>>> 94d1fc58
#if 0
		  settings.GetValue() *
		  std::max(
		    std::max(
		      shader->GetMaxRed() - shader->GetMinRed(),
		      shader->GetMaxGreen() - shader->GetMinGreen()
		    ),
		    shader->GetMaxBlue() - shader->GetMinBlue()
		  )
#else
                  settings.GetValue()
#endif
<<<<<<< HEAD
		);
		break;

	      case EFFECT_LOCAL_TRANSLUCENCY:
		shader->SetShaderType( otb::SHADER_LOCAL_ALPHA );
		shader->SetRadius( settings.GetSize() );
		break;

	      case EFFECT_NONE:
	      case EFFECT_NORMAL:
		shader->SetShaderType( otb::SHADER_STANDARD );
		break;

	      case EFFECT_SPECTRAL_ANGLE:
		shader->SetShaderType( otb::SHADER_SPECTRAL_ANGLE );
		shader->SetRadius( settings.GetSize() );
		shader->SetSpectralAngleRange( settings.GetValue() );
		break;

	      case EFFECT_SWIPE_H:
		shader->SetShaderType( otb::SHADER_ALPHA_SLIDER );
		shader->SetVerticalSlider( false );
		break;

	      case EFFECT_SWIPE_V:
		shader->SetShaderType( otb::SHADER_ALPHA_SLIDER );
		shader->SetVerticalSlider( true );
		break;

        case EFFECT_LUT_JET:
          shader->SetShaderType(otb::SHADER_LUT_JET);
          break;

        case EFFECT_LUT_LOCAL_JET:
          shader->SetShaderType(otb::SHADER_LUT_LOCAL_JET);
          shader->SetRadius( settings.GetSize() );
          shader->SetLocalContrastRange(settings.GetValue());

          break;

        case EFFECT_LUT_HOT:
          shader->SetShaderType(otb::SHADER_LUT_HOT);
          break;

        case EFFECT_LUT_LOCAL_HOT:
          shader->SetShaderType(otb::SHADER_LUT_LOCAL_HOT);
          shader->SetRadius( settings.GetSize() );
          shader->SetLocalContrastRange(settings.GetValue());

          break;

        case EFFECT_LUT_SUMMER:
          shader->SetShaderType(otb::SHADER_LUT_SUMMER);
          break;

        case EFFECT_LUT_LOCAL_SUMMER:
          shader->SetShaderType(otb::SHADER_LUT_LOCAL_SUMMER);
          shader->SetRadius( settings.GetSize() );
          shader->SetLocalContrastRange(settings.GetValue());

          break;

        case EFFECT_LUT_WINTER:
          shader->SetShaderType(otb::SHADER_LUT_WINTER);
          break;

        case EFFECT_LUT_LOCAL_WINTER:
          shader->SetShaderType(otb::SHADER_LUT_LOCAL_WINTER);
          shader->SetRadius( settings.GetSize() );
          shader->SetLocalContrastRange(settings.GetValue());

          break;

                  case EFFECT_LUT_COOL:
          shader->SetShaderType(otb::SHADER_LUT_COOL);
          break;

        case EFFECT_LUT_LOCAL_COOL:
          shader->SetShaderType(otb::SHADER_LUT_LOCAL_COOL);
          shader->SetRadius( settings.GetSize() );
          shader->SetLocalContrastRange(settings.GetValue());

          break;





	      default:
		assert( false && "Unhandled mvd::Effect value!" );
		break;
	      }
	  }
	}
=======
                  );
              break;

            case EFFECT_LOCAL_TRANSLUCENCY:
              shader->SetShaderType(otb::SHADER_LOCAL_ALPHA);
              shader->SetRadius(settings.GetSize());
              break;

            case EFFECT_NONE:
            case EFFECT_NORMAL:
              shader->SetShaderType(otb::SHADER_STANDARD);
              break;

            case EFFECT_SPECTRAL_ANGLE:
              shader->SetShaderType(otb::SHADER_SPECTRAL_ANGLE);
              shader->SetRadius(settings.GetSize());
              shader->SetSpectralAngleRange(settings.GetValue());
              break;

            case EFFECT_SWIPE_H:
              shader->SetShaderType(otb::SHADER_ALPHA_SLIDER);
              shader->SetVerticalSlider(false);
              break;

            case EFFECT_SWIPE_V:
              shader->SetShaderType(otb::SHADER_ALPHA_SLIDER);
              shader->SetVerticalSlider(true);
              break;

            case EFFECT_LUT_JET:
              shader->SetShaderType(otb::SHADER_LUT_JET);
              break;

            case EFFECT_LUT_LOCAL_JET:
              shader->SetShaderType(otb::SHADER_LUT_LOCAL_JET);
              shader->SetRadius(settings.GetSize());
              shader->SetLocalContrastRange(settings.GetValue());

              break;

            case EFFECT_LUT_HOT:
              shader->SetShaderType(otb::SHADER_LUT_HOT);
              break;

            case EFFECT_LUT_LOCAL_HOT:
              shader->SetShaderType(otb::SHADER_LUT_LOCAL_HOT);
              shader->SetRadius(settings.GetSize());
              shader->SetLocalContrastRange(settings.GetValue());

              break;

            case EFFECT_LUT_SUMMER:
              shader->SetShaderType(otb::SHADER_LUT_SUMMER);
              break;

            case EFFECT_LUT_LOCAL_SUMMER:
              shader->SetShaderType(otb::SHADER_LUT_LOCAL_SUMMER);
              shader->SetRadius(settings.GetSize());
              shader->SetLocalContrastRange(settings.GetValue());

              break;

            case EFFECT_LUT_WINTER:
              shader->SetShaderType(otb::SHADER_LUT_WINTER);
              break;

            case EFFECT_LUT_LOCAL_WINTER:
              shader->SetShaderType(otb::SHADER_LUT_LOCAL_WINTER);
              shader->SetRadius(settings.GetSize());
              shader->SetLocalContrastRange(settings.GetValue());

              break;

            case EFFECT_LUT_COOL:
              shader->SetShaderType(otb::SHADER_LUT_COOL);
              break;

            case EFFECT_LUT_LOCAL_COOL:
              shader->SetShaderType(otb::SHADER_LUT_LOCAL_COOL);
              shader->SetRadius(settings.GetSize());
              shader->SetLocalContrastRange(settings.GetValue());

              break;


            default:
              assert(false && "Unhandled mvd::Effect value!");
              break;
            }
        }
      }
>>>>>>> 94d1fc58
      //
      else
      {
        qDebug() << __FILE__ << ":" << __LINE__ << ": Unhandled AbstractLayerModel derived class.";
      }
    }
  }

  m_GlView->SetRenderingOrder(stackedLayerModel->GetKeys(), false);
}


/*******************************************************************************/
void ImageViewRenderer::virtual_ClearScene(bool keepViewport)
{
  // qDebug() << this << "::virtual_ClearScene()";

  // Remove all actors.
  m_GlView->ClearActors();

  // Clear reference actor.
  m_ReferencePair.second = otb::GlActor::Pointer();

  // Nothing more if keep viewport is enabled.
  if (keepViewport)
    return;

  // Clear reference layer.
  m_ReferencePair.first = NULL;

  //
  // MANTIS-1244: image-view not reset when layer-stack is cleared.
  // {
  emit ResetViewport();
  // }
}

/*******************************************************************************/
void ImageViewRenderer::virtual_UpdateScene()
{
  // qDebug() << this << "::virtual_UpdateScene()";

  assert(!m_GlView.IsNull());

#if DISABLE_QUICKLOOK_VIEW
  if (objectName() == "QuicklookViewRenderer")
    return;
#endif

  StackedLayerModel* stackedLayerModel = GetLayerStack();


  if (stackedLayerModel == NULL || stackedLayerModel->IsEmpty())
    ClearScene();

  else
  {
    {
<<<<<<< HEAD
      otb::GlView::StringVectorType keys( m_GlView->GetActorsKeys() );

      for( otb::GlView::StringVectorType::const_iterator it( keys.begin() );
	   it!=keys.end();
	   ++it )
	if( !stackedLayerModel->Contains( *it ) )
	{
	  // qDebug()
	  //   << QString( "Removing image-actor '%1'..." ).arg( it->c_str() );

	  m_GlView->RemoveActor( *it );
	}
    }
=======
      otb::GlView::StringVectorType keys(m_GlView->GetActorsKeys());

      for (otb::GlView::StringVectorType::const_iterator it(keys.begin()); it != keys.end(); ++it)
        if (!stackedLayerModel->Contains(*it))
        {
          // qDebug()
          //   << QString( "Removing image-actor '%1'..." ).arg( it->c_str() );

          m_GlView->RemoveActor(*it);
        }
    }

>>>>>>> 94d1fc58

#if USE_REMOTE_DESKTOP_DISABLED_RENDERING
#else // USE_REMOTE_DESKTOP_DISABLED_RENDERING

<<<<<<< HEAD
    for( StackedLayerModel::ConstIterator it( stackedLayerModel->Begin() );
         it!=stackedLayerModel->End();
         ++it )
      if( !m_GlView->ContainsActor( it->first ) )
      {
        assert( it->second!=NULL );

        if( it->second->inherits( VectorImageModel::staticMetaObject.className()))
	{
          otb::GlImageActor::Pointer glImageActor( otb::GlImageActor::New() );
=======
    for (StackedLayerModel::ConstIterator it(stackedLayerModel->Begin()); it != stackedLayerModel->End(); ++it)
      if (!m_GlView->ContainsActor(it->first))
      {
        assert(it->second != NULL);

        if (it->second->inherits(VectorImageModel::staticMetaObject.className()))
        {
          otb::GlImageActor::Pointer glImageActor(otb::GlImageActor::New());
>>>>>>> 94d1fc58

          // Should all AbstractLayerModel have a ::GetFilename()
          // method?
          // -> Not sure: AbstractImageModel coud be derived as a
          // in-memory image-model.
          VectorImageModel* vectorImageModel = dynamic_cast<VectorImageModel*>(it->second);

          // Coverity-19839
          // {
          assert(vectorImageModel != NULL);
          // }

          // qDebug()
          //   << QString( "Adding image-actor from file '%1'..." )
          //   .arg( vectorImageModel->GetFilename() );

          // qDebug()
          //   << this << "\n"
          //   << "\tQString:" << vectorImageModel->GetFilename()
          //   << "\tstd::string" << QFile::encodeName( vectorImageModel->GetFilename() );

<<<<<<< HEAD
	  if( IsGLSLEnabled() )
	  {
	    // qDebug() << "Created shader for" << FromStdString( it->first );

	    glImageActor->CreateShader();
	  }

          glImageActor->Initialize(
            QFile::encodeName(
              vectorImageModel->GetFilename()
	      )
	    .constData()
	    );
=======
          if (IsGLSLEnabled())
          {
            // qDebug() << "Created shader for" << FromStdString( it->first );

            glImageActor->CreateShader();
          }

          glImageActor->Initialize(QFile::encodeName(vectorImageModel->GetFilename()).constData());
>>>>>>> 94d1fc58

          m_GlView->AddActor(glImageActor, it->first);

          // qDebug() <<
<<<<<<< HEAD
	  //   QString( "Added image-actor '%1' from file '%2'" )
	  //   .arg( FromStdString( it->first ) )
	  //   .arg( vectorImageModel->GetFilename() );
	}
        else
	{
          assert( false && "Unhandled AbstractLayerModel derived type." );
	}
=======
          //   QString( "Added image-actor '%1' from file '%2'" )
          //   .arg( FromStdString( it->first ) )
          //   .arg( vectorImageModel->GetFilename() );
        }
        else
        {
          assert(false && "Unhandled AbstractLayerModel derived type.");
        }
>>>>>>> 94d1fc58
      }

#endif // USE_REMOTE_DESKTOP_DISABLED_RENDERING
  }

  RefreshScene();
}

/*******************************************************************************/
void ImageViewRenderer::virtual_RefreshScene()
{
  // qDebug() << this << "::virtual_RefreshScene()";

  //
  // Get layer-stack.
  StackedLayerModel* stackedLayerModel = GetLayerStack();

  //
  // Check if empty.
  if (stackedLayerModel == NULL || stackedLayerModel->IsEmpty())
  {
    m_ReferencePair.first  = NULL;
    m_ReferencePair.second = otb::GlActor::Pointer();

    // virtual_ClearProjection();

    // assert( !m_GlView.IsNull() );
    // assert( m_GlView->GetSettings() );

    // m_GlView->GetSettings()->SetUseProjection( false );

    // emit ClearProjectionRequired();

    return;
  }

  //
  // Check if non-projected mode.
  if (!stackedLayerModel->HasReference())
  {
    m_ReferencePair.first  = NULL;
    m_ReferencePair.second = otb::GlActor::Pointer();

    virtual_ClearProjection();

    assert(!m_GlView.IsNull());
    assert(m_GlView->GetSettings());

    m_GlView->GetSettings()->SetUseProjection(false);

    emit ClearProjectionRequired();

    return;
  }

  //
  // Otherwise, it's projected mode.
  assert(!m_GlView.IsNull());
  assert(m_GlView->GetSettings() != NULL);

  m_GlView->GetSettings()->SetUseProjection(true);


  //
  // Store reference-pair.
  ModelActorPair referencePair(m_ReferencePair);

  //
  // Remember first layer-model as projection reference.
  m_ReferencePair.first = stackedLayerModel->GetReference();

  StackedLayerModel::KeyType referenceKey(stackedLayerModel->GetKey(stackedLayerModel->GetReferenceIndex()));

#if USE_REMOTE_DESKTOP_DISABLED_RENDERING
  m_ReferencePair.second = otb::GlActor::Pointer();

#else // USE_REMOTE_DESKTOP_DISABLED_RENDERING

  //
  // Remember reference actor.
  {
    otb::GlActor::Pointer glActor(m_GlView->GetActor(referenceKey));
    // assert( !glActor.IsNull() );

    assert(glActor == otb::DynamicCast<otb::GlImageActor>(glActor));
    m_ReferencePair.second = otb::DynamicCast<otb::GlImageActor>(glActor);
    // assert( !m_ReferencePair.second.IsNull() );
  }

  if (m_ReferencePair.first != NULL)
  {
    if (referencePair.first == NULL)
    {
      virtual_SetProjection();

      emit SetProjectionRequired();
    }
    else if (m_ReferencePair.first != referencePair.first)
    {
      virtual_UpdateProjection();

      emit UpdateProjectionRequired();
    }
  }

#endif // USE_REMOTE_DESKTOP_DISABLED_RENDERING
}

/*****************************************************************************/
bool ImageViewRenderer::Reproject(PointType& center, SpacingType& spacing, const PointType& vcenter, const SpacingType& vspacing) const
{
  assert(!m_GlView.IsNull());

  const StackedLayerModel* stackedLayerModel = GetLayerStack();

  if (stackedLayerModel == NULL)
    return false;

  return m_GlView->ReprojectFromView(center, spacing, stackedLayerModel->GetKey(stackedLayerModel->GetReferenceIndex()), vcenter, vspacing);
}

/*****************************************************************************/
bool ImageViewRenderer::GetLayerDynamics(const StackedLayerModel::KeyType& key, ParametersType& params, bool isGlobal) const
{
  assert(!m_GlView.IsNull());

  // Get actor.
  otb::GlImageActor::Pointer imageActor(otb::DynamicCast<otb::GlImageActor>(m_GlView->GetActor(key)));

  if (imageActor.IsNull())
    return false;

  // Get dynamics.
  imageActor->AutoColorAdjustment(params[0], params[1], params[2], params[3], params[4], params[5], isGlobal, VectorImageModel::DEFAULT_LOD_SIZE, 0.02, 0.02);

  return true;
}

/*****************************************************************************/
void ImageViewRenderer::SaveScreenshot(const QString& filename) const
{
  assert(!m_GlView.IsNull());

  m_GlView->SaveScreenshot(QFile::encodeName(filename).constData());
}

/*****************************************************************************/
bool ImageViewRenderer::IsEffectsEnabled() const
{
  return m_EffectsEnabled;
}

/*****************************************************************************/
/* SLOTS                                                                     */
/*****************************************************************************/
void ImageViewRenderer::UpdatePixelInfo(const QPoint& screen, const PointType& /* view */, const PixelInfo::Vector& pixels)
{
  // qDebug()
  //   << this << "::UpdatePixelInfo("
  //   << screen << ", [" << view[ 0 ] << ";" << view[ 1 ]
  //   << "] )";

  assert(!m_GlView.IsNull());

  if (!m_EffectsEnabled)
    return;

  for (PixelInfo::Vector::const_iterator it(pixels.begin()); it != pixels.end(); ++it)
  {
    assert(!it->m_Key.empty());

    //
    // Check GL-view.
    assert(m_GlView->ContainsActor(it->m_Key));

    //
    // Get GL image-actor.
    otb::GlImageActor::Pointer glImageActor(otb::DynamicCast<otb::GlImageActor>(m_GlView->GetActor(it->m_Key)));

    if (!glImageActor.IsNull())
    {
      //
      // Get image-settings.
      otb::ImageSettings::Pointer imageSettings(glImageActor->GetImageSettings());
      assert(!imageSettings.IsNull());

      //
      // Update pixel-info of shader.
      if (it->m_HasPixel)
      {
        assert(it->m_Pixel.Size() > 0);

        // qDebug()
        //   << "R:" << it->m_Pixel[ 0 ]
        //   << "G:" << it->m_Pixel[ 1 ]
        //   << "B:" << it->m_Pixel[ 2 ];

        imageSettings->SetCurrentRed(it->m_Pixel[0]);
        imageSettings->SetCurrentGreen(it->m_Pixel[1]);
        imageSettings->SetCurrentBlue(it->m_Pixel[2]);
      }

      //
      // Get shader.
<<<<<<< HEAD
      otb::Shader::Pointer ishader( glImageActor->GetShader() );

      if( !ishader.IsNull() )
	{
	otb::StandardShader::Pointer shader(
	  otb::DynamicCast< otb::StandardShader >(
	    ishader
	  )
	);

	assert( !shader.IsNull() );

	//
	// Update cursor position of shader.
	PointType p_screen;

	assert( m_GlView->GetSettings()!=NULL );

	p_screen[ 0 ] = screen.x();
	p_screen[ 1 ] =
	  m_GlView->GetSettings()->GetViewportSize()[ 1 ] - screen.y();

	// qDebug()
	//   << "otb::StandardShader::SetCenter("
	//   << p_screen[ 0 ] << "," << p_screen[ 1 ]
	//   << ")";

	shader->SetCenter( p_screen );

	if( shader->GetShaderType()==otb::SHADER_ALPHA_SLIDER )
	  shader->SetSliderPosition(
	    p_screen[
	      shader->GetVerticalSlider()
	      ? 1
	      : 0
	    ]
	  );
	}
=======
      otb::FragmentShader::Pointer fshader(glImageActor->GetShader());

      if (!fshader.IsNull())
      {
        otb::StandardShader::Pointer shader(otb::DynamicCast<otb::StandardShader>(fshader));

        assert(!shader.IsNull());

        //
        // Update cursor position of shader.
        PointType p_screen;

        assert(m_GlView->GetSettings() != NULL);

        p_screen[0] = screen.x();
        p_screen[1] = m_GlView->GetSettings()->GetViewportSize()[1] - screen.y();

        // qDebug()
        //   << "otb::StandardShader::SetCenter("
        //   << p_screen[ 0 ] << "," << p_screen[ 1 ]
        //   << ")";

        shader->SetCenter(p_screen);

        if (shader->GetShaderType() == otb::SHADER_ALPHA_SLIDER)
          shader->SetSliderPosition(p_screen[shader->GetVerticalSlider() ? 1 : 0]);
>>>>>>> 94d1fc58
      }
    }
  }
}

/******************************************************************************/
bool ImageViewRenderer::virtual_ZoomToRegion(const PointType& origin, const PointType& extent, PointType& center, SpacingType& spacing) const
{
  assert(!m_GlView.IsNull());

  // Use spacing of viewport as native spacing of reference layer
  // because it has already been set for projection.
  //
  // Same as of Ice-viewer.

  return m_GlView->ZoomToRegion(origin, extent, m_GlView->GetSettings()->GetSpacing(), center, spacing);
}

/******************************************************************************/
bool ImageViewRenderer::virtual_ZoomToExtent(PointType& center, SpacingType& spacing) const
{
  // qDebug() << this << "::virtual_ZoomToExtent()";

  assert(!m_GlView.IsNull());

  // Use spacing of viewport as native spacing of reference layer
  // because it has already been set for projection.
  //
  // Same as of Ice-viewer.

  return m_GlView->ZoomToExtent(m_GlView->GetSettings()->GetSpacing(), center, spacing);
}

/******************************************************************************/
bool ImageViewRenderer::virtual_ZoomToLayer(const StackedLayerModel::KeyType& key, PointType& center, SpacingType& spacing) const
{
  assert(!m_GlView.IsNull());

  // Use spacing of viewport as native spacing of reference layer
  // because it has already been set for projection.
  //
  // Same as of Ice-viewer.

  return m_GlView->ZoomToLayer(key, m_GlView->GetSettings()->GetSpacing(), center, spacing);
}

/******************************************************************************/
bool ImageViewRenderer::virtual_ZoomToFull(const StackedLayerModel::KeyType& key, PointType& center, SpacingType& spacing) const
{
  assert(!m_GlView.IsNull());

  return m_GlView->ZoomToFull(key, center, spacing);
}

/******************************************************************************/
bool
ImageViewRenderer
::IsGLSLAvailable() const noexcept
{
  assert( !m_GlView.IsNull() );

  return m_GlView->IsGLSLAvailable();
}

/******************************************************************************/
bool
ImageViewRenderer
::IsGLSLEnabled() const noexcept
{
  assert( !m_GlView.IsNull() );

  return m_GlView->IsGLSLEnabled();
}

/******************************************************************************/
bool
ImageViewRenderer
::SetGLSLEnabled( bool isEnabled )
{
  assert( !m_GlView.IsNull() );

  bool wasGLSLEnabled = m_GlView->IsGLSLEnabled();

  assert( m_GlView->IsEmpty() );

  m_GlView->SetGLSLEnabled( isEnabled );

  return wasGLSLEnabled;
}

/******************************************************************************/
} // end namespace 'mvd'<|MERGE_RESOLUTION|>--- conflicted
+++ resolved
@@ -125,13 +125,9 @@
 }
 
 /*****************************************************************************/
-<<<<<<< HEAD
 bool
 ImageViewRenderer
 ::CheckGLCapabilities( int * glsl140 ) const
-=======
-bool ImageViewRenderer::CheckGLCapabilities(int* glsl140)
->>>>>>> 94d1fc58
 {
 #if USE_REMOTE_DESKTOP_DISABLED_RENDERING
   return true;
@@ -140,19 +136,12 @@
 
   //
   // Trace required OpenGL and GLSL versions.
-<<<<<<< HEAD
   qWarning() <<
     ToStdString(
       tr( "Required OpenGL version '%1' with GLSL version '%2'." )
       .arg( otb::GlVersionChecker::REQUIRED_GL_VERSION )
       .arg( otb::GlVersionChecker::REQUIRED_GLSL_VERSION )
       ).c_str();
-=======
-  qWarning() << ToStdString(tr("Required OpenGL version '%1' with GLSL version '%2'.")
-                                .arg(otb::GlVersionChecker::REQUIRED_GL_VERSION)
-                                .arg(otb::GlVersionChecker::REQUIRED_GLSL_VERSION))
-                    .c_str();
->>>>>>> 94d1fc58
 
   //
   // Get and check OpenGL and GLSL versions.
@@ -166,20 +155,15 @@
 
   try
   {
-<<<<<<< HEAD
     std::size_t glslVer = m_GlView->CheckGLCapabilities( glVersion, glslVersion );
 
     isOk = glslVer>0;
-=======
-    isOk = otb::GlVersionChecker::CheckGLCapabilities(glVersion, glslVersion);
->>>>>>> 94d1fc58
 
     if (glsl140 != NULL)
       *glsl140 = otb::GlVersionChecker::VerCmp(glslVersion, "1.40");
 
     //
     // Trace runtime OpenGL and GLSL versions.
-<<<<<<< HEAD
     qWarning() <<
       ToStdString(
 	tr( "Runtime OpenGL version '%1' with GLSL version '%2'." )
@@ -194,22 +178,7 @@
       tr( "Critical error!"),
       ToQString( exc.what() )
       );
-=======
-    qWarning() << ToStdString(tr("Runtime OpenGL version '%1' with GLSL version '%2'.").arg(glVersion).arg(glslVersion)).c_str();
-  }
-  catch (std::exception& exc)
-  {
-    QMessageBox::critical(qobject_cast<QWidget*>(parent()), tr("Critical error!"), ToQString(exc.what()));
->>>>>>> 94d1fc58
-  }
-
-  //
-  // Set GLSL effects state.
-<<<<<<< HEAD
-  // SetGLSLEnabled( isOk );
-=======
-  SetGLSLEnabled(isOk);
->>>>>>> 94d1fc58
+  }
 
   //
   // Return if check has succeeded.
@@ -218,7 +187,6 @@
 
   //
   // Construct message.
-<<<<<<< HEAD
   QString message(
     tr( "Current OpenGL version is '%1' supporting OpenGL Shading-Language (GLSL) version '%2'.\nTo run at best performances, this application needs, at least, OpenGL version '%3' with GLSL version '%4'.\nThe application will automatically switch to a rendering mode which does not make use of OpenGL shaders and GLSL.\nIf you are running this application under some remote-desktop service, runtime OpenGL and GLSL versions may differ from those running directly on remote platform." )
     .arg( glVersion )
@@ -226,16 +194,6 @@
     .arg( otb::GlVersionChecker::REQUIRED_GL_VERSION )
     .arg( otb::GlVersionChecker::REQUIRED_GLSL_VERSION )
     );
-=======
-  QString message(tr("Current OpenGL version is '%1' supporting OpenGL Shading-Language (GLSL) version '%2'.\nTo run at best performances, this application "
-                     "needs, at least, OpenGL version '%3' with GLSL version '%4'.\nThe application will automatically switch to a rendering mode which does "
-                     "not make use of OpenGL shaders and GLSL.\nIf you are running this application under some remote-desktop service, runtime OpenGL and GLSL "
-                     "versions may differ from those running directly on remote platform.")
-                      .arg(glVersion)
-                      .arg(glslVersion)
-                      .arg(otb::GlVersionChecker::REQUIRED_GL_VERSION)
-                      .arg(otb::GlVersionChecker::REQUIRED_GLSL_VERSION));
->>>>>>> 94d1fc58
 
   //
   // Warn user is check has failed.
@@ -669,7 +627,6 @@
         //
         // Must use local variable to cast from T* to T::Pointer because
         // of ITK set/get macros...
-<<<<<<< HEAD
         otb::Shader::Pointer imageShader( imageActor->GetShader() );
 
 	if( !imageShader.IsNull() )
@@ -701,37 +658,6 @@
 		shader->SetShaderType( otb::SHADER_LOCAL_CONTRAST );
 		shader->SetRadius( settings.GetSize() );
 		shader->SetLocalContrastRange(
-=======
-        otb::FragmentShader::Pointer fragmentShader(imageActor->GetShader());
-
-        if (!fragmentShader.IsNull())
-        {
-          // If this point is reached, shader is not null which means
-          // that isGLSLEnabled() is true.
-          assert(IsGLSLEnabled());
-
-          otb::StandardShader::Pointer shader(otb::DynamicCast<otb::StandardShader>(fragmentShader));
-
-          assert(!shader.IsNull());
-
-          if (m_EffectsEnabled)
-            switch (settings.GetEffect())
-            {
-            case EFFECT_CHESSBOARD:
-              shader->SetShaderType(otb::SHADER_ALPHA_GRID);
-              shader->SetChessboardSize(settings.GetSize());
-              break;
-
-            case EFFECT_GRADIENT:
-              shader->SetShaderType(otb::SHADER_GRADIENT);
-              shader->SetRadius(settings.GetSize());
-              break;
-
-            case EFFECT_LOCAL_CONTRAST:
-              shader->SetShaderType(otb::SHADER_LOCAL_CONTRAST);
-              shader->SetRadius(settings.GetSize());
-              shader->SetLocalContrastRange(
->>>>>>> 94d1fc58
 #if 0
 		  settings.GetValue() *
 		  std::max(
@@ -744,7 +670,6 @@
 #else
                   settings.GetValue()
 #endif
-<<<<<<< HEAD
 		);
 		break;
 
@@ -839,99 +764,6 @@
 	      }
 	  }
 	}
-=======
-                  );
-              break;
-
-            case EFFECT_LOCAL_TRANSLUCENCY:
-              shader->SetShaderType(otb::SHADER_LOCAL_ALPHA);
-              shader->SetRadius(settings.GetSize());
-              break;
-
-            case EFFECT_NONE:
-            case EFFECT_NORMAL:
-              shader->SetShaderType(otb::SHADER_STANDARD);
-              break;
-
-            case EFFECT_SPECTRAL_ANGLE:
-              shader->SetShaderType(otb::SHADER_SPECTRAL_ANGLE);
-              shader->SetRadius(settings.GetSize());
-              shader->SetSpectralAngleRange(settings.GetValue());
-              break;
-
-            case EFFECT_SWIPE_H:
-              shader->SetShaderType(otb::SHADER_ALPHA_SLIDER);
-              shader->SetVerticalSlider(false);
-              break;
-
-            case EFFECT_SWIPE_V:
-              shader->SetShaderType(otb::SHADER_ALPHA_SLIDER);
-              shader->SetVerticalSlider(true);
-              break;
-
-            case EFFECT_LUT_JET:
-              shader->SetShaderType(otb::SHADER_LUT_JET);
-              break;
-
-            case EFFECT_LUT_LOCAL_JET:
-              shader->SetShaderType(otb::SHADER_LUT_LOCAL_JET);
-              shader->SetRadius(settings.GetSize());
-              shader->SetLocalContrastRange(settings.GetValue());
-
-              break;
-
-            case EFFECT_LUT_HOT:
-              shader->SetShaderType(otb::SHADER_LUT_HOT);
-              break;
-
-            case EFFECT_LUT_LOCAL_HOT:
-              shader->SetShaderType(otb::SHADER_LUT_LOCAL_HOT);
-              shader->SetRadius(settings.GetSize());
-              shader->SetLocalContrastRange(settings.GetValue());
-
-              break;
-
-            case EFFECT_LUT_SUMMER:
-              shader->SetShaderType(otb::SHADER_LUT_SUMMER);
-              break;
-
-            case EFFECT_LUT_LOCAL_SUMMER:
-              shader->SetShaderType(otb::SHADER_LUT_LOCAL_SUMMER);
-              shader->SetRadius(settings.GetSize());
-              shader->SetLocalContrastRange(settings.GetValue());
-
-              break;
-
-            case EFFECT_LUT_WINTER:
-              shader->SetShaderType(otb::SHADER_LUT_WINTER);
-              break;
-
-            case EFFECT_LUT_LOCAL_WINTER:
-              shader->SetShaderType(otb::SHADER_LUT_LOCAL_WINTER);
-              shader->SetRadius(settings.GetSize());
-              shader->SetLocalContrastRange(settings.GetValue());
-
-              break;
-
-            case EFFECT_LUT_COOL:
-              shader->SetShaderType(otb::SHADER_LUT_COOL);
-              break;
-
-            case EFFECT_LUT_LOCAL_COOL:
-              shader->SetShaderType(otb::SHADER_LUT_LOCAL_COOL);
-              shader->SetRadius(settings.GetSize());
-              shader->SetLocalContrastRange(settings.GetValue());
-
-              break;
-
-
-            default:
-              assert(false && "Unhandled mvd::Effect value!");
-              break;
-            }
-        }
-      }
->>>>>>> 94d1fc58
       //
       else
       {
@@ -990,7 +822,6 @@
   else
   {
     {
-<<<<<<< HEAD
       otb::GlView::StringVectorType keys( m_GlView->GetActorsKeys() );
 
       for( otb::GlView::StringVectorType::const_iterator it( keys.begin() );
@@ -1004,25 +835,10 @@
 	  m_GlView->RemoveActor( *it );
 	}
     }
-=======
-      otb::GlView::StringVectorType keys(m_GlView->GetActorsKeys());
-
-      for (otb::GlView::StringVectorType::const_iterator it(keys.begin()); it != keys.end(); ++it)
-        if (!stackedLayerModel->Contains(*it))
-        {
-          // qDebug()
-          //   << QString( "Removing image-actor '%1'..." ).arg( it->c_str() );
-
-          m_GlView->RemoveActor(*it);
-        }
-    }
-
->>>>>>> 94d1fc58
 
 #if USE_REMOTE_DESKTOP_DISABLED_RENDERING
 #else // USE_REMOTE_DESKTOP_DISABLED_RENDERING
 
-<<<<<<< HEAD
     for( StackedLayerModel::ConstIterator it( stackedLayerModel->Begin() );
          it!=stackedLayerModel->End();
          ++it )
@@ -1033,16 +849,6 @@
         if( it->second->inherits( VectorImageModel::staticMetaObject.className()))
 	{
           otb::GlImageActor::Pointer glImageActor( otb::GlImageActor::New() );
-=======
-    for (StackedLayerModel::ConstIterator it(stackedLayerModel->Begin()); it != stackedLayerModel->End(); ++it)
-      if (!m_GlView->ContainsActor(it->first))
-      {
-        assert(it->second != NULL);
-
-        if (it->second->inherits(VectorImageModel::staticMetaObject.className()))
-        {
-          otb::GlImageActor::Pointer glImageActor(otb::GlImageActor::New());
->>>>>>> 94d1fc58
 
           // Should all AbstractLayerModel have a ::GetFilename()
           // method?
@@ -1064,7 +870,6 @@
           //   << "\tQString:" << vectorImageModel->GetFilename()
           //   << "\tstd::string" << QFile::encodeName( vectorImageModel->GetFilename() );
 
-<<<<<<< HEAD
 	  if( IsGLSLEnabled() )
 	  {
 	    // qDebug() << "Created shader for" << FromStdString( it->first );
@@ -1078,21 +883,10 @@
 	      )
 	    .constData()
 	    );
-=======
-          if (IsGLSLEnabled())
-          {
-            // qDebug() << "Created shader for" << FromStdString( it->first );
-
-            glImageActor->CreateShader();
-          }
-
-          glImageActor->Initialize(QFile::encodeName(vectorImageModel->GetFilename()).constData());
->>>>>>> 94d1fc58
 
           m_GlView->AddActor(glImageActor, it->first);
 
           // qDebug() <<
-<<<<<<< HEAD
 	  //   QString( "Added image-actor '%1' from file '%2'" )
 	  //   .arg( FromStdString( it->first ) )
 	  //   .arg( vectorImageModel->GetFilename() );
@@ -1101,16 +895,6 @@
 	{
           assert( false && "Unhandled AbstractLayerModel derived type." );
 	}
-=======
-          //   QString( "Added image-actor '%1' from file '%2'" )
-          //   .arg( FromStdString( it->first ) )
-          //   .arg( vectorImageModel->GetFilename() );
-        }
-        else
-        {
-          assert(false && "Unhandled AbstractLayerModel derived type.");
-        }
->>>>>>> 94d1fc58
       }
 
 #endif // USE_REMOTE_DESKTOP_DISABLED_RENDERING
@@ -1315,7 +1099,6 @@
 
       //
       // Get shader.
-<<<<<<< HEAD
       otb::Shader::Pointer ishader( glImageActor->GetShader() );
 
       if( !ishader.IsNull() )
@@ -1354,34 +1137,6 @@
 	    ]
 	  );
 	}
-=======
-      otb::FragmentShader::Pointer fshader(glImageActor->GetShader());
-
-      if (!fshader.IsNull())
-      {
-        otb::StandardShader::Pointer shader(otb::DynamicCast<otb::StandardShader>(fshader));
-
-        assert(!shader.IsNull());
-
-        //
-        // Update cursor position of shader.
-        PointType p_screen;
-
-        assert(m_GlView->GetSettings() != NULL);
-
-        p_screen[0] = screen.x();
-        p_screen[1] = m_GlView->GetSettings()->GetViewportSize()[1] - screen.y();
-
-        // qDebug()
-        //   << "otb::StandardShader::SetCenter("
-        //   << p_screen[ 0 ] << "," << p_screen[ 1 ]
-        //   << ")";
-
-        shader->SetCenter(p_screen);
-
-        if (shader->GetShaderType() == otb::SHADER_ALPHA_SLIDER)
-          shader->SetSliderPosition(p_screen[shader->GetVerticalSlider() ? 1 : 0]);
->>>>>>> 94d1fc58
       }
     }
   }

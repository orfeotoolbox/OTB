--- conflicted
+++ resolved
@@ -599,7 +599,7 @@
       add(theProductKwl, SUPPORT_DATA_PREFIX, "azimuth_spacing", azimuthSpacing);
       theGSD.y = azimuthSpacing;
       // theGSD and theMeanGSD will be saved and reloaded automatically in
-      // ossimSensorModel::load/saveState() 
+      // ossimSensorModel::load/saveState()
 
       // TODO: Why duplicting these two information elsewhere? they're already
       // under root prefix
@@ -1048,7 +1048,7 @@
    bool ossimSentinel1Model::initImageSize(ossimIpt& imageSize) const
    {
       std::string const& samples_cstr = theProductKwl.findKey(SUPPORT_DATA_PREFIX, ossimKeywordNames::NUMBER_SAMPLES_KW);
-      std::string const& lines_cstr = theProductKwl.findKey(SUPPORT_DATA_PREFIX, ossimKeywordNames::NUMBER_LINES_KW);
+      std::string const& lines_cstr   = theProductKwl.findKey(SUPPORT_DATA_PREFIX, ossimKeywordNames::NUMBER_LINES_KW);
 
       imageSize.samp = to<int>(samples_cstr, "decoding sample number from KWL");
       imageSize.line = to<int>(lines_cstr, "decoding line number from KWL");
@@ -1069,7 +1069,6 @@
       return heightSum / heightList.size();
    }
 
-<<<<<<< HEAD
    void ossimSentinel1Model::addDopplerCentroidCoefficients(ossimXmlNode const& dcEstimateList)
    {
       ossimString count_str;
@@ -1141,24 +1140,11 @@
 
       return true;
    }
-=======
-   void
-   ossimSentinel1Model::
-   worldToLineSample(const ossimGpt& world_point,
-                     ossimDpt&  image_point) const {
-
+
+   void ossimSentinel1Model::imagingRay(const ossimDpt& image_point, ossimEcefRay&   image_ray) const
+   {
       // NOT YET IMPLEMENTED
       setErrorStatus();
    }
 
-   void ossimSentinel1Model::
-   imagingRay(const ossimDpt& image_point,
-              ossimEcefRay&   image_ray) const {
-
-      // NOT YET IMPLEMENTED
-      setErrorStatus();
-   }
-
->>>>>>> c88b75f5
-
 } //end namespace
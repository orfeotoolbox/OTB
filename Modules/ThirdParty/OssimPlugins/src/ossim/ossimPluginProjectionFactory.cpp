//----------------------------------------------------------------------------
//
// "Copyright Centre National d'Etudes Spatiales"
//
// License:  LGPL
//
// See LICENSE.txt file in the top level directory for more details.
//
//----------------------------------------------------------------------------
// $Id$

//***
// Note to programmer: To add a new model, search this file for "ADD_MODEL"
// to locate places requiring editing. Functional example below...
//
// ADD_MODEL: Include all sensor model headers here:
//***
#include "ossimPluginProjectionFactory.h"
#include "ossimRadarSatModel.h"
#include "ossimEnvisatAsarModel.h"
#include "ossimTerraSarModel.h"
#include "ossimTerraSarXSarSensorModel.h"
#include "ossimRadarSat2Model.h"
#include "ossimErsSarModel.h"
#include "ossimAlosPalsarModel.h"
#include "ossimPleiadesModel.h"
#include "ossimTileMapModel.h"
#include "ossimSpot6Model.h"
#include "ossimSentinel1Model.h"
#include "ossimStringUtilities.h"
#include "ossimTraceHelpers.h"
#include <ossim/base/ossimKeywordNames.h>
#include <ossim/base/ossimRefPtr.h>
#include <ossim/projection/ossimProjection.h>
//#include <ossim/projection/ossimCosmoSkymedModel.h>
//***
// Define Trace flags for use within this file:
//***
#include <ossim/base/ossimNotifyContext.h>
#include <ossim/base/ossimTrace.h>
static ossimTrace traceExec  = ossimTrace("ossimPluginProjectionFactory:exec");
static ossimTrace traceDebug = ossimTrace("ossimPluginProjectionFactory:debug");


#include <ossimFormosatModel.h>
#include <ossimFormosatDimapSupportData.h>

#ifndef _WIN32
#include <limits.h> //PATH_MAX
#include <stdlib.h> //realpath
 #include <errno.h>
#endif
namespace ossimplugins
{
   bool ossimPluginProjectionFactory::initialized_;

   ossimPluginProjectionFactory ossimPluginProjectionFactory::factoryInstance;

   ossimPluginProjectionFactory* ossimPluginProjectionFactory::instance()
   {
      return initialized_ ? &factoryInstance : 0;
   }

   template <typename ProjectionType>
      inline
      ossimRefPtr<ossimProjection> doUpcastModelToProjection(ossimRefPtr<ProjectionType> model)
      {
         return model.get();
      }

   template <typename ProjectionType>
      inline
      ossimRefPtr<ossimProjection> doUpcastModelToProjectionWhenOCG(ossimRefPtr<ProjectionType> model)
      {
         ossimRefPtr<ossimProjection> projection = model->getReplacementOcgModel().get();
#if 0
         if (projection.valid())
            model = 0; // Have OCG, don't need this one anymore
         else
            projection = model.get();
#else
         if (!projection) {
            projection = model.get();
         }
#endif
         return projection;
      }

   template <> inline
      ossimRefPtr<ossimProjection> doUpcastModelToProjection<ossimRadarSat2Model>(ossimRefPtr<ossimRadarSat2Model> model)
      {
         return doUpcastModelToProjectionWhenOCG(model);
      }
#if 1
   template <> inline
      ossimRefPtr<ossimProjection> doUpcastModelToProjection<ossimTerraSarModel>(ossimRefPtr<ossimTerraSarModel> model)
      {
         return doUpcastModelToProjectionWhenOCG(model);
      }
#endif


   template <typename ProjectionType>
      inline
      ossimRefPtr<ossimProjection> doBuildProjection(ossimFilename const& filename)
      {
         static const char MODULE[] = "ossimPluginProjectionFactory::createProjection(ossimFilename& filename)";
         if(traceDebug())
         {
            ossimNotify(ossimNotifyLevel_DEBUG)
               << MODULE << " DEBUG: testing " << STATIC_TYPE_NAME(ProjectionType) << "... " << std::flush;
         }

         ossimRefPtr<ProjectionType> model = new ProjectionType();
         if ( model->open(filename) )
         {
            if(traceDebug())
               ossimNotify(ossimNotifyLevel_DEBUG) << (model.get() ? " OK" : "NOK") << "\n";
            return model.get();
         }
         else
         {
            if(traceDebug())
               ossimNotify(ossimNotifyLevel_DEBUG) << "NOK\n";
            return 0;
         }
      }

ossimProjection* ossimPluginProjectionFactory::createProjection(
   const ossimFilename& file_name, ossim_uint32 /*entryIdx*/)const
{
   static const char MODULE[] = "ossimPluginProjectionFactory::createProjection(ossimFilename& filename)";
   SCOPED_LOG(traceDebug, MODULE);
   ossimRefPtr<ossimProjection> projection = 0;

#ifndef _WIN32
   char real_path[PATH_MAX + 1];
   char *ret_path = NULL;
   ret_path = realpath(file_name, real_path);
   if( ret_path == NULL)
   {
      fprintf(stderr, "%s: error calling realpath( ). err: '%s'\n", MODULE, strerror(errno));
      return NULL;
   }
   const ossimFilename abs_file_name( real_path );
#else
   //GetFullPathName function is not thread safe. better use absolute path on windows
   //https://msdn.microsoft.com/en-us/library/windows/desktop/aa364963%28v=vs.85%29.aspx
   const ossimFilename abs_file_name( file_name );
#endif

   // TODO: use a type-list to simplify this chain factory.

   // Sentinel1
   if ( !projection )
   {
      projection = doBuildProjection<ossimSentinel1Model>(abs_file_name);
   }

   if ( !projection )
   {
<<<<<<< HEAD
      projection = doBuildProjection<ossimRadarSat2Model>(filename);
=======
#if 1
      projection = doBuildProjection<ossimRadarSat2Model>(abs_file_name);
#else
      if(traceDebug())
      {
         ossimNotify(ossimNotifyLevel_DEBUG)
            << MODULE << " DEBUG: testing ossimRadarSat2Model" << std::endl;
      }

      ossimRefPtr<ossimRadarSat2Model> model = new ossimRadarSat2Model();
      if ( model->open(abs_file_name) )
      {
         // Check if a coarse grid was generated, and use it instead:
         projection = model->getReplacementOcgModel().get();
         if (projection.valid())
            model = 0; // Have OCG, don't need this one anymore
         else
            projection = model.get();
      }
      else
      {
         model = 0;
      }
#endif
>>>>>>> d6a37756
   }

   // Pleiades
   if ( !projection )
   {
      projection = doBuildProjection<ossimPleiadesModel>(abs_file_name);
   }

   // Terra-SAR-X
#if 1
   if ( !projection )
   {
      projection = doBuildProjection<ossimTerraSarXSarSensorModel>(filename);
   }
#endif

<<<<<<< HEAD
#if 0
   // old Terra-SAR-X
   if ( !projection )
   {
      projection = doBuildProjection<ossimTerraSarModel>(filename);
=======
      if ( model->open(abs_file_name) )
      {
         // Check if a coarse grid was generated, and use it instead:
         projection = model->getReplacementOcgModel().get();
         if (projection.valid())
            model = 0; // Have OCG, don't need this one anymore
         else
            projection = model.get();
      }
      else
      {
         model = 0;
      }
#else
      projection = doBuildProjection<ossimTerraSarModel>(abs_file_name);
#endif
>>>>>>> d6a37756
   }
#endif
   // ErsSar
   if ( !projection )
   {
      projection = doBuildProjection<ossimErsSarModel>(abs_file_name);
   }

   if (!projection)
   {
      projection = doBuildProjection<ossimEnvisatAsarModel>(abs_file_name);
   }

   if (!projection)
   {
      projection = doBuildProjection<ossimRadarSatModel>(abs_file_name);
   }

   if (!projection)
   {
      projection = doBuildProjection<ossimAlosPalsarModel>(abs_file_name);
   }

   if (!projection)
   {
      if(traceDebug())
      {
         ossimNotify(ossimNotifyLevel_DEBUG)
            << MODULE << " DEBUG: testing ossimFormosatModel" << std::endl;
      }

      ossimFilename formosatTest = abs_file_name;
      formosatTest = formosatTest.setExtension("geom");
      if(!formosatTest.exists())
      {
         formosatTest = abs_file_name.path();
         formosatTest = formosatTest.dirCat(ossimFilename("METADATA.DIM"));
         if (formosatTest.exists() == false)
         {
            formosatTest = abs_file_name.path();
            formosatTest = formosatTest.dirCat(ossimFilename("metadata.dim"));
         }
      }
      if(formosatTest.exists())
      {
         ossimRefPtr<ossimFormosatDimapSupportData> meta =
            new ossimFormosatDimapSupportData;
         if(meta->loadXmlFile(formosatTest))
         {
            ossimRefPtr<ossimFormosatModel> model = new ossimFormosatModel(meta.get());
            if(!model->getErrorStatus())
            {
               projection = model.get();
            }
            model = 0;
         }
      }
   }

   if (!projection)
   {
      projection = doBuildProjection<ossimTileMapModel>(abs_file_name);
   }

   // Spot6
   if ( !projection )
   {
      projection = doBuildProjection<ossimSpot6Model>(abs_file_name);
   }


   //***
   // ADD_MODEL: (Please leave this comment for the next programmer)
   // Or, use doBuildProjection<MY_NEW_MODEL>(filename);
   //***
   //if(traceDebug())
   //{
    //  ossimNotify(ossimNotifyLevel_DEBUG)
     //        << MODULE << " DEBUG: testing MY_NEW_MODEL" << std::endl;
   //}

   // MY_NEW_MODEL
   //if ( !projection )
   //{
    //  ossimRefPtr<MY_NEW_MODEL> model = new MY_NEW_MODEL();
     // if ( model->open(filename) )
      //{
       //  projection = model.get();
      //}
   //   else
   //   {
  //       model = 0;
  //    }
   //}

   return projection.release();
}

ossimProjection* ossimPluginProjectionFactory::createProjection(
   const ossimString& name)const
{
   static const char MODULE[] = "ossimPluginProjectionFactory::createProjection(ossimString& name)";
   SCOPED_LOG(traceDebug, MODULE);

   // else if (name == STATIC_TYPE_NAME(ossimCosmoSkymedModel))
   // {
   //    return new ossimCosmoSkymedModel;
   // }
   // TOTO: use type list/map
   if (name == STATIC_TYPE_NAME(ossimRadarSat2Model))
   {
      return new ossimRadarSat2Model();
   }
   else if (name == STATIC_TYPE_NAME(ossimTerraSarXSarSensorModel))
   {
      return new ossimTerraSarXSarSensorModel();
   }
#if 0
   else if (name == STATIC_TYPE_NAME(ossimTerraSarModel))
   {
      return new ossimTerraSarModel();
   }
#endif
   else if (name == STATIC_TYPE_NAME(ossimErsSarModel))
   {
     return new ossimErsSarModel;
   }
   else if (name == STATIC_TYPE_NAME(ossimEnvisatAsarModel))
   {
     return new ossimEnvisatAsarModel;
   }
   else if (name == STATIC_TYPE_NAME(ossimRadarSatModel))
   {
     return new ossimRadarSatModel;
   }
   else if (name == STATIC_TYPE_NAME(ossimAlosPalsarModel))
   {
     return new ossimAlosPalsarModel;
   }
   else if (name == STATIC_TYPE_NAME(ossimFormosatModel))
   {
     return new ossimFormosatModel;
   }
   else if (name == STATIC_TYPE_NAME(ossimTileMapModel))
   {
     return new ossimTileMapModel;
   }
   else if (name == STATIC_TYPE_NAME(ossimPleiadesModel))
   {
     return new ossimPleiadesModel;
   }
   else if (name == STATIC_TYPE_NAME(ossimSpot6Model))
   {
     return new ossimSpot6Model;
   }
   else if (name == STATIC_TYPE_NAME(ossimSentinel1Model))
   {
     return new ossimSentinel1Model;
   }

   //***
   // ADD_MODEL: (Please leave this comment for the next programmer)
   //***
//   if(name == MY_NEW_MODEL)
//      return new myNewModel;

   return 0;
}

ossimProjection* ossimPluginProjectionFactory::createProjection(
   const ossimKeywordlist& kwl, const char* prefix)const
{
   ossimRefPtr<ossimProjection> result = 0;
   static const char MODULE[] = "ossimPluginProjectionFactory::createProjection(ossimKeywordlist& kwl)";

   SCOPED_LOG(traceDebug, MODULE);

   const char* lookup = kwl.find(prefix, ossimKeywordNames::TYPE_KW);
   if (lookup)
   {
      const std::string type = lookup;

      if (type == "ossimRadarSat2Model")
      {
         result = new ossimRadarSat2Model();
      }
      else if (type == "ossimTerraSarXSarSensorModel")
      {
         result = new ossimTerraSarXSarSensorModel();
      }
#if 0
      else if (type == "ossimTerraSarModel")
      {
         result = new ossimTerraSarModel();
      }
#endif
      else if (type == "ossimErsSarModel")
      {
         result = new ossimErsSarModel();
      }
      else if (type == "ossimEnvisatAsarModel")
      {
         result = new ossimEnvisatAsarModel();
      }
      else if (type == "ossimRadarSatModel")
      {
         result = new ossimRadarSatModel();
      }
      else if (type == "ossimAlosPalsarModel")
      {
         result = new ossimAlosPalsarModel();
      }
      else if (type == "ossimFormosatModel")
      {
         result = new ossimFormosatModel();
      }
      else if (type == "ossimTileMapModel")
      {
         result = new ossimTileMapModel();
      }
      else if (type == "ossimPleiadesModel")
      {
         result = new ossimPleiadesModel();
      }
      else if (type == "ossimSpot6Model")
      {
         result = new ossimSpot6Model();
      }
      else if (type == "ossimSentinel1Model")
      {
         result = new ossimSentinel1Model();
      }

   //***
   // ADD_MODEL: (Please leave this comment for the next programmer)
   //***
//      else if (type == "ossimSpot6Model")
//      {
//         result = new ossimSpot6Model();
//      }

      // Then, try to load the keyword list
      if ( result.get() && !result->loadState(kwl, prefix) )
      {
         result = 0;
      }
   }

   return result.release();
}

ossimObject* ossimPluginProjectionFactory::createObject(
   const ossimString& typeName)const
{
   return createProjection(typeName);
}

ossimObject* ossimPluginProjectionFactory::createObject(
   const ossimKeywordlist& kwl, const char* prefix)const
{
   return createProjection(kwl, prefix);
}


void ossimPluginProjectionFactory::getTypeNameList(std::vector<ossimString>& typeList)const
{
   typeList.push_back(STATIC_TYPE_NAME(ossimRadarSatModel));
   typeList.push_back(STATIC_TYPE_NAME(ossimRadarSat2Model));
#if 0
   typeList.push_back(STATIC_TYPE_NAME(ossimTerraSarModel));
#endif
   typeList.push_back(STATIC_TYPE_NAME(ossimTerraSarXSarSensorModel));
//   typeList.push_back(STATIC_TYPE_NAME(ossimCosmoSkymedModel));
   typeList.push_back(STATIC_TYPE_NAME(ossimEnvisatAsarModel));
   typeList.push_back(STATIC_TYPE_NAME(ossimErsSarModel));
   typeList.push_back(STATIC_TYPE_NAME(ossimAlosPalsarModel));
   typeList.push_back(STATIC_TYPE_NAME(ossimFormosatModel));
   typeList.push_back(STATIC_TYPE_NAME(ossimTileMapModel));
   typeList.push_back(STATIC_TYPE_NAME(ossimPleiadesModel));
   typeList.push_back(STATIC_TYPE_NAME(ossimSentinel1Model));
   typeList.push_back(STATIC_TYPE_NAME(ossimSpot6Model));

   //***
   // ADD_MODEL: Please leave this comment for the next programmer. Add above.
   //***
   //typeList.push_back(STATIC_TYPE_NAME(MY_NEW_MODEL));
}

bool ossimPluginProjectionFactory::isTileMap(ossimFilename filename)const
{
  filename.downcase();

  // Incorrect inheritance, some string services have been lost
  std::string const& sFilename = filename;

  const bool res
     =  ends_with(sFilename, ".otb")
     || starts_with(sFilename, "http")
     ;
  return res;
}

ossimPluginProjectionFactory::ossimPluginProjectionFactory()
{
   initialized_ = true;
   // traceDebug.setTraceFlag(true);
   // traceExec .setTraceFlag(true);
}



} // ossimplugins namespace
<|MERGE_RESOLUTION|>--- conflicted
+++ resolved
@@ -19,7 +19,6 @@
 #include "ossimRadarSatModel.h"
 #include "ossimEnvisatAsarModel.h"
 #include "ossimTerraSarModel.h"
-#include "ossimTerraSarXSarSensorModel.h"
 #include "ossimRadarSat2Model.h"
 #include "ossimErsSarModel.h"
 #include "ossimAlosPalsarModel.h"
@@ -91,13 +90,11 @@
       {
          return doUpcastModelToProjectionWhenOCG(model);
       }
-#if 1
    template <> inline
       ossimRefPtr<ossimProjection> doUpcastModelToProjection<ossimTerraSarModel>(ossimRefPtr<ossimTerraSarModel> model)
       {
          return doUpcastModelToProjectionWhenOCG(model);
       }
-#endif
 
 
    template <typename ProjectionType>
@@ -108,20 +105,16 @@
          if(traceDebug())
          {
             ossimNotify(ossimNotifyLevel_DEBUG)
-               << MODULE << " DEBUG: testing " << STATIC_TYPE_NAME(ProjectionType) << "... " << std::flush;
+               << MODULE << " DEBUG: testing " << STATIC_TYPE_NAME(ProjectionType) << "\n";
          }
 
          ossimRefPtr<ProjectionType> model = new ProjectionType();
          if ( model->open(filename) )
          {
-            if(traceDebug())
-               ossimNotify(ossimNotifyLevel_DEBUG) << (model.get() ? " OK" : "NOK") << "\n";
             return model.get();
          }
          else
          {
-            if(traceDebug())
-               ossimNotify(ossimNotifyLevel_DEBUG) << "NOK\n";
             return 0;
          }
       }
@@ -130,8 +123,8 @@
    const ossimFilename& file_name, ossim_uint32 /*entryIdx*/)const
 {
    static const char MODULE[] = "ossimPluginProjectionFactory::createProjection(ossimFilename& filename)";
-   SCOPED_LOG(traceDebug, MODULE);
    ossimRefPtr<ossimProjection> projection = 0;
+   //traceDebug.setTraceFlag(true);
 
 #ifndef _WIN32
    char real_path[PATH_MAX + 1];
@@ -159,9 +152,6 @@
 
    if ( !projection )
    {
-<<<<<<< HEAD
-      projection = doBuildProjection<ossimRadarSat2Model>(filename);
-=======
 #if 1
       projection = doBuildProjection<ossimRadarSat2Model>(abs_file_name);
 #else
@@ -186,7 +176,6 @@
          model = 0;
       }
 #endif
->>>>>>> d6a37756
    }
 
    // Pleiades
@@ -195,21 +184,17 @@
       projection = doBuildProjection<ossimPleiadesModel>(abs_file_name);
    }
 
-   // Terra-SAR-X
-#if 1
    if ( !projection )
    {
-      projection = doBuildProjection<ossimTerraSarXSarSensorModel>(filename);
-   }
-#endif
-
-<<<<<<< HEAD
 #if 0
-   // old Terra-SAR-X
-   if ( !projection )
-   {
-      projection = doBuildProjection<ossimTerraSarModel>(filename);
-=======
+      if(traceDebug())
+      {
+         ossimNotify(ossimNotifyLevel_DEBUG)
+            << MODULE << " DEBUG: testing ossimTerraSarModel" << std::endl;
+      }
+
+      ossimRefPtr<ossimTerraSarModel> model = new ossimTerraSarModel();
+
       if ( model->open(abs_file_name) )
       {
          // Check if a coarse grid was generated, and use it instead:
@@ -226,9 +211,8 @@
 #else
       projection = doBuildProjection<ossimTerraSarModel>(abs_file_name);
 #endif
->>>>>>> d6a37756
-   }
-#endif
+   }
+
    // ErsSar
    if ( !projection )
    {
@@ -329,7 +313,12 @@
    const ossimString& name)const
 {
    static const char MODULE[] = "ossimPluginProjectionFactory::createProjection(ossimString& name)";
-   SCOPED_LOG(traceDebug, MODULE);
+
+   if(traceDebug())
+   {
+        ossimNotify(ossimNotifyLevel_DEBUG)
+                   << MODULE << " DEBUG: Entering ...." << std::endl;
+   }
 
    // else if (name == STATIC_TYPE_NAME(ossimCosmoSkymedModel))
    // {
@@ -340,16 +329,10 @@
    {
       return new ossimRadarSat2Model();
    }
-   else if (name == STATIC_TYPE_NAME(ossimTerraSarXSarSensorModel))
-   {
-      return new ossimTerraSarXSarSensorModel();
-   }
-#if 0
    else if (name == STATIC_TYPE_NAME(ossimTerraSarModel))
    {
       return new ossimTerraSarModel();
    }
-#endif
    else if (name == STATIC_TYPE_NAME(ossimErsSarModel))
    {
      return new ossimErsSarModel;
@@ -393,6 +376,12 @@
 //   if(name == MY_NEW_MODEL)
 //      return new myNewModel;
 
+   if(traceDebug())
+   {
+        ossimNotify(ossimNotifyLevel_DEBUG)
+                   << MODULE << " DEBUG: Leaving ...." << std::endl;
+   }
+
    return 0;
 }
 
@@ -413,16 +402,10 @@
       {
          result = new ossimRadarSat2Model();
       }
-      else if (type == "ossimTerraSarXSarSensorModel")
-      {
-         result = new ossimTerraSarXSarSensorModel();
-      }
-#if 0
       else if (type == "ossimTerraSarModel")
       {
          result = new ossimTerraSarModel();
       }
-#endif
       else if (type == "ossimErsSarModel")
       {
          result = new ossimErsSarModel();
@@ -455,6 +438,7 @@
       {
          result = new ossimSpot6Model();
       }
+
       else if (type == "ossimSentinel1Model")
       {
          result = new ossimSentinel1Model();
@@ -495,10 +479,7 @@
 {
    typeList.push_back(STATIC_TYPE_NAME(ossimRadarSatModel));
    typeList.push_back(STATIC_TYPE_NAME(ossimRadarSat2Model));
-#if 0
    typeList.push_back(STATIC_TYPE_NAME(ossimTerraSarModel));
-#endif
-   typeList.push_back(STATIC_TYPE_NAME(ossimTerraSarXSarSensorModel));
 //   typeList.push_back(STATIC_TYPE_NAME(ossimCosmoSkymedModel));
    typeList.push_back(STATIC_TYPE_NAME(ossimEnvisatAsarModel));
    typeList.push_back(STATIC_TYPE_NAME(ossimErsSarModel));
@@ -529,13 +510,5 @@
   return res;
 }
 
-ossimPluginProjectionFactory::ossimPluginProjectionFactory()
-{
-   initialized_ = true;
-   // traceDebug.setTraceFlag(true);
-   // traceExec .setTraceFlag(true);
-}
-
-
-
-} // ossimplugins namespace
+
+} // ossimplugins namespace
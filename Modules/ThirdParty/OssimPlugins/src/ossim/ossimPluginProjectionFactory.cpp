//----------------------------------------------------------------------------
//
// "Copyright Centre National d'Etudes Spatiales"
//
// License:  LGPL
//
// See LICENSE.txt file in the top level directory for more details.
//
//----------------------------------------------------------------------------
// $Id$

//***
// Note to programmer: To add a new model, search this file for "ADD_MODEL"
// to locate places requiring editing. Functional example below...
//
// ADD_MODEL: Include all sensor model headers here:
//***
#include "ossimPluginProjectionFactory.h"
#include <ossim/base/ossimKeywordNames.h>
#include <ossim/base/ossimRefPtr.h>
#include <ossim/projection/ossimProjection.h>
#include "ossimRadarSatModel.h"
#include "ossimEnvisatAsarModel.h"
#include "ossimTerraSarModel.h"
#include "ossimRadarSat2Model.h"
#include "ossimErsSarModel.h"
#include "ossimAlosPalsarModel.h"
#include "ossimPleiadesModel.h"
#include <ossim/base/ossimNotifyContext.h>
#include "ossimTileMapModel.h"
#include "ossimSpot6Model.h"
#include "ossimSentinel1Model.h"
<<<<<<< HEAD
#include "ossimCosmoSkymedModel.h"
=======
>>>>>>> 9369ccf6
//***
// Define Trace flags for use within this file:
//***
#include <ossim/base/ossimTrace.h>
static ossimTrace traceExec  = ossimTrace("ossimPluginProjectionFactory:exec");
static ossimTrace traceDebug = ossimTrace("ossimPluginProjectionFactory:debug");


#include <ossimFormosatModel.h>
#include <ossimFormosatDimapSupportData.h>

namespace ossimplugins
{

   bool ossimPluginProjectionFactory::initalized_;

   ossimPluginProjectionFactory ossimPluginProjectionFactory::factoryInstance;

   ossimPluginProjectionFactory* ossimPluginProjectionFactory::instance()
   {
      return initalized_ ? &factoryInstance : 0;

   }

ossimProjection* ossimPluginProjectionFactory::createProjection(
   const ossimFilename& filename, ossim_uint32 /*entryIdx*/)const
{
   static const char MODULE[] = "ossimPluginProjectionFactory::createProjection(ossimFilename& filename)";
   ossimRefPtr<ossimProjection> projection = 0;
   //traceDebug.setTraceFlag(true);

   // Sentinel1
   if ( !projection )
   {
      if(traceDebug())
      {
         ossimNotify(ossimNotifyLevel_DEBUG)
            << MODULE << " DEBUG: testing ossimSentinel1Model" << std::endl;
      }

      ossimRefPtr<ossimSentinel1Model> model = new ossimSentinel1Model();
      if ( model->open(filename) )
      {
         projection = model.get();
      }
      else
      {
         model = 0;
      }
   }

   if ( !projection )
   {

      if(traceDebug())
      {
         ossimNotify(ossimNotifyLevel_DEBUG)
            << MODULE << " DEBUG: testing ossimRadarSat2Model" << std::endl;
      }

      ossimRefPtr<ossimRadarSat2Model> model = new ossimRadarSat2Model();
      if ( model->open(filename) )
      {
         // Check if a coarse grid was generated, and use it instead:
         projection = model->getReplacementOcgModel().get();
         if (projection.valid())
            model = 0; // Have OCG, don't need this one anymore
         else
            projection = model.get();
      }
      else
      {
         model = 0;
      }
   }
<<<<<<< HEAD

   if(traceDebug())
   {
      ossimNotify(ossimNotifyLevel_DEBUG)
             << MODULE << " DEBUG: testing ossimPleiadesModel" << std::endl;
   }
=======
>>>>>>> 9369ccf6

   // Pleiades
   if ( !projection )
   {
      if(traceDebug())
      {
         ossimNotify(ossimNotifyLevel_DEBUG)
            << MODULE << " DEBUG: testing ossimPleiadesModel" << std::endl;
      }

      ossimRefPtr<ossimPleiadesModel> model = new ossimPleiadesModel();
      if ( model->open(filename) )
      {
         projection = model.get();
      }
      else
      {
         model = 0;
      }
   }

   if ( !projection )
   {
      if(traceDebug())
      {
         ossimNotify(ossimNotifyLevel_DEBUG)
            << MODULE << " DEBUG: testing ossimTerraSarModel" << std::endl;
      }

      ossimRefPtr<ossimTerraSarModel> model = new ossimTerraSarModel();

     if ( model->open(filename) )
      {
         // Check if a coarse grid was generated, and use it instead:
         projection = model->getReplacementOcgModel().get();
         if (projection.valid())
            model = 0; // Have OCG, don't need this one anymore
         else
            projection = model.get();
      }
      else
      {
         model = 0;
      }
   }


<<<<<<< HEAD
   // TerrSar
=======
   // ErsSar
>>>>>>> 9369ccf6
   if ( !projection )
   {
      if(traceDebug())
      {
         ossimNotify(ossimNotifyLevel_DEBUG)
            << MODULE << " DEBUG: testing ossimErsSarModel" << std::endl;
      }
<<<<<<< HEAD

=======
>>>>>>> 9369ccf6
      ossimRefPtr<ossimErsSarModel> model = new ossimErsSarModel();
      if ( model->open(filename) )
      {
         projection = model.get();
      }
      else
      {
         model = 0;
      }
   }

   if (!projection)
   {
      if(traceDebug())
      {
         ossimNotify(ossimNotifyLevel_DEBUG)
            << MODULE << " DEBUG: testing ossimEnvisatSarModel" << std::endl;
      }

     ossimRefPtr<ossimEnvisatAsarModel> model = new ossimEnvisatAsarModel();
     if (model->open(filename))
     {
       projection = model.get();
     }
     else
     {
       model = 0;
     }
   }

   if (!projection)
   {
      if(traceDebug())
      {
         ossimNotify(ossimNotifyLevel_DEBUG)
<<<<<<< HEAD
            << MODULE << " DEBUG: testing ossimRadarSatModel" << std::endl;
=======
        	   << MODULE << " DEBUG: testing ossimRadarSatModel" << std::endl;
>>>>>>> 9369ccf6
      }

     ossimRefPtr<ossimRadarSatModel> model = new ossimRadarSatModel();
     if (model->open(filename))
     {
       projection = model.get();
     }
     else
     {
       model = 0;
     }
   }

   if (!projection)
   {
      if(traceDebug())
      {
         ossimNotify(ossimNotifyLevel_DEBUG)
            << MODULE << " DEBUG: testing ossimAlosPalsarModel" << std::endl;
      }
<<<<<<< HEAD
=======

>>>>>>> 9369ccf6
     ossimRefPtr<ossimAlosPalsarModel> model = new ossimAlosPalsarModel();
     if (model->open(filename))
     {
       projection = model.get();
     }
     else
     {
       model = 0;
     }
   }

   if (!projection)
   {
<<<<<<< HEAD
=======

>>>>>>> 9369ccf6
      if(traceDebug())
      {
         ossimNotify(ossimNotifyLevel_DEBUG)
            << MODULE << " DEBUG: testing ossimFormosatModel" << std::endl;
      }

      ossimFilename formosatTest = filename;
      formosatTest = formosatTest.setExtension("geom");
      if(!formosatTest.exists())
      {
         formosatTest = filename.path();
         formosatTest = formosatTest.dirCat(ossimFilename("METADATA.DIM"));
         if (formosatTest.exists() == false)
         {
            formosatTest = filename.path();
            formosatTest = formosatTest.dirCat(ossimFilename("metadata.dim"));
         }
      }
      if(formosatTest.exists())
      {
         ossimRefPtr<ossimFormosatDimapSupportData> meta =
            new ossimFormosatDimapSupportData;
         if(meta->loadXmlFile(formosatTest))
         {
            ossimRefPtr<ossimFormosatModel> model = new ossimFormosatModel(meta.get());
            if(!model->getErrorStatus())
            {
               projection = model.get();
            }
            model = 0;
         }
      }
   }
<<<<<<< HEAD
=======


>>>>>>> 9369ccf6
   if (!projection)
   {
      if(traceDebug())
      {
         ossimNotify(ossimNotifyLevel_DEBUG)
            << MODULE << " DEBUG: testing ossimTileMapModel" << std::endl;
      }
<<<<<<< HEAD
=======

>>>>>>> 9369ccf6
     ossimRefPtr<ossimTileMapModel> model = new ossimTileMapModel();
     if (model->open(filename))
     {
       projection = model.get();
     }
     else
     {
       model = 0;
     }
   }

<<<<<<< HEAD
=======

>>>>>>> 9369ccf6
   // Spot6
   if ( !projection )
   {
      if(traceDebug())
      {
         ossimNotify(ossimNotifyLevel_DEBUG)
            << MODULE << " DEBUG: testing ossimSpot6Model" << std::endl;
      }

      ossimRefPtr<ossimSpot6Model> model = new ossimSpot6Model();
      if ( model->open(filename) )
      {
         projection = model.get();
      }
      else
      {
         model = 0;
      }
   }


   //***
   // ADD_MODEL: (Please leave this comment for the next programmer)
   //***
   //if(traceDebug())
   //{
    //  ossimNotify(ossimNotifyLevel_DEBUG)
     //        << MODULE << " DEBUG: testing MY_NEW_MODEL" << std::endl;
   //}

   // MY_NEW_MODEL
   //if ( !projection )
   //{
    //  ossimRefPtr<MY_NEW_MODEL> model = new MY_NEW_MODEL();
     // if ( model->open(filename) )
      //{
       //  projection = model.get();
      //}
   //   else
   //   {
  //       model = 0;
  //    }
   //}

   return projection.release();
}

ossimProjection* ossimPluginProjectionFactory::createProjection(
   const ossimString& name)const
{
   static const char MODULE[] = "ossimPluginProjectionFactory::createProjection(ossimString& name)";

   if(traceDebug())
   {
    	ossimNotify(ossimNotifyLevel_DEBUG)
        	   << MODULE << " DEBUG: Entering ...." << std::endl;
   }

<<<<<<< HEAD
=======
   // else if (name == STATIC_TYPE_NAME(ossimCosmoSkymedModel))
   // {
   //    return new ossimCosmoSkymedModel;
   // }
>>>>>>> 9369ccf6
   if (name == STATIC_TYPE_NAME(ossimRadarSat2Model))
   {
      return new ossimRadarSat2Model();
   }
   else if (name == STATIC_TYPE_NAME(ossimTerraSarModel))
   {
      return new ossimTerraSarModel();
   }
   else if (name == STATIC_TYPE_NAME(ossimErsSarModel))
   {
     return new ossimErsSarModel;
   }
   else if (name == STATIC_TYPE_NAME(ossimEnvisatAsarModel))
   {
     return new ossimEnvisatAsarModel;
   }
   else if (name == STATIC_TYPE_NAME(ossimRadarSatModel))
   {
     return new ossimRadarSatModel;
   }
   else if (name == STATIC_TYPE_NAME(ossimAlosPalsarModel))
   {
     return new ossimAlosPalsarModel;
   }
   else if (name == STATIC_TYPE_NAME(ossimFormosatModel))
   {
     return new ossimFormosatModel;
   }
   else if (name == STATIC_TYPE_NAME(ossimTileMapModel))
   {
     return new ossimTileMapModel;
   }
   else if (name == STATIC_TYPE_NAME(ossimPleiadesModel))
   {
     return new ossimPleiadesModel;
   }
   else if (name == STATIC_TYPE_NAME(ossimSpot6Model))
   {
     return new ossimSpot6Model;
   }
   else if (name == STATIC_TYPE_NAME(ossimSentinel1Model))
   {
     return new ossimSentinel1Model;
   }
<<<<<<< HEAD
   else if (name == STATIC_TYPE_NAME(ossimCosmoSkymedModel))
   {
     return new ossimCosmoSkymedModel;
   }
=======

>>>>>>> 9369ccf6

   //***
   // ADD_MODEL: (Please leave this comment for the next programmer)
   //***
//   if(name == MY_NEW_MODEL)
//      return new myNewModel;


   if(traceDebug())
   {
    	ossimNotify(ossimNotifyLevel_DEBUG)
        	   << MODULE << " DEBUG: Leaving ...." << std::endl;
   }

   return 0;
}

ossimProjection* ossimPluginProjectionFactory::createProjection(
   const ossimKeywordlist& kwl, const char* prefix)const
{
   ossimRefPtr<ossimProjection> result = 0;
   static const char MODULE[] = "ossimPluginProjectionFactory::createProjection(ossimKeywordlist& kwl)";

   if(traceDebug())
   {
    	ossimNotify(ossimNotifyLevel_DEBUG)
        	   << MODULE << " DEBUG: Start ...." << std::endl;
   }

   const char* lookup = kwl.find(prefix, ossimKeywordNames::TYPE_KW);
   if (lookup)
   {
      ossimString type = lookup;

      if (type == "ossimRadarSat2Model")
      {
         result = new ossimRadarSat2Model();
         if ( !result->loadState(kwl, prefix) )
         {
            result = 0;
         }
      }
      else if (type == "ossimTerraSarModel")
      {
         result = new ossimTerraSarModel();
         if ( !result->loadState(kwl, prefix) )
         {
            result = 0;
         }
      }
      else if (type == "ossimErsSarModel")
      {
         result = new ossimErsSarModel();
         if ( !result->loadState(kwl, prefix) )
         {
            result = 0;
         }
      }
      else if (type == "ossimEnvisatAsarModel")
      {
         result = new ossimEnvisatAsarModel();
         if ( !result->loadState(kwl, prefix) )
         {
            result = 0;
         }
      }
      else if (type == "ossimRadarSatModel")
      {
         result = new ossimRadarSatModel();
         if ( !result->loadState(kwl, prefix) )
         {
            result = 0;
         }
      }
      else if (type == "ossimAlosPalsarModel")
      {
         result = new ossimAlosPalsarModel();
         if ( !result->loadState(kwl, prefix) )
         {
            result = 0;
         }
      }
      else if (type == "ossimFormosatModel")
      {
         result = new ossimFormosatModel();
         if ( !result->loadState(kwl, prefix) )
         {
            result = 0;
         }
      }
      else if (type == "ossimTileMapModel")
      {
         result = new ossimTileMapModel();
         if ( !result->loadState(kwl, prefix) )
         {
            result = 0;
         }
      }
      else if (type == "ossimPleiadesModel")
      {
         result = new ossimPleiadesModel();
         if ( !result->loadState(kwl, prefix) )
         {
            result = 0;
         }
      }
      else if (type == "ossimSpot6Model")
      {
         result = new ossimSpot6Model();
         if ( !result->loadState(kwl, prefix) )
         {
            result = 0;
         }
      }

      else if (type == "ossimSentinel1Model")
      {
         result = new ossimSentinel1Model();
         if ( !result->loadState(kwl, prefix) )
         {
            result = 0;
         }
      }
<<<<<<< HEAD
      else if (type == "ossimCosmoSkymedModel")
      {
         result = new ossimCosmoSkymedModel();
         if ( !result->loadState(kwl, prefix) )
         {
            result = 0;
         }
      }
=======
>>>>>>> 9369ccf6

   //***
   // ADD_MODEL: (Please leave this comment for the next programmer)
   //***
//      else if (type == "ossimSpot6Model")
//      {
//         result = new ossimSpot6Model();
//         if ( !result->loadState(kwl, prefix) )
//         {
//            result = 0;
//         }
//      }

   }

   if(traceDebug())
   {
    	ossimNotify(ossimNotifyLevel_DEBUG)
        	   << MODULE << " DEBUG: End ...." << std::endl;
   }

   return result.release();
}

ossimObject* ossimPluginProjectionFactory::createObject(
   const ossimString& typeName)const
{
   return createProjection(typeName);
}

ossimObject* ossimPluginProjectionFactory::createObject(
   const ossimKeywordlist& kwl, const char* prefix)const
{
   return createProjection(kwl, prefix);
}


void ossimPluginProjectionFactory::getTypeNameList(std::vector<ossimString>& typeList)const
{
   typeList.push_back(STATIC_TYPE_NAME(ossimRadarSatModel));
   typeList.push_back(STATIC_TYPE_NAME(ossimRadarSat2Model));
   typeList.push_back(STATIC_TYPE_NAME(ossimTerraSarModel));
<<<<<<< HEAD
=======
//   typeList.push_back(STATIC_TYPE_NAME(ossimCosmoSkymedModel));
>>>>>>> 9369ccf6
   typeList.push_back(STATIC_TYPE_NAME(ossimEnvisatAsarModel));
   typeList.push_back(STATIC_TYPE_NAME(ossimErsSarModel));
   typeList.push_back(STATIC_TYPE_NAME(ossimAlosPalsarModel));
   typeList.push_back(STATIC_TYPE_NAME(ossimFormosatModel));
   typeList.push_back(STATIC_TYPE_NAME(ossimTileMapModel));
   typeList.push_back(STATIC_TYPE_NAME(ossimPleiadesModel));
   typeList.push_back(STATIC_TYPE_NAME(ossimSentinel1Model));
   typeList.push_back(STATIC_TYPE_NAME(ossimSpot6Model));

   //***
   // ADD_MODEL: Please leave this comment for the next programmer. Add above.
   //***
   //typeList.push_back(STATIC_TYPE_NAME(MY_NEW_MODEL));
}

bool ossimPluginProjectionFactory::isTileMap(const ossimFilename& filename)const
{
  ossimFilename temp(filename);
  temp.downcase();

  ossimString os = temp.beforePos(4);

  if(temp.ext()=="otb")
  {
    return true;
  }
  else if(os == "http")
  {
    return true;
  }
  return false;
}


}<|MERGE_RESOLUTION|>--- conflicted
+++ resolved
@@ -30,10 +30,7 @@
 #include "ossimTileMapModel.h"
 #include "ossimSpot6Model.h"
 #include "ossimSentinel1Model.h"
-<<<<<<< HEAD
 #include "ossimCosmoSkymedModel.h"
-=======
->>>>>>> 9369ccf6
 //***
 // Define Trace flags for use within this file:
 //***
@@ -109,15 +106,6 @@
          model = 0;
       }
    }
-<<<<<<< HEAD
-
-   if(traceDebug())
-   {
-      ossimNotify(ossimNotifyLevel_DEBUG)
-             << MODULE << " DEBUG: testing ossimPleiadesModel" << std::endl;
-   }
-=======
->>>>>>> 9369ccf6
 
    // Pleiades
    if ( !projection )
@@ -164,12 +152,7 @@
       }
    }
 
-
-<<<<<<< HEAD
-   // TerrSar
-=======
    // ErsSar
->>>>>>> 9369ccf6
    if ( !projection )
    {
       if(traceDebug())
@@ -177,10 +160,6 @@
          ossimNotify(ossimNotifyLevel_DEBUG)
             << MODULE << " DEBUG: testing ossimErsSarModel" << std::endl;
       }
-<<<<<<< HEAD
-
-=======
->>>>>>> 9369ccf6
       ossimRefPtr<ossimErsSarModel> model = new ossimErsSarModel();
       if ( model->open(filename) )
       {
@@ -216,11 +195,7 @@
       if(traceDebug())
       {
          ossimNotify(ossimNotifyLevel_DEBUG)
-<<<<<<< HEAD
             << MODULE << " DEBUG: testing ossimRadarSatModel" << std::endl;
-=======
-        	   << MODULE << " DEBUG: testing ossimRadarSatModel" << std::endl;
->>>>>>> 9369ccf6
       }
 
      ossimRefPtr<ossimRadarSatModel> model = new ossimRadarSatModel();
@@ -241,11 +216,7 @@
          ossimNotify(ossimNotifyLevel_DEBUG)
             << MODULE << " DEBUG: testing ossimAlosPalsarModel" << std::endl;
       }
-<<<<<<< HEAD
-=======
-
->>>>>>> 9369ccf6
-     ossimRefPtr<ossimAlosPalsarModel> model = new ossimAlosPalsarModel();
+      ossimRefPtr<ossimAlosPalsarModel> model = new ossimAlosPalsarModel();
      if (model->open(filename))
      {
        projection = model.get();
@@ -258,10 +229,6 @@
 
    if (!projection)
    {
-<<<<<<< HEAD
-=======
-
->>>>>>> 9369ccf6
       if(traceDebug())
       {
          ossimNotify(ossimNotifyLevel_DEBUG)
@@ -295,11 +262,7 @@
          }
       }
    }
-<<<<<<< HEAD
-=======
-
-
->>>>>>> 9369ccf6
+
    if (!projection)
    {
       if(traceDebug())
@@ -307,11 +270,8 @@
          ossimNotify(ossimNotifyLevel_DEBUG)
             << MODULE << " DEBUG: testing ossimTileMapModel" << std::endl;
       }
-<<<<<<< HEAD
-=======
-
->>>>>>> 9369ccf6
-     ossimRefPtr<ossimTileMapModel> model = new ossimTileMapModel();
+
+      ossimRefPtr<ossimTileMapModel> model = new ossimTileMapModel();
      if (model->open(filename))
      {
        projection = model.get();
@@ -322,10 +282,6 @@
      }
    }
 
-<<<<<<< HEAD
-=======
-
->>>>>>> 9369ccf6
    // Spot6
    if ( !projection )
    {
@@ -384,13 +340,6 @@
         	   << MODULE << " DEBUG: Entering ...." << std::endl;
    }
 
-<<<<<<< HEAD
-=======
-   // else if (name == STATIC_TYPE_NAME(ossimCosmoSkymedModel))
-   // {
-   //    return new ossimCosmoSkymedModel;
-   // }
->>>>>>> 9369ccf6
    if (name == STATIC_TYPE_NAME(ossimRadarSat2Model))
    {
       return new ossimRadarSat2Model();
@@ -435,14 +384,10 @@
    {
      return new ossimSentinel1Model;
    }
-<<<<<<< HEAD
    else if (name == STATIC_TYPE_NAME(ossimCosmoSkymedModel))
    {
      return new ossimCosmoSkymedModel;
    }
-=======
-
->>>>>>> 9369ccf6
 
    //***
    // ADD_MODEL: (Please leave this comment for the next programmer)
@@ -566,7 +511,6 @@
             result = 0;
          }
       }
-<<<<<<< HEAD
       else if (type == "ossimCosmoSkymedModel")
       {
          result = new ossimCosmoSkymedModel();
@@ -575,8 +519,6 @@
             result = 0;
          }
       }
-=======
->>>>>>> 9369ccf6
 
    //***
    // ADD_MODEL: (Please leave this comment for the next programmer)
@@ -619,10 +561,6 @@
    typeList.push_back(STATIC_TYPE_NAME(ossimRadarSatModel));
    typeList.push_back(STATIC_TYPE_NAME(ossimRadarSat2Model));
    typeList.push_back(STATIC_TYPE_NAME(ossimTerraSarModel));
-<<<<<<< HEAD
-=======
-//   typeList.push_back(STATIC_TYPE_NAME(ossimCosmoSkymedModel));
->>>>>>> 9369ccf6
    typeList.push_back(STATIC_TYPE_NAME(ossimEnvisatAsarModel));
    typeList.push_back(STATIC_TYPE_NAME(ossimErsSarModel));
    typeList.push_back(STATIC_TYPE_NAME(ossimAlosPalsarModel));

--- conflicted
+++ resolved
@@ -545,95 +545,68 @@
       }
 
       bool extrapolate = false;
-      
+
       // In this case, we need to extrapolate
       if(it == theOrbitRecords.end())
-<<<<<<< HEAD
-      {
-         return false;
-      }
-
-      // now interpolate time and sensor position
-      const double abs_doppler1 = std::abs(doppler1);
-      const double interpDenom = abs_doppler1+std::abs(doppler2);
-
-      assert(interpDenom>0&&"Both doppler frequency are null in interpolation weight computation");
-
-      const double interp = abs_doppler1/interpDenom;
-      std::cout << "interp: " << interp << "\n";
-
-      // Note that microsecond precision is used here
-      const DurationType delta_td = record2->azimuthTime - record1->azimuthTime;
-      const double deltat = static_cast<double>(delta_td.total_microseconds());
-      std::cout << "delta_td: " << delta_td << "\n";
-      std::cout << "deltat: " << deltat << "ms\n";
-
-      // Compute interpolated time offset wrt record1
+      {
+         record1 = theOrbitRecords.begin();
+         record2 = record1 + theOrbitRecords.size()-1;
+         doppler1 = (inputPt-record1->position).dot(record1->velocity);
+         doppler2 = (inputPt-record2->position).dot(record2->velocity);
+#if 0
+         double delta_td = record2->azimuthTime.as_day_frac() - record1->azimuthTime.as_day_frac();
+         double a = (doppler2 - doppler1)/delta_td;
+         double b = doppler1 - a * record1->azimuthTime.as_day_frac();
+         interpAzimuthTime = time::ModifiedJulianDate(-b / a);
+#else
+         const DurationType delta_td = record2->azimuthTime - record1->azimuthTime;
 #if defined(USE_BOOST_TIME)
-      const DurationType td     = microseconds(static_cast<unsigned long>(floor(interp * deltat+0.5)));
-      std::cout << "td: " << td  << "(old formula)" << "\t" << (delta_td * interp)<< "(new formula)\n";
+         interpAzimuthTime = record1->azimuthTime - microseconds(doppler1 / (doppler2 - doppler1) * delta_td.total_microseconds());
 #else
-      // No need for that many computations (day-frac -> ms -> day frac)
-      const DurationType td     = delta_td * interp;
-      std::cout << "td: " << td  << "\n";
+         interpAzimuthTime = record1->azimuthTime - doppler1 / (doppler2 - doppler1) * delta_td;
 #endif
-      const DurationType offset = microseconds(static_cast<unsigned long>(floor(theAzimuthTimeOffset+0.5)));
-      std::cout << "offset: " << offset << "\n";
-
-      // Compute interpolated azimuth time
-      interpAzimuthTime = record1->azimuthTime + td + offset;
+#endif
+      }
+      else
+      {
+         // now interpolate time and sensor position
+         const double abs_doppler1 = std::abs(doppler1);
+         const double interpDenom = abs_doppler1+std::abs(doppler2);
+
+         assert(interpDenom>0&&"Both doppler frequency are null in interpolation weight computation");
+
+         const double interp = abs_doppler1/interpDenom;
+         std::cout << "interp: " << interp << "\n";
+
+         // Note that microsecond precision is used here
+         const DurationType delta_td = record2->azimuthTime - record1->azimuthTime;
+         const double deltat = static_cast<double>(delta_td.total_microseconds());
+         std::cout << "delta_td: " << delta_td << "\n";
+         std::cout << "deltat: " << deltat << "ms\n";
+
+         // Compute interpolated time offset wrt record1
+#if defined(USE_BOOST_TIME)
+         const DurationType td     = microseconds(static_cast<unsigned long>(floor(interp * deltat+0.5)));
+         std::cout << "td: " << td  << "(old formula)" << "\t" << (delta_td * interp)<< "(new formula)\n";
+#else
+         // No need for that many computations (day-frac -> ms -> day frac)
+         const DurationType td     = delta_td * interp;
+         std::cout << "td: " << td  << "\n";
+#endif
+         // const DurationType offset = microseconds(static_cast<unsigned long>(floor(theAzimuthTimeOffset+0.5)));
+         const DurationType offset = microseconds(theAzimuthTimeOffset);
+         std::cout << "offset: " << offset.total_seconds() << "s\n";
+
+         // Compute interpolated azimuth time
+         interpAzimuthTime = record1->azimuthTime + td + offset;
+      }
+
       std::cout << "interpAzimuthTime: " << interpAzimuthTime << "\n";
 
       // Interpolate sensor position and velocity
       interpolateSensorPosVel(interpAzimuthTime,interpSensorPos, interpSensorVel);
 
       return true;
-=======
-        {
-        record1 = theOrbitRecords.begin();
-        record2 = record1 + theOrbitRecords.size()-1;
-        doppler1 = (inputPt-record1->position).dot(record1->velocity);
-        doppler2 = (inputPt-record2->position).dot(record2->velocity);
-        double delta_td = record2->azimuthTime.as_day_frac() - record1->azimuthTime.as_day_frac();
-        double a = (doppler2 - doppler1)/delta_td;
-        double b = doppler1 - a * record1->azimuthTime.as_day_frac();
-
-        interpAzimuthTime = time::ModifiedJulianDate(-b / a);
-        }
-      else
-        {
-        // now interpolate time and sensor position
-        const double abs_doppler1 = std::abs(doppler1);
-        const double interpDenom = abs_doppler1+std::abs(doppler2);
-        
-        assert(interpDenom>0&&"Both doppler frequency are null in interpolation weight computation");
-
-        const double interp = abs_doppler1/interpDenom;
-        // std::cout << "OK - interp: " << interp << "\n";
-        
-        // Note that microsecond precision is used here
-        const DurationType delta_td = record2->azimuthTime - record1->azimuthTime;
-        // std::cout << "OK - delta_td: " << delta_td.total_seconds() << "\n";
-        // std::cout << "OK - deltat: " << deltat << "ms\n";
-        
-        // Compute interpolated time offset wrt record1
-        // const DurationType td     = microseconds(static_cast<unsigned long>(floor(interp * deltat+0.5)));
-        const DurationType td     = delta_td * interp;
-        const DurationType offset = microseconds(theAzimuthTimeOffset);
-        // std::cout << "td: " << td.total_seconds() << "\n";
-        // std::cout << "offset: " << offset.total_seconds() << "\n";
-        
-        // Compute interpolated azimuth time
-        interpAzimuthTime = record1->azimuthTime + td + offset;
-        // std::cout << "interpAzimuthTime: " << interpAzimuthTime << "\n";
-        }
-
-      
-        // Interpolate sensor position and velocity
-        interpolateSensorPosVel(interpAzimuthTime,interpSensorPos, interpSensorVel);
-        
-        return true;
->>>>>>> c570b261
    }
 
    void ossimSarSensorModel::computeBistaticCorrection(const ossimEcefPoint & inputPt, const ossimEcefPoint & sensorPos, DurationType & bistaticCorrection) const
@@ -735,6 +708,7 @@
 
       const DurationType timeSinceStart = microseconds(timeSinceStartInMicroSeconds);
       const DurationType offset         = microseconds(theAzimuthTimeOffset);
+      // const DurationType offset         = microseconds(static_cast<unsigned long>(floor(theAzimuthTimeOffset+0.5)));
       // Eq 22 p 27
       azimuthTime = currentBurst->azimuthStartTime + timeSinceStart + offset;
       // std::cout << "timeSinceStart: " << timeSinceStart << "\n";

--- conflicted
+++ resolved
@@ -14,11 +14,11 @@
 #include <ossimXmlTools.h>
 
 #if defined(USE_BOOST_TIME)
-            using boost::posix_time::microseconds;
-            using boost::posix_time::seconds;
+     using boost::posix_time::microseconds;
+     using boost::posix_time::seconds;
 #else
-            using ossimplugins::time::microseconds;
-            using ossimplugins::time::seconds;
+     using ossimplugins::time::microseconds;
+     using ossimplugins::time::seconds;
 #endif
 
 namespace {// Anonymous namespace
@@ -111,24 +111,18 @@
 
     const DurationType td = azimuthTimeStop - azimuthTimeStart;
 
-    std::cout << "td " << td.total_microseconds() << '\n';
-    
+    std::clog << "td " << td.total_microseconds() << '\n';
+
     // numberOfRows
     unsigned int numberOfRows = xmlRoot.findFirstNode("productInfo/imageDataInfo/imageRaster/numberOfRows")->getText().toUInt16();
 
     std::clog << "numberOfRows " << numberOfRows << '\n';
 
     //Compute azimuth time interval
-<<<<<<< HEAD
-    theAzimuthTimeInterval = td / static_cast<double> (numberOfRows);
-
-    std::clog << "theAzimuthTimeInterval " << theAzimuthTimeInterval.total_microseconds()  << " and 1/prf: " << (1 / theRadarFrequency) * 1000000 << '\n';
-=======
     theAzimuthTimeInterval = td / static_cast<double> (numberOfRows - 1);
     //theAzimuthTimeInterval = seconds(1./static_cast<double>(theRadarFrequency));
-      
-    std::cout << "theAzimuthTimeInterval " << theAzimuthTimeInterval.total_microseconds()  << " and 1/prf: " << (1 / theRadarFrequency) * 1000000 << '\n';
->>>>>>> 9ddfab13
+
+    std::clog << "theAzimuthTimeInterval " << theAzimuthTimeInterval.total_microseconds()  << " and 1/prf: " << (1 / theRadarFrequency) * 1000000 << '\n';
 
     //For Terrasar-X only 1 burst is supported for now
     BurstRecordType burstRecord;
@@ -198,11 +192,6 @@
 
         // Get delta acquisition time
         const double deltaAzimuth = getDoubleFromFirstNode(**itNode, attT);
-#if defined(USE_BOOST_TIME)
-        using boost::posix_time::microseconds;
-#else
-        using ossimplugins::time::microseconds;
-#endif
         gcpRecord.azimuthTime = azimuthTimeStart + microseconds(deltaAzimuth * 1000000.);
 
         //Get delta range time

/*
 * Copyright (C) 2005-2022 Centre National d'Etudes Spatiales (CNES)
 *
 * This file is part of Orfeo Toolbox
 *
 *     https://www.orfeo-toolbox.org/
 *
 * Licensed under the Apache License, Version 2.0 (the "License");
 * you may not use this file except in compliance with the License.
 * You may obtain a copy of the License at
 *
 *     http://www.apache.org/licenses/LICENSE-2.0
 *
 * Unless required by applicable law or agreed to in writing, software
 * distributed under the License is distributed on an "AS IS" BASIS,
 * WITHOUT WARRANTIES OR CONDITIONS OF ANY KIND, either express or implied.
 * See the License for the specific language governing permissions and
 * limitations under the License.
 */

#ifndef otbPointSetFunction_h
#define otbPointSetFunction_h

#include "itkSpatialFunction.h"
#include "itkProcessObject.h"

namespace otb
{

/**
 * \class PointSetFunction
 * \brief Calculate the density in the neighborhood of a pixel
 *
 * \ingroup SpatialFunctions
 *
 * \ingroup OTBPointSet
 */
template <class TPointSet, class TOutput>
class ITK_EXPORT PointSetFunction : public itk::SpatialFunction<TOutput, 2 /* TODO : change 2 by PointType::PointDimension*/, typename TPointSet::PointType>
{
public:
  /** Standard class typedefs. */
  typedef PointSetFunction Self;
  typedef itk::SpatialFunction<TOutput, 2, typename TPointSet::PointType> Superclass;

  /** Run-time type information (and related methods). */
  itkTypeMacro(PointSetFunction, itk::SpatialFunction);

  /** PointSet Type typedef Support*/
<<<<<<< HEAD
  typedef TPointSet                              PointSetType;
  typedef typename  PointSetType::Pointer        PointSetPointer;
  typedef typename  PointSetType::ConstPointer   PointSetConstPointer;
  /** TOutput typedef support*/
=======
  typedef TPointSet                           PointSetType;
  typedef typename PointSetType::ConstPointer PointSetPointerType;

  /** TOutput typedef suppoty*/
>>>>>>> 286177db
  typedef TOutput OutputType;

  /** Set the input image (reimplemented since we need to set the detector input) */
  itkGetConstObjectMacro(PointSet, PointSetType);

<<<<<<< HEAD
  void SetPointSet(PointSetPointer PointSet)
=======
  void SetPointSet(PointSetType* PointSet)
>>>>>>> 286177db
  {
    m_PointSet = PointSet;
  }

  /** SetPointSet() to maintain the const correctness of the pointset*/
  void SetPointSet(PointSetConstPointer PointSet)
  {
    m_PointSet = PointSet;
  }

protected:
  PointSetFunction();
  ~PointSetFunction() override
  {
  }

  void PrintSelf(std::ostream& os, itk::Indent indent) const override;

private:
  PointSetFunction(const Self&) = delete;
  void operator=(const Self&) = delete;

<<<<<<< HEAD
  PointSetConstPointer m_PointSet;

=======
  PointSetPointerType m_PointSet;
>>>>>>> 286177db
};

} // end namespace otb

#ifndef OTB_MANUAL_INSTANTIATION
#include "otbPointSetFunction.hxx"
#endif

#endif<|MERGE_RESOLUTION|>--- conflicted
+++ resolved
@@ -47,27 +47,16 @@
   itkTypeMacro(PointSetFunction, itk::SpatialFunction);
 
   /** PointSet Type typedef Support*/
-<<<<<<< HEAD
   typedef TPointSet                              PointSetType;
   typedef typename  PointSetType::Pointer        PointSetPointer;
   typedef typename  PointSetType::ConstPointer   PointSetConstPointer;
   /** TOutput typedef support*/
-=======
-  typedef TPointSet                           PointSetType;
-  typedef typename PointSetType::ConstPointer PointSetPointerType;
-
-  /** TOutput typedef suppoty*/
->>>>>>> 286177db
   typedef TOutput OutputType;
 
   /** Set the input image (reimplemented since we need to set the detector input) */
   itkGetConstObjectMacro(PointSet, PointSetType);
 
-<<<<<<< HEAD
   void SetPointSet(PointSetPointer PointSet)
-=======
-  void SetPointSet(PointSetType* PointSet)
->>>>>>> 286177db
   {
     m_PointSet = PointSet;
   }
@@ -90,12 +79,8 @@
   PointSetFunction(const Self&) = delete;
   void operator=(const Self&) = delete;
 
-<<<<<<< HEAD
   PointSetConstPointer m_PointSet;
 
-=======
-  PointSetPointerType m_PointSet;
->>>>>>> 286177db
 };
 
 } // end namespace otb

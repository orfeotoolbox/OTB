/*
 * Copyright (C) 1999-2011 Insight Software Consortium
 * Copyright (C) 2005-2022 Centre National d'Etudes Spatiales (CNES)
 *
 * This file is part of Orfeo Toolbox
 *
 *     https://www.orfeo-toolbox.org/
 *
 * Licensed under the Apache License, Version 2.0 (the "License");
 * you may not use this file except in compliance with the License.
 * You may obtain a copy of the License at
 *
 *     http://www.apache.org/licenses/LICENSE-2.0
 *
 * Unless required by applicable law or agreed to in writing, software
 * distributed under the License is distributed on an "AS IS" BASIS,
 * WITHOUT WARRANTIES OR CONDITIONS OF ANY KIND, either express or implied.
 * See the License for the specific language governing permissions and
 * limitations under the License.
 */


// Insight classes
#include "otbImage.h"
#include "itkVector.h"
#include "vnl/vnl_matrix_fixed.h"
#include "vnl/vnl_math.h"
#include "itkLightProcessObject.h"
#include "itkTextOutput.h"

#include "otbImageFileReader.h"
#include "otbImageFileWriter.h"

#include "itkImagePCAShapeModelEstimator.h"

<<<<<<< HEAD
#if ITK_VERSION_MAJOR >= 5
#include "vcl_legacy_aliases.h" // ITK v5 compatibility
#endif

//Data definitions
#define   IMGWIDTH            2
#define   IMGHEIGHT           2
#define   NDIMENSION          2
#define   NUMTRAINIMAGES      3
#define   NUMLARGESTPC        3
=======
// Data definitions
#define IMGWIDTH 2
#define IMGHEIGHT 2
#define NDIMENSION 2
#define NUMTRAINIMAGES 3
#define NUMLARGESTPC 3
>>>>>>> 286177db

// class to support progress feedback

class ShowProgressObject
{
public:
  ShowProgressObject(itk::LightProcessObject* o)
  {
    m_Process = o;
  }
  void ShowProgress()
  {
    std::cout << "Progress " << m_Process->GetProgress() << std::endl;
  }
  itk::LightProcessObject::Pointer m_Process;
};

int otbImagePCAShapeModelEstimatorTest(int itkNotUsed(argc), char* argv[])
{
  /*    const unsigned int numberOfPrincipalComponentsRequired(atoi(argv[1]));
      const unsigned int numberOfTrainingImages(atoi(argv[2]));
      std::vector<std::string> imagesfilenames;
      std::vector<std::string> outputimagesfilenames;
      int cpt(3);
      for(; cpt<(numberOfTrainingImages+3); ++cpt)
      {
          imagesfilenames.push_back(argv[cpt]);
      }
      int cpt2(cpt);
      for(; cpt<(numberOfPrincipalComponentsRequired+cpt2); ++cpt)
      {
          outputimagesfilenames.push_back(argv[cpt]);
      }
  */

  itk::OutputWindow::SetInstance(itk::TextOutput::New().GetPointer());

  //------------------------------------------------------
  // Create 3 simple test images with
  //------------------------------------------------------
  typedef otb::Image<double, NDIMENSION> InputImageType;
  typedef otb::Image<double, NDIMENSION> OutputImageType;

  typedef otb::ImageFileReader<InputImageType>  ReaderType;
  typedef otb::ImageFileWriter<OutputImageType> WriterType;

  // Instantiating object
  ReaderType::Pointer reader1 = ReaderType::New();
  ReaderType::Pointer reader2 = ReaderType::New();
  ReaderType::Pointer reader3 = ReaderType::New();

  WriterType::Pointer writer1 = WriterType::New();
  WriterType::Pointer writer2 = WriterType::New();
  WriterType::Pointer writer3 = WriterType::New();
  WriterType::Pointer writer4 = WriterType::New();

  reader1->SetFileName(argv[1]);
  reader2->SetFileName(argv[2]);
  reader3->SetFileName(argv[3]);

  writer1->SetFileName(argv[4]);
  writer2->SetFileName(argv[5]);
  writer3->SetFileName(argv[6]);
  writer4->SetFileName(argv[7]);

  //----------------------------------------------------------------------
  // Test code for the Shape model estimator
  //----------------------------------------------------------------------

  //----------------------------------------------------------------------
  // Set the image model estimator
  //----------------------------------------------------------------------
  typedef itk::ImagePCAShapeModelEstimator<InputImageType, OutputImageType> ImagePCAShapeModelEstimatorType;

  ImagePCAShapeModelEstimatorType::Pointer applyPCAShapeEstimator = ImagePCAShapeModelEstimatorType::New();

  //----------------------------------------------------------------------
  // Set the parameters of the clusterer
  //----------------------------------------------------------------------
  applyPCAShapeEstimator->SetNumberOfTrainingImages(NUMTRAINIMAGES);
  applyPCAShapeEstimator->SetNumberOfPrincipalComponentsRequired(NUMLARGESTPC + 1);
  applyPCAShapeEstimator->SetNumberOfPrincipalComponentsRequired(NUMLARGESTPC);
  applyPCAShapeEstimator->SetInput(0, reader1->GetOutput());
  applyPCAShapeEstimator->SetInput(1, reader2->GetOutput());
  applyPCAShapeEstimator->SetInput(2, reader3->GetOutput());

  applyPCAShapeEstimator->Update();

  writer1->SetInput(applyPCAShapeEstimator->GetOutput(0));
  writer1->Update();
  writer2->SetInput(applyPCAShapeEstimator->GetOutput(1));
  writer2->Update();
  writer3->SetInput(applyPCAShapeEstimator->GetOutput(2));
  writer3->Update();
  writer4->SetInput(applyPCAShapeEstimator->GetOutput(3));
  writer4->Update();

  // Test the printself function to increase coverage
  applyPCAShapeEstimator->Print(std::cout);

  // Exercise TypeMacro in superclass
  typedef ImagePCAShapeModelEstimatorType::Superclass GenericEstimatorType;
  std::cout << applyPCAShapeEstimator->GenericEstimatorType::GetNameOfClass() << std::endl;

  // Print out the number of training images and the number of principal
  // components
  std::cout << "The number of training images are: " << applyPCAShapeEstimator->GetNumberOfTrainingImages() << std::endl;

  std::cout << "The number of principal components desired are: " << applyPCAShapeEstimator->GetNumberOfPrincipalComponentsRequired() << std::endl;

  // Print the eigen vectors
  vnl_vector<double> eigenValues = applyPCAShapeEstimator->GetEigenValues();
  unsigned int       numEigVal   = eigenValues.size();
  std::cout << "Number of returned eign-values: " << numEigVal << std::endl;

  std::cout << "The " << applyPCAShapeEstimator->GetNumberOfPrincipalComponentsRequired() << " largest eigen values are:" << std::endl;

  for (unsigned int i = 0; i < vnl_math_min(numEigVal, (unsigned int)NUMLARGESTPC); ++i)
  {
    std::cout << eigenValues[i] << std::endl;
  }

  // Print the MeanImage
  /*
    OutputImageType::Pointer outImage = applyPCAShapeEstimator->GetOutput( 0 );
    OutputImageIterator outImageIt( outImage, outImage->GetBufferedRegion() );
    outImageIt.GoToBegin();

    std::cout << "The mean image is:" << std::endl;
    while (!outImageIt.IsAtEnd() )
    {
      std::cout << (double)(outImageIt.Get()) << ";"  << std::endl;
      ++outImageIt;
    }
    std::cout << "  " << std::endl;
    //Print the largest two eigen vectors
    for (unsigned int j=1; j< NUMLARGESTPC + 1; ++j )
    {
      OutputImageType::Pointer outImage2 = applyPCAShapeEstimator->GetOutput( j );
      OutputImageIterator outImage2It( outImage2, outImage2->GetBufferedRegion() );
      outImage2It.GoToBegin();

      std::cout << "" << std::endl;
      std::cout << "The eigen vector number: " << j << " is:" << std::endl;
      while (!outImage2It.IsAtEnd() )
      {
        std::cout << (double) (outImage2It.Get()) << ";"  << std::endl;
        ++outImage2It;
      }
      std::cout << "  " << std::endl;

    }
  */

  return EXIT_SUCCESS;
}<|MERGE_RESOLUTION|>--- conflicted
+++ resolved
@@ -32,26 +32,14 @@
 #include "otbImageFileWriter.h"
 
 #include "itkImagePCAShapeModelEstimator.h"
+#include "vcl_legacy_aliases.h"
 
-<<<<<<< HEAD
-#if ITK_VERSION_MAJOR >= 5
-#include "vcl_legacy_aliases.h" // ITK v5 compatibility
-#endif
-
-//Data definitions
-#define   IMGWIDTH            2
-#define   IMGHEIGHT           2
-#define   NDIMENSION          2
-#define   NUMTRAINIMAGES      3
-#define   NUMLARGESTPC        3
-=======
 // Data definitions
 #define IMGWIDTH 2
 #define IMGHEIGHT 2
 #define NDIMENSION 2
 #define NUMTRAINIMAGES 3
 #define NUMLARGESTPC 3
->>>>>>> 286177db
 
 // class to support progress feedback
 

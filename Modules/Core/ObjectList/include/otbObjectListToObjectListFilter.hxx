/*
 * Copyright (C) 2005-2022 Centre National d'Etudes Spatiales (CNES)
 *
 * This file is part of Orfeo Toolbox
 *
 *     https://www.orfeo-toolbox.org/
 *
 * Licensed under the Apache License, Version 2.0 (the "License");
 * you may not use this file except in compliance with the License.
 * You may obtain a copy of the License at
 *
 *     http://www.apache.org/licenses/LICENSE-2.0
 *
 * Unless required by applicable law or agreed to in writing, software
 * distributed under the License is distributed on an "AS IS" BASIS,
 * WITHOUT WARRANTIES OR CONDITIONS OF ANY KIND, either express or implied.
 * See the License for the specific language governing permissions and
 * limitations under the License.
 */

#ifndef otbObjectListToObjectListFilter_hxx
#define otbObjectListToObjectListFilter_hxx

#include "otbObjectListToObjectListFilter.h"
#include "itkProgressReporter.h"

namespace otb
{

/**
   * Constructor
 */
template <class TInputList, class TOutputList>
ObjectListToObjectListFilter<TInputList, TOutputList>::ObjectListToObjectListFilter()
{
  this->SetNumberOfRequiredInputs(1);
}

template <class TInputList, class TOutputList>
void ObjectListToObjectListFilter<TInputList, TOutputList>::SetInput(const InputListType* input)
{
  // Process object is not const-correct so the const_cast is required here
  this->itk::ProcessObject::SetNthInput(0, const_cast<InputListType*>(input));
}

template <class TInputList, class TOutputList>
const typename ObjectListToObjectListFilter<TInputList, TOutputList>::InputListType* ObjectListToObjectListFilter<TInputList, TOutputList>::GetInput(void)
{
  if (this->GetNumberOfInputs() < 1)
  {
    return nullptr;
  }

  return static_cast<const TInputList*>(this->itk::ProcessObject::GetInput(0));
}

template <class TInputList, class TOutputList>
int ObjectListToObjectListFilter<TInputList, TOutputList>::SplitRequestedRegion(itk::ThreadIdType threadId, int threadCount, unsigned int requestedElements,
                                                                                unsigned int& startIndex, unsigned int& stopIndex)
{
  startIndex = static_cast<unsigned int>(std::floor(requestedElements * static_cast<double>(threadId) / static_cast<double>(threadCount) + 0.5));
  stopIndex  = static_cast<unsigned int>(std::floor(requestedElements * static_cast<double>(threadId + 1) / static_cast<double>(threadCount) + 0.5));
  if (stopIndex > requestedElements)
    stopIndex = requestedElements;

  // Note: check the itkImageSource.hxx for the compuration done there.
  // for now, there is no requested region for ObjectListFilter, so we don't
  // compute anything here.
  return threadCount;
}

/**
 * GenerateData
 */
template <class TInputList, class TOutputList>
void ObjectListToObjectListFilter<TInputList, TOutputList>::GenerateData(void)
{
  // Call a method that can be overridden by a subclass to perform
  // some calculations prior to splitting the main computations into
  // separate threads
  this->BeforeThreadedGenerateData();

  // Set up the multithreaded processing
  ThreadStruct str;
  str.Filter = this;

  // Initializing object per thread
  OutputListPointer defaultList;
  this->m_ObjectListPerThread = OutputListForThreadType(this->GetNumberOfThreads(), defaultList);

  // Setting up multithreader
  this->GetMultiThreader()->SetNumberOfThreads(this->GetNumberOfThreads());
  this->GetMultiThreader()->SetSingleMethod(this->ThreaderCallback, &str);

  // multithread the execution
  this->GetMultiThreader()->SingleMethodExecute();

  // Call a method that can be overridden by a subclass to perform
  // some calculations after all the threads have completed
  this->AfterThreadedGenerateData();
}

template <class TInputList, class TOutputList>
void ObjectListToObjectListFilter<TInputList, TOutputList>::BeforeThreadedGenerateData(void)
{
  this->AllocateOutputs();
}

template <class TInputList, class TOutputList>
void ObjectListToObjectListFilter<TInputList, TOutputList>::ThreadedGenerateData(unsigned int /*startIndex*/, unsigned int /*stopIndex*/,
                                                                                 itk::ThreadIdType /*threadId*/)
{
  // The following code is equivalent to:
  // itkExceptionMacro("subclass should override this method!!!");
  // The ExceptionMacro is not used because gcc warns that a
  // 'noreturn' function does return
  std::ostringstream message;
  message << "itk::ERROR: " << this->GetNameOfClass() << "(" << this << "): "
          << "Subclass should override this method!!!";
  itk::ExceptionObject e_(__FILE__, __LINE__, message.str(), ITK_LOCATION);
  throw e_;
}

template <class TInputList, class TOutputList>
<<<<<<< HEAD
#if ITK_VERSION_MAJOR >= 5
itk::ITK_THREAD_RETURN_TYPE
#else
ITK_THREAD_RETURN_TYPE
#endif
ObjectListToObjectListFilter<TInputList, TOutputList>
::ThreaderCallback(void *arg)
=======
ITK_THREAD_RETURN_TYPE ObjectListToObjectListFilter<TInputList, TOutputList>::ThreaderCallback(void* arg)
>>>>>>> 286177db
{
  ThreadStruct*     str;
  itk::ThreadIdType threadId, threadCount;
  unsigned int      total, start, stop;
  unsigned int      requestedElements;

<<<<<<< HEAD
#if ITK_VERSION_MAJOR < 5
  threadId = ((itk::MultiThreader::ThreadInfoStruct *) (arg))->ThreadID;
  threadCount = ((itk::MultiThreader::ThreadInfoStruct *) (arg))->NumberOfThreads;
  str = (ThreadStruct *) (((itk::MultiThreader::ThreadInfoStruct *) (arg))->UserData);
#else
  threadId = ((itk::MultiThreaderBase::ThreadInfoStruct *) (arg))->ThreadID;
  threadCount = ((itk::MultiThreaderBase::ThreadInfoStruct *) (arg))->NumberOfThreads;
  str = (ThreadStruct *) (((itk::MultiThreaderBase::ThreadInfoStruct *) (arg))->UserData);
#endif
=======
  threadId    = ((itk::MultiThreader::ThreadInfoStruct*)(arg))->ThreadID;
  threadCount = ((itk::MultiThreader::ThreadInfoStruct*)(arg))->NumberOfThreads;
  str         = (ThreadStruct*)(((itk::MultiThreader::ThreadInfoStruct*)(arg))->UserData);
>>>>>>> 286177db

  requestedElements = str->Filter->GetInput()->Size();
  total             = str->Filter->SplitRequestedRegion(threadId, threadCount, requestedElements, start, stop);

  if (threadId < static_cast<itk::ThreadIdType>(total))
  {

    // For very small list it might occur that start = stop. In this
    // case the vertex at that index will be processed in the next strip.
    if (start != stop)
    {
      str->Filter->ThreadedGenerateData(start, stop, threadId);
    }
  }
  // else
  //   {
  //   otherwise don't use this thread. Sometimes the threads don't
  //   break up very well and it is just as efficient to leave a
  //   few threads idle.
  //   }

#if ITK_VERSION_MAJOR >= 5
  return itk::ITK_THREAD_RETURN_DEFAULT_VALUE;
#else
  return ITK_THREAD_RETURN_VALUE;
#endif
}

/**
   * PrintSelf Method
 */
template <class TInputList, class TOutputList>
void ObjectListToObjectListFilter<TInputList, TOutputList>::PrintSelf(std::ostream& os, itk::Indent indent) const
{
  Superclass::PrintSelf(os, indent);
}

} // end namespace otb

#endif<|MERGE_RESOLUTION|>--- conflicted
+++ resolved
@@ -122,7 +122,6 @@
 }
 
 template <class TInputList, class TOutputList>
-<<<<<<< HEAD
 #if ITK_VERSION_MAJOR >= 5
 itk::ITK_THREAD_RETURN_TYPE
 #else
@@ -130,16 +129,12 @@
 #endif
 ObjectListToObjectListFilter<TInputList, TOutputList>
 ::ThreaderCallback(void *arg)
-=======
-ITK_THREAD_RETURN_TYPE ObjectListToObjectListFilter<TInputList, TOutputList>::ThreaderCallback(void* arg)
->>>>>>> 286177db
 {
   ThreadStruct*     str;
   itk::ThreadIdType threadId, threadCount;
   unsigned int      total, start, stop;
   unsigned int      requestedElements;
 
-<<<<<<< HEAD
 #if ITK_VERSION_MAJOR < 5
   threadId = ((itk::MultiThreader::ThreadInfoStruct *) (arg))->ThreadID;
   threadCount = ((itk::MultiThreader::ThreadInfoStruct *) (arg))->NumberOfThreads;
@@ -149,11 +144,6 @@
   threadCount = ((itk::MultiThreaderBase::ThreadInfoStruct *) (arg))->NumberOfThreads;
   str = (ThreadStruct *) (((itk::MultiThreaderBase::ThreadInfoStruct *) (arg))->UserData);
 #endif
-=======
-  threadId    = ((itk::MultiThreader::ThreadInfoStruct*)(arg))->ThreadID;
-  threadCount = ((itk::MultiThreader::ThreadInfoStruct*)(arg))->NumberOfThreads;
-  str         = (ThreadStruct*)(((itk::MultiThreader::ThreadInfoStruct*)(arg))->UserData);
->>>>>>> 286177db
 
   requestedElements = str->Filter->GetInput()->Size();
   total             = str->Filter->SplitRequestedRegion(threadId, threadCount, requestedElements, start, stop);

/*
 * Copyright (C) 2005-2020 Centre National d'Etudes Spatiales (CNES)
 *
 * This file is part of Orfeo Toolbox
 *
 *     https://www.orfeo-toolbox.org/
 *
 * Licensed under the Apache License, Version 2.0 (the "License");
 * you may not use this file except in compliance with the License.
 * You may obtain a copy of the License at
 *
 *     http://www.apache.org/licenses/LICENSE-2.0
 *
 * Unless required by applicable law or agreed to in writing, software
 * distributed under the License is distributed on an "AS IS" BASIS,
 * WITHOUT WARRANTIES OR CONDITIONS OF ANY KIND, either express or implied.
 * See the License for the specific language governing permissions and
 * limitations under the License.
 */

#ifndef otbImageMetadataInterfaceBase_h
#define otbImageMetadataInterfaceBase_h

#include <string>

#include "otbImageKeywordlist.h"
#include "itkMetaDataDictionary.h"
#include "otbMetaDataKey.h"
#include "itkImageBase.h"
#include "otbImageMetadata.h"
#include "otbMetadataSupplierInterface.h"

#include "OTBMetadataExport.h"

namespace otb
{

/** \class ImageMetadataInterfaceBase
 *
 * \brief Base class for captor metadata reading.
 *
 *
 * \ingroup OTBMetadata
 */
class OTBMetadata_EXPORT ImageMetadataInterfaceBase : public itk::Object
{
public:
  typedef ImageMetadataInterfaceBase    Self;
  typedef itk::Object                   Superclass;
  typedef itk::SmartPointer<Self>       Pointer;
  typedef itk::SmartPointer<const Self> ConstPointer;

  /** Run-time type information (and related methods). */
  itkTypeMacro(ImageMetadataInterfaceBase, itk::Object);

  typedef itk::ImageBase<2>                     ImageType;
  typedef itk::MetaDataDictionary               MetaDataDictionaryType;
  typedef MetaDataKey::VectorType               VectorType;
  typedef MetaDataKey::VariableLengthVectorType VariableLengthVectorType;
  typedef ImageKeywordlist                      ImageKeywordlistType;
  typedef unsigned int                          UnsignedIntType;
  typedef std::vector<std::string>              StringVectorType;
  typedef std::vector<unsigned int>             UIntVectorType;


  /** Set the image used to get the metadata */
  void SetImage(ImageType* image);

  /** Set the MetadataDictionary  */
  void SetMetaDataDictionary(const MetaDataDictionaryType& dict);

  /** Get the MetadataDictionary  */
  const MetaDataDictionaryType& GetMetaDataDictionary() const;

  void SetImageMetadata(ImageMetadata imd);

  const ImageMetadata& GetImageMetadata() const;

  /** Get the projection coordinate system of the image. */
  std::string GetProjectionRef() const;

  /** Get the GCP projection coordinates of the image. */
  std::string GetGCPProjection() const;
  //  otbMetadataGetMacro(GCPProjection, std::string);

  UnsignedIntType GetGCPCount() const;
  //  otbMetadataGetMacro(GCPCount, unsigned int);

  OTB_GCP& GetGCPs(unsigned int GCPnum);
  // otbMetadataGetGCPnumMacro(GCPs, OTB_GCP&, GCPnum, unsigned int);

  std::string GetGCPId(unsigned int GCPnum) const;
  //  otbMetadataGetGCPnumMacro(GCPId, std::string, GCPnum, unsigned int);

  std::string GetGCPInfo(unsigned int GCPnum) const;
  //  otbMetadataGetGCPnumMacro(GCPInfo, std::string, GCPnum, unsigned int);

  double GetGCPRow(unsigned int GCPnum) const;
  //  otbMetadataGetGCPnumMacro(GCPRow, double, GCPnum, unsigned int);

  double GetGCPCol(unsigned int GCPnum) const;
  //  otbMetadataGetGCPnumMacro(GCPCol, double, GCPnum, unsigned int);

  double GetGCPX(unsigned int GCPnum) const;
  //  otbMetadataGetGCPnumMacro(GCPX, double, GCPnum, unsigned int);

  double GetGCPY(unsigned int GCPnum) const;
  //  otbMetadataGetGCPnumMacro(GCPY, double, GCPnum, unsigned int);

  double GetGCPZ(unsigned int GCPnum) const;
  //  otbMetadataGetGCPnumMacro(GCPZ, double, GCPnum, unsigned int);

  /**
   * Get The no data flags if existing
   * return False otherwise
   */
  bool GetNoDataFlags(std::vector<bool>& flags, std::vector<double>& values) const;

  /** Get the six coefficients of affine geoTtransform. */

  VectorType GetGeoTransform() const;
  //  otbMetadataGetMacro(GeoTransform, VectorType);

  /** Get image corners. */

  VectorType GetUpperLeftCorner() const;
  //  otbMetadataGetMacro(UpperLeftCorner, VectorType);

  VectorType GetUpperRightCorner() const;
  //  otbMetadataGetMacro(UpperRightCorner, VectorType);

  VectorType GetLowerLeftCorner() const;
  //  otbMetadataGetMacro(LowerLeftCorner, VectorType);

  VectorType GetLowerRightCorner() const;
  //  otbMetadataGetMacro(LowerRightCorner, VectorType);

  /** Get the ImageKeywordlist */
  ImageKeywordlistType GetImageKeywordlist();

  const ImageKeywordlistType GetImageKeywordlist() const;

  /** This method is less performant and has extra copy.
  Please use bool GetSensorID(std::string& ) **/
  std::string const GetSensorID() const;

  /** Get the sensor ID from the ossim metadata
   * \deprecated
   */
  bool GetSensorID(std::string& sensorId) const;

  // otbMetadataGetMacro(SensorID, std::string);

  /** Get the number of bands from the ossim metadata
   * \deprecated
   */
  UnsignedIntType GetNumberOfBands() const;
  // otbMetadataGetMacro(NumberOfBands, unsigned int);

  /** Get the band name from the ossim metadata
   * \deprecated
   */
  StringVectorType GetBandName() const;
  // otbMetadataGetMacro(BandName, std::vector<std::string>);

  /** Get the x pixel spacing*/
  double GetXPixelSpacing() const;
  // otbMetadataGetMacro(XPixelSpacing, double);

  /** Get the y pixel spacing*/
  double GetYPixelSpacing() const;
  // otbMetadataGetMacro(YPixelSpacing, double);

<<<<<<< HEAD
  /** Get the imaging acquisition day from the ossim metadata */
  virtual int GetDay() const {return -1;}
  //  otbMetadataGetMacro(Day, int);

  /** Get the imaging acquisition month from the ossim metadata */
  virtual int GetMonth() const {return -1;}
  // otbMetadataGetMacro(Month, int);

  /** Get the imaging acquisition year from the ossim metadata */
  virtual int GetYear() const {return -1;}
  // otbMetadataGetMacro(Year, int);

  /** Get the imaging acquisition hour from the ossim metadata */
  virtual int GetHour() const {return -1;}
  // otbMetadataGetMacro(Hour, int);

  /** Get the imaging acquisition minute from the ossim metadata */
  virtual int GetMinute() const {return -1;}
  // otbMetadataGetMacro(Minute, int);

  /** Get the imaging production day from the ossim metadata */
  virtual int GetProductionDay() const {return -1;}
  // otbMetadataGetMacro(ProductionDay, int);

  /** Get the imaging production month from the ossim metadata */
  virtual int GetProductionMonth() const {return -1;}
  // otbMetadataGetMacro(ProductionMonth, int);

  /** Get the imaging production year from the ossim metadata */
  virtual int GetProductionYear() const {return -1;}
  // otbMetadataGetMacro(ProductionYear, int);

  /** Convert the band names provided by ossim to the official band names  */
  virtual StringVectorType GetEnhancedBandNames() const {return StringVectorType();}
=======
  /** Get the imaging acquisition day from the ossim metadata
   * \deprecated
   */
  virtual int GetDay() const = 0;
  //  otbMetadataGetMacro(Day, int);

  /** Get the imaging acquisition month from the ossim metadata
   * \deprecated
   */
  virtual int GetMonth() const = 0;
  // otbMetadataGetMacro(Month, int);

  /** Get the imaging acquisition year from the ossim metadata
   * \deprecated
   */
  virtual int GetYear() const = 0;
  // otbMetadataGetMacro(Year, int);

  /** Get the imaging acquisition hour from the ossim metadata
   * \deprecated
   */
  virtual int GetHour() const = 0;
  // otbMetadataGetMacro(Hour, int);

  /** Get the imaging acquisition minute from the ossim metadata
   * \deprecated
   */
  virtual int GetMinute() const = 0;
  // otbMetadataGetMacro(Minute, int);

  /** Get the imaging production day from the ossim metadata
   * \deprecated
   */
  virtual int GetProductionDay() const = 0;
  // otbMetadataGetMacro(ProductionDay, int);

  /** Get the imaging production month from the ossim metadata
   * \deprecated
   */
  virtual int GetProductionMonth() const = 0;
  // otbMetadataGetMacro(ProductionMonth, int);

  /** Get the imaging production year from the ossim metadata
   * \deprecated
   */
  virtual int GetProductionYear() const = 0;
  // otbMetadataGetMacro(ProductionYear, int);

  /** Convert the band names provided by ossim to the official band names
   * \deprecated
   */
  virtual StringVectorType GetEnhancedBandNames() const = 0;
>>>>>>> 87e74857

  /** Get the 3 spectral band numbers corresponding to the default display for visualization,
   *  in the order R, G, B */
  virtual UIntVectorType GetDefaultDisplay() const {return {0,1,2}; }

  virtual bool CanRead() const {return false;}

  virtual void Parse(const MetadataSupplierInterface *)
    {
    otbGenericExceptionMacro(MissingMetadataException,<<"Metadata parsing not implemented")
    }

  static void PrintMetadata(std::ostream& os, itk::Indent indent, const MetaDataDictionaryType& dict);

  const std::string& Fetch(MDStr key, const MetadataSupplierInterface * mds, const char *path, int band=-1);

  const double& Fetch(MDNum key, const MetadataSupplierInterface * mds, const char *path, int band=-1);

  const MetaData::Time& Fetch(MDTime key, const MetadataSupplierInterface * mds, const char *path, int band=-1);

  const std::string& Fetch(std::string key, const MetadataSupplierInterface * mds, const char *path, int band=-1);

  const boost::any& FetchRPC(const MetadataSupplierInterface * mds);

  /** Reads into the MetaDataDictionary to find an OSSIM ImageKeywordlist,
   * then translate it into ImageMetadata.
   * Returns true if succeed. */
  virtual bool ConvertImageKeywordlistToImageMetadata();

protected:
  ImageMetadataInterfaceBase();
  ~ImageMetadataInterfaceBase() override
  {
  }

  void PrintSelf(std::ostream& os, itk::Indent indent) const override;

  MetaDataDictionaryType m_MetaDataDictionary;

  ImageMetadata m_Imd;

private:
  ImageMetadataInterfaceBase(const Self&) = delete;
  void operator=(const Self&) = delete;

  OTB_GCP m_GCP;
};

} // end namespace otb

#endif<|MERGE_RESOLUTION|>--- conflicted
+++ resolved
@@ -171,95 +171,58 @@
   double GetYPixelSpacing() const;
   // otbMetadataGetMacro(YPixelSpacing, double);
 
-<<<<<<< HEAD
-  /** Get the imaging acquisition day from the ossim metadata */
+  /** Get the imaging acquisition day from the ossim metadata 
+   * \deprecated
+   */
   virtual int GetDay() const {return -1;}
   //  otbMetadataGetMacro(Day, int);
 
-  /** Get the imaging acquisition month from the ossim metadata */
+  /** Get the imaging acquisition month from the ossim metadata 
+   * \deprecated
+   */
   virtual int GetMonth() const {return -1;}
   // otbMetadataGetMacro(Month, int);
 
-  /** Get the imaging acquisition year from the ossim metadata */
+  /** Get the imaging acquisition year from the ossim metadata 
+   * \deprecated
+   */
   virtual int GetYear() const {return -1;}
   // otbMetadataGetMacro(Year, int);
 
-  /** Get the imaging acquisition hour from the ossim metadata */
+  /** Get the imaging acquisition hour from the ossim metadata 
+   * \deprecated
+   */
   virtual int GetHour() const {return -1;}
   // otbMetadataGetMacro(Hour, int);
 
-  /** Get the imaging acquisition minute from the ossim metadata */
+  /** Get the imaging acquisition minute from the ossim metadata 
+   * \deprecated
+   */
   virtual int GetMinute() const {return -1;}
   // otbMetadataGetMacro(Minute, int);
 
-  /** Get the imaging production day from the ossim metadata */
+  /** Get the imaging production day from the ossim metadata 
+   * \deprecated
+   */
   virtual int GetProductionDay() const {return -1;}
   // otbMetadataGetMacro(ProductionDay, int);
 
-  /** Get the imaging production month from the ossim metadata */
+  /** Get the imaging production month from the ossim metadata 
+   * \deprecated
+   */
   virtual int GetProductionMonth() const {return -1;}
   // otbMetadataGetMacro(ProductionMonth, int);
 
-  /** Get the imaging production year from the ossim metadata */
+  /** Get the imaging production year from the ossim metadata 
+   * \deprecated
+   */
   virtual int GetProductionYear() const {return -1;}
   // otbMetadataGetMacro(ProductionYear, int);
 
-  /** Convert the band names provided by ossim to the official band names  */
+  /** Convert the band names provided by ossim to the official band names  
+   * \deprecated
+   */
   virtual StringVectorType GetEnhancedBandNames() const {return StringVectorType();}
-=======
-  /** Get the imaging acquisition day from the ossim metadata
-   * \deprecated
-   */
-  virtual int GetDay() const = 0;
-  //  otbMetadataGetMacro(Day, int);
-
-  /** Get the imaging acquisition month from the ossim metadata
-   * \deprecated
-   */
-  virtual int GetMonth() const = 0;
-  // otbMetadataGetMacro(Month, int);
-
-  /** Get the imaging acquisition year from the ossim metadata
-   * \deprecated
-   */
-  virtual int GetYear() const = 0;
-  // otbMetadataGetMacro(Year, int);
-
-  /** Get the imaging acquisition hour from the ossim metadata
-   * \deprecated
-   */
-  virtual int GetHour() const = 0;
-  // otbMetadataGetMacro(Hour, int);
-
-  /** Get the imaging acquisition minute from the ossim metadata
-   * \deprecated
-   */
-  virtual int GetMinute() const = 0;
-  // otbMetadataGetMacro(Minute, int);
-
-  /** Get the imaging production day from the ossim metadata
-   * \deprecated
-   */
-  virtual int GetProductionDay() const = 0;
-  // otbMetadataGetMacro(ProductionDay, int);
-
-  /** Get the imaging production month from the ossim metadata
-   * \deprecated
-   */
-  virtual int GetProductionMonth() const = 0;
-  // otbMetadataGetMacro(ProductionMonth, int);
-
-  /** Get the imaging production year from the ossim metadata
-   * \deprecated
-   */
-  virtual int GetProductionYear() const = 0;
-  // otbMetadataGetMacro(ProductionYear, int);
-
-  /** Convert the band names provided by ossim to the official band names
-   * \deprecated
-   */
-  virtual StringVectorType GetEnhancedBandNames() const = 0;
->>>>>>> 87e74857
 
   /** Get the 3 spectral band numbers corresponding to the default display for visualization,
    *  in the order R, G, B */

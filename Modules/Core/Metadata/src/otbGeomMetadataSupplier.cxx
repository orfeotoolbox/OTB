--- conflicted
+++ resolved
@@ -123,15 +123,9 @@
     coeff = this->GetAs<double>(path.str());
   }
 
-<<<<<<< HEAD
   imd.Add(MDGeom::RPC, rpcStruct);
   assert(imd.Has(MDGeom::RPC));
   assert(rpcStruct == boost::any_cast<Projection::RPCParam>(imd[MDGeom::RPC]));
-=======
-  boost::any any_rpcStruct = rpcStruct;
-  imd.Add(MDGeom::RPC, std::move(any_rpcStruct));
-  auto toto = imd[MDGeom::RPC];
->>>>>>> 8fe331f3
   return true;
 }
 

--- conflicted
+++ resolved
@@ -100,14 +100,10 @@
   
   #if ITK_VERSION_MAJOR < 5
   static itk::SimpleMutexLock mutex;
-<<<<<<< HEAD
   #else
   static std::mutex mutex;
   #endif
     {
-=======
-  {
->>>>>>> 286177db
     // This helper class makes sure the Mutex is unlocked
     // in the event an exception is thrown.
     #if ITK_VERSION_MAJOR < 5

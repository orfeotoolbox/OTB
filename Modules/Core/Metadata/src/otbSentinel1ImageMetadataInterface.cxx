--- conflicted
+++ resolved
@@ -56,14 +56,7 @@
 
 bool Sentinel1ImageMetadataInterface::HasCalibrationLookupDataFlag() const
 {
-<<<<<<< HEAD
   return true;
-=======
-  //itkExceptionMacro("HasCalibrationLookupDataFlag(mds) not yet implemented in Sentinel1ImageMetadataInterface"); // TODO
-
-  // WIP 2159
-  return false;
->>>>>>> 4a3140d3
 }
 
 bool Sentinel1ImageMetadataInterface::CreateCalibrationLookupData(SARCalib& sarCalib,

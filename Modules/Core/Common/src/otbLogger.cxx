/*
 * Copyright (C) 2005-2022 Centre National d'Etudes Spatiales (CNES)
 *
 * This file is part of Orfeo Toolbox
 *
 *     https://www.orfeo-toolbox.org/
 *
 * Licensed under the Apache License, Version 2.0 (the "License");
 * you may not use this file except in compliance with the License.
 * You may obtain a copy of the License at
 *
 *     http://www.apache.org/licenses/LICENSE-2.0
 *
 * Unless required by applicable law or agreed to in writing, software
 * distributed under the License is distributed on an "AS IS" BASIS,
 * WITHOUT WARRANTIES OR CONDITIONS OF ANY KIND, either express or implied.
 * See the License for the specific language governing permissions and
 * limitations under the License.
 */

#include "otbLogger.h"
#include "itksys/SystemTools.hxx"
#include "otbConfigurationManager.h"
#include "itkStdStreamLogOutput.h"
#include <iostream>
#include "gdal.h"

#if ITK_VERSION_MAJOR < 5
#include "itkMultiThreader.h"
#else
#include "itkMultiThreaderBase.h"
#endif

#include <type_traits>
#include <cassert>

namespace otb
{

namespace
{
static bool is_logger_singleton_level_set;
}

Logger::Logger() : m_LogSetupInfoDone(false)
{
  m_LevelForFlushing    = itk::LoggerBase::CRITICAL;
  m_TimeStampFormat     = itk::LoggerBase::HUMANREADABLE;
  m_HumanReadableFormat = "%Y-%m-%d %H:%M:%S";
}

Logger* Logger::CreateInstance()
{
  Logger* logger = new Logger;

  // By default redirect logs to std::cout
  itk::StdStreamLogOutput::Pointer defaultOutput = itk::StdStreamLogOutput::New();
  defaultOutput->SetStream(std::cout);
  logger->AddLogOutput(defaultOutput);

  return logger;
}

Logger* Logger::Instance()
{
  static Logger* logger_singleton = CreateInstance();
  if (!is_logger_singleton_level_set)
  {
    is_logger_singleton_level_set = true;
    logger_singleton->SetPriorityLevel(ConfigurationManager::GetLoggerLevel());
  }
  return logger_singleton;
}

Logger::Pointer Logger::New()
{
  Pointer smartPtr = new Logger;
  smartPtr->UnRegister();
  smartPtr->SetPriorityLevel(Instance()->GetPriorityLevel());
  return smartPtr;
}

void Logger::LogSetupInformation()
{
  if (!IsLogSetupInformationDone())
  {
    std::ostringstream oss;

    oss << "Default RAM limit for OTB is " << otb::ConfigurationManager::GetMaxRAMHint() << " MB" << std::endl;
    this->Info(oss.str());
    oss.str("");
    oss.clear();

    oss << "GDAL maximum cache size is " << GDALGetCacheMax64() / (1024 * 1024) << " MB" << std::endl;
    this->Info(oss.str());
    oss.str("");
    oss.clear();
<<<<<<< HEAD
    
#if ITK_VERSION_MAJOR < 5
    oss<<"OTB will use at most "<<
      itk::MultiThreader::GetGlobalDefaultNumberOfThreads()<<
      " threads"<<std::endl;
#else
    oss<<"OTB will use at most "<<
      itk::MultiThreaderBase::GetGlobalDefaultNumberOfThreads()<<
      " threads"<<std::endl;
#endif //ITK_VERSION_MAJOR

=======

    oss << "OTB will use at most " << itk::MultiThreader::GetGlobalDefaultNumberOfThreads() << " threads" << std::endl;
>>>>>>> 286177db
    this->Info(oss.str());
    oss.str("");
    oss.clear();

    // ensure LogSetupInformation is done once per logger, and also that it is
    // skipped by the singleton when it has already been printed by an other instance
    LogSetupInformationDone();
    Instance()->LogSetupInformationDone();
  }
}

void Logger::ResetOutputs()
{
  m_Output = itk::MultipleLogOutput::New();
}

bool Logger::IsLogSetupInformationDone()
{
  return m_LogSetupInfoDone;
}

void Logger::LogSetupInformationDone()
{
  m_LogSetupInfoDone = true;
}

std::string Logger::BuildFormattedEntry(itk::Logger::PriorityLevelType level, std::string const& content)
{
  static const std::string levelString[] = {"(MUSTFLUSH)", "(FATAL)", "(CRITICAL)", "(WARNING)", "(INFO)", "(DEBUG)", "(NOTSET)"};

  assert(level <= std::extent<decltype(levelString)>::value);

  if (strcmp(this->GetName(), "") == 0)
  {
    return itksys::SystemTools::GetCurrentDateTime("%Y-%m-%d %H:%M:%S") + " " + levelString[level] + ": " + content;
  }
  else
  {
    return itksys::SystemTools::GetCurrentDateTime("%Y-%m-%d %H:%M:%S") + " " + levelString[level] + " " + this->GetName() + ": " + content;
  }
}


} // namespace otb<|MERGE_RESOLUTION|>--- conflicted
+++ resolved
@@ -95,22 +95,8 @@
     this->Info(oss.str());
     oss.str("");
     oss.clear();
-<<<<<<< HEAD
-    
-#if ITK_VERSION_MAJOR < 5
-    oss<<"OTB will use at most "<<
-      itk::MultiThreader::GetGlobalDefaultNumberOfThreads()<<
-      " threads"<<std::endl;
-#else
-    oss<<"OTB will use at most "<<
-      itk::MultiThreaderBase::GetGlobalDefaultNumberOfThreads()<<
-      " threads"<<std::endl;
-#endif //ITK_VERSION_MAJOR
 
-=======
-
-    oss << "OTB will use at most " << itk::MultiThreader::GetGlobalDefaultNumberOfThreads() << " threads" << std::endl;
->>>>>>> 286177db
+    oss << "OTB will use at most " << itk::MultiThreaderBase::GetGlobalDefaultNumberOfThreads() << " threads" << std::endl;
     this->Info(oss.str());
     oss.str("");
     oss.clear();

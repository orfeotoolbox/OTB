--- conflicted
+++ resolved
@@ -276,13 +276,9 @@
   std::lock_guard<std::mutex> mutexHolder(m_Lock);
 #endif
   bool ret = Superclass::GetAbortGenerateData();
-<<<<<<< HEAD
-  if (ret) return otb::Utils::TrueConstant;
-=======
   m_Lock.Unlock();
   if (ret)
     return otb::Utils::TrueConstant;
->>>>>>> 286177db
   return otb::Utils::FalseConstant;
 }
 

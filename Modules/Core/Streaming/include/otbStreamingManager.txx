--- conflicted
+++ resolved
@@ -48,21 +48,15 @@
 
   if (availableRAMInBytes == 0)
     {
-<<<<<<< HEAD
     if (m_DefaultRAM != 0)
       {
       availableRAMInBytes = 1024*1024*m_DefaultRAM;
       }
     else
       {
-      otbMsgDevMacro(<< "Retrieving available RAM size from configuration");
       // Retrieve it from the configuration
       availableRAMInBytes = 1024*1024*ConfigurationManager::GetMaxRAMHint();
       }
-=======
-    // Retrieve it from the configuration
-    availableRAMInBytes = 1024*1024*ConfigurationManager::GetMaxRAMHint();
->>>>>>> f799a74a
     }
   return availableRAMInBytes;
 }

/*
 * Copyright (C) 2005-2017 Centre National d'Etudes Spatiales (CNES)
 *
 * This file is part of Orfeo Toolbox
 *
 *     https://www.orfeo-toolbox.org/
 *
 * Licensed under the Apache License, Version 2.0 (the "License");
 * you may not use this file except in compliance with the License.
 * You may obtain a copy of the License at
 *
 *     http://www.apache.org/licenses/LICENSE-2.0
 *
 * Unless required by applicable law or agreed to in writing, software
 * distributed under the License is distributed on an "AS IS" BASIS,
 * WITHOUT WARRANTIES OR CONDITIONS OF ANY KIND, either express or implied.
 * See the License for the specific language governing permissions and
 * limitations under the License.
 */

#ifndef otbFunctorImageFilter_h
#define otbFunctorImageFilter_h

#include "otbVariadicNamedInputsImageFilter.h"
#include "otbImage.h"
#include "otbVectorImage.h"
#include "itkRGBPixel.h"
#include "itkRGBAPixel.h"
#include "itkFixedArray.h"
#include "itkDefaultConvertPixelTraits.h"
#include <type_traits>

namespace otb
{
/**  
 * \struct IsNeighborhood 
 * \brief Struct testing if T is a neighborhood
 * 
 * Provides:
 * - ValueType type set to false_type or true_type
 * - value set to true or false
 */
template <class T> struct IsNeighborhood
{
  using ValueType = std::false_type;
  static constexpr bool value = false;
};

/// Partial specialisation for itk::Neighborhood<T>
template <class T> struct IsNeighborhood<itk::Neighborhood<T>>
{
  using ValueType = std::true_type;
  static constexpr bool value = true;
};


/// Partial specialisation for const itk::Neighborhood<T> &
template <class T> struct IsNeighborhood<const itk::Neighborhood<T>&>
{
  using ValueType = std::true_type;
  static constexpr bool value = true;
};

/**
 * \struct IsSuitableType
 * \brief Helper struct to check if a type can be used as pixel type.
 *
 * ::value maps to true if type can be used and false otherwhise.
 */
template <class T> struct IsSuitableType
{
  static constexpr bool value = std::is_scalar<T>::value;
};

/// Unwrap complex
template <class T> struct IsSuitableType<std::complex<T>> {
  static constexpr bool value = IsSuitableType<T>::value;
};

/// Unwrap VariableLengthVector
template <class T> struct IsSuitableType<itk::VariableLengthVector<T>> {
  static constexpr bool value = IsSuitableType<T>::value;
};

/// Unwrap FixedArray
template <class T, size_t N> struct IsSuitableType<itk::FixedArray<T,N>> {
  static constexpr bool value = IsSuitableType<T>::value;
};

/// Unwrap RGBPixel
template <class T> struct IsSuitableType<itk::RGBPixel<T>> {
  static constexpr bool value = IsSuitableType<T>::value;
};

/// Unwrap RGBAPixel
template <class T> struct IsSuitableType<itk::RGBAPixel<T>> {
  static constexpr bool value = IsSuitableType<T>::value;
};

/// Discard const qualifier
template <class T> struct IsSuitableType<const T>{
  static constexpr bool value = IsSuitableType<T>::value;
};

/// Discard reference
template <class T> struct IsSuitableType<T &>{
  static constexpr bool value = IsSuitableType<T>::value;
};


/**
 * \struct PixelTypeDeduction
 * \brief Helper struct to derive PixelType from template parameter.
 * 
 * T                           -> PixelType = T
 * itk::Neighborhood<T>        -> PixelType = T
 * const itk::Neighborhood<T>& -> PixelType = T
*/
template <class T> struct PixelTypeDeduction
{
  static_assert(IsSuitableType<T>::value,"T can not be used as a template parameter for Image or VectorImage classes.");
  using PixelType = T;
};

/// Partial specialisation for itk::Neighborhood<T>
template <class T> struct PixelTypeDeduction<itk::Neighborhood<T>>
{
  static_assert(IsSuitableType<T>::value,"T can not be used as a template parameter for Image or VectorImage classes.");
  using PixelType = T;
};

/// Discard const qualifier
template <class T> struct PixelTypeDeduction<const  T>
{
  using PixelType = typename PixelTypeDeduction<T>::PixelType;
};

/// Discard reference
template <class T> struct PixelTypeDeduction<T &>
{
  using PixelType = typename PixelTypeDeduction<T>::PixelType;
};

  

/** 
 * \struct ImageTypeDeduction
 * \brief Helper struct to derive ImageType from template parameter
 * 
 * T                            -> ImageType = otb::Image<T>
 * itk::VariableLengthVector<T> -> ImageType = otb::VectorImage<T>
 * const T &                    -> ImageType = ImageTypeDeduction<T>::ImageType
 */
template <class T> struct ImageTypeDeduction 
{
  using ImageType = otb::Image<T>;
};

/// Partial specialisation for itk::VariableLengthVector<T>
template <class T> struct ImageTypeDeduction<itk::VariableLengthVector<T>>
{
  using ImageType = otb::VectorImage<T>;
};

/**
* \struct FunctorFilterSuperclassHelper 
* \brief Struct allowing to derive the superclass prototype for the
*        FunctorImageFilter class
*
* Provides the following:
* - OutputImageType : type of the output image
* - FilterType : correct instanciation of VariadicInputsImageFilter from
* - the operator() prototype
* - InputHasNeighborhood a tuple of N false_type or true_type to denote
* - if Ith arg of operator() expects a neighborhood.
*/


template <typename T, typename TNameMap> struct FunctorFilterSuperclassHelper : public FunctorFilterSuperclassHelper<decltype(&T::operator()),TNameMap> {};

/// Partial specialisation for R(*)(T...)
template <typename R, typename... T, typename TNameMap> struct FunctorFilterSuperclassHelper<R(*)(T...),TNameMap>
{
  using OutputImageType = typename ImageTypeDeduction<R>::ImageType;
  template <typename V> using InputImageType = typename ImageTypeDeduction<typename PixelTypeDeduction<V>::PixelType>::ImageType;
  
  using FilterType = typename std::conditional<std::is_void<TNameMap>::value,
                                               VariadicInputsImageFilter<OutputImageType,InputImageType<T>...>,
                                               VariadicNamedInputsImageFilter<OutputImageType,TNameMap,InputImageType<T>...>>::type;

  using InputHasNeighborhood = std::tuple<typename IsNeighborhood<T>::ValueType...>;
};

<<<<<<< HEAD
// Partial specialisation for R(C::*)(T...) const
template <typename C, typename R, typename... T, typename TNameMap> struct FunctorFilterSuperclassHelper<R(C::*)(T...) const, TNameMap>
=======
/// Partial specialisation for R(C::*)(T...) const
template <typename C, typename R, typename... T> struct FunctorFilterSuperclassHelper<R(C::*)(T...) const>
>>>>>>> 490d8c35
{
  using OutputImageType = typename ImageTypeDeduction<R>::ImageType;
  template <typename V> using InputImageType = typename ImageTypeDeduction<typename PixelTypeDeduction<V>::PixelType>::ImageType;
  
  using FilterType = typename std::conditional<std::is_void<TNameMap>::value,
                                               VariadicInputsImageFilter<OutputImageType,InputImageType<T>...>,
                                               VariadicNamedInputsImageFilter<OutputImageType,TNameMap,InputImageType<T>...>>::type;

  using InputHasNeighborhood = std::tuple<typename IsNeighborhood<T>::ValueType...>;
};

<<<<<<< HEAD
// Partial specialisation for R(C::*)(T...)
template <typename C, typename R, typename... T, typename TNameMap> struct FunctorFilterSuperclassHelper<R(C::*)(T...), TNameMap>
{
=======
/// Partial specialisation for R(C::*)(T...)
template <typename C, typename R, typename... T> struct FunctorFilterSuperclassHelper<R(C::*)(T...)>
{ 
>>>>>>> 490d8c35
  using OutputImageType = typename ImageTypeDeduction<R>::ImageType;
  template <typename V> using InputImageType = typename ImageTypeDeduction<typename PixelTypeDeduction<V>::PixelType>::ImageType;
  
  using FilterType = typename std::conditional<std::is_void<TNameMap>::value,
                                               VariadicInputsImageFilter<OutputImageType,InputImageType<T>...>,
                                               VariadicNamedInputsImageFilter<OutputImageType,TNameMap,InputImageType<T>...>>::type;

  using InputHasNeighborhood = std::tuple<typename IsNeighborhood<T>::ValueType...>;
};

/**
 * \brief This helper method builds a fully functional FunctorImageFilter from a functor instance
 * 
 * Functor can be any operator() that matches the following:
 * - Accepts any number of arguments of T,
 * (const) itk::VariableLengthVector<T> (&),(const)
 * itk::Neighborhood<T> (&), (const)
 * itk::Neighborhood<itk::VariableLengthVector<T>> (&) with T a scalar type
 * - returns T or itk::VariableLengthVector<T>, with T a scalar type
 *
 * The returned filter is ready to use. Inputs can be set through the
 * SetVariadicInputs() method (see VariadicInputsImageFilter class for
 * details)
 * 
 * \param f the Functor to build the filter from
 * \param radius The size of neighborhood to use, if there is any
 * itk::Neighborhood<T> in the operator() arguments.
 * \return A ready to use OTB filter, which accepts n input image of
 * type derived from the operator() arguments, and producing an image
 * correpsonding to the operator() return type.
 *
 * Note that this function also works with a lambda as Functor,
 * provided it returns a scalar type. If your lambda returns a
 * VariableLengthVector, see the other NewFunctorFilter implementation.
 */
template <typename Functor, typename TNameMap = void> auto NewFunctorFilter(const Functor& f, itk::Size<2> radius = {{0,0}});


/** \class FunctorImageFilter
 * \brief A generic functor filter templated by its functor
 * 
 * \sa VariadicInputsImageFilter
 * \sa NewFunctorFilter
 * 
 * \ingroup IntensityImageFilters   Multithreaded Streamed
 *
 * \ingroup OTBFunctor
*/
template <class TFunction, class TNameMap = void>
    class ITK_EXPORT FunctorImageFilter
  : public FunctorFilterSuperclassHelper<TFunction, TNameMap>::FilterType
{

public:
  // Standard typedefs
  using Self = FunctorImageFilter;
  using FunctorType = TFunction;
  using Pointer = itk::SmartPointer<Self>;
  using ConstPointer = itk::SmartPointer<const Self>;

  // Superclass through the helper struct
  using SuperclassHelper = FunctorFilterSuperclassHelper<TFunction,TNameMap>;
  using Superclass = typename SuperclassHelper::FilterType;
  using OutputImageType = typename Superclass::OutputImageType;
  using OutputImageRegionType = typename OutputImageType::RegionType;
  
  using ProcessObjectType = itk::ProcessObject;

  // A tuple of bool of the same size as the number of arguments in
  // the functor
  using InputHasNeighborhood = typename SuperclassHelper::InputHasNeighborhood;
  using InputTypesTupleType = typename Superclass::InputTypesTupleType;
  template<size_t I> using InputImageType = typename Superclass::template InputImageType<I>;
  using Superclass::NumberOfInputs;
  
  /** Run-time type information (and related methods). */
  itkTypeMacro(FunctorImageFilter, ImageToImageFilter);
  
  
  /** Get the functor object.  The functor is returned by reference.
   * (Functors do not have to derive from itk::LightObject, so they do
   * not necessarily have a reference count. So we cannot return a
   * SmartPointer.) */
  FunctorType& GetFunctor()
  {
    this->Modified();
    return m_Functor;
  }

  /** Get the functor object.  The functor is returned by reference.
   * (Functors do not have to derive from itk::LightObject, so they do
   * not necessarily have a reference count. So we cannot return a
   * SmartPointer.) */
  const FunctorType& GetFunctor() const
  {
    return m_Functor;
  }

protected:
  /// Constructor of functor filter, will copy the functor
  FunctorImageFilter(const FunctorType& f, itk::Size<2> radius) : m_Functor(f), m_Radius(radius) {};
  FunctorImageFilter(const Self &) = delete;
  void operator =(const Self&) = delete;
  ~FunctorImageFilter() = default;

private:
  /// Actual creation of the filter is handled by this free function
  friend auto NewFunctorFilter<TFunction,TNameMap>(const TFunction& f, itk::Size<2> radius);

  /** Overload of ThreadedGenerateData  */
  void ThreadedGenerateData(const OutputImageRegionType& outputRegionForThread, itk::ThreadIdType threadId) override;

  /**
   * Pad the input requested region by radius
   */
  void GenerateInputRequestedRegion(void) override;

  /**
   * Will use the OutputSize() method of the functor if output is VectorImage
   */
  void GenerateOutputInformation() override;


  // The functor member
  FunctorType m_Functor;

  // Radius if needed
  itk::Size<2> m_Radius;
};

// Actual implementation of NewFunctorFilter free function
template <typename Functor, typename TNameMap> auto NewFunctorFilter(const Functor& f, itk::Size<2> radius)
{
  using FilterType = FunctorImageFilter<Functor,TNameMap>;
  using PointerType = typename FilterType::Pointer;

  PointerType  p = new FilterType(f,radius);
  p->UnRegister();
  return p;
}

/** 
 * \struct NumberOfOutputBandsDecorator
 * \brief This struct allows to forward the operator of template
 *        parameter, while adding number of ouptut components service.
 * 
 * Its purpose is to enable the use of lambda or functor witht
 * Outputsize() method with FunctorImageFilter.
 * 
 * It is used internally in NewFunctorFilter version with
 * numberOfOutputBands parameter.
 */ 

template <typename F> struct NumberOfOutputBandsDecorator : F
{
public:
  constexpr NumberOfOutputBandsDecorator(const F t, unsigned int nbComp) : F(t), m_NumberOfOutputBands(nbComp) {}
  using F::operator();

  constexpr size_t OutputSize(...) const
  {
    return m_NumberOfOutputBands;
  }

private:
  unsigned int m_NumberOfOutputBands;
};

/** 
 * brief This helper method builds a fully functional
 * FunctorImageFilter from a functor instance which does not provide
 * the OutputSize() service, or a lambda, returing a VariableLengthVector
 * 
 * \param f the Functor to build the filter from
 * \param numberOfOutputBands The number of output bands that
 * this filter will return
 * \param radius The size of neighborhood to use, if there is any
 * itk::Neighborhood<T> in the operator() arguments.
 * \return A ready to use OTB filter, which accepts n input image of
 * type derived from the operator() arguments, and producing an image
 * correpsonding to the operator() return type.
 *
 * Note that this function also works with a lambda as Functor,
 * provided it returns a scalar type. If your lambda returns a
 * VariableLengthVector, see the other NewFunctorFilter implementation.

 */ 

template <typename Functor, typename TNameMap = void> auto NewFunctorFilter(const Functor& f, unsigned int numberOfOutputBands, itk::Size<2> radius)
{
  using FunctorType = NumberOfOutputBandsDecorator<Functor>;
  FunctorType decoratedF(f,numberOfOutputBands);
  return  NewFunctorFilter<FunctorType,TNameMap>(decoratedF,radius);
}


}// namespace otb

#ifndef OTB_MANUAL_INSTANTIATION
#include "otbFunctorImageFilter.hxx"
#endif

#endif<|MERGE_RESOLUTION|>--- conflicted
+++ resolved
@@ -191,13 +191,8 @@
   using InputHasNeighborhood = std::tuple<typename IsNeighborhood<T>::ValueType...>;
 };
 
-<<<<<<< HEAD
-// Partial specialisation for R(C::*)(T...) const
+/// Partial specialisation for R(C::*)(T...) const
 template <typename C, typename R, typename... T, typename TNameMap> struct FunctorFilterSuperclassHelper<R(C::*)(T...) const, TNameMap>
-=======
-/// Partial specialisation for R(C::*)(T...) const
-template <typename C, typename R, typename... T> struct FunctorFilterSuperclassHelper<R(C::*)(T...) const>
->>>>>>> 490d8c35
 {
   using OutputImageType = typename ImageTypeDeduction<R>::ImageType;
   template <typename V> using InputImageType = typename ImageTypeDeduction<typename PixelTypeDeduction<V>::PixelType>::ImageType;
@@ -209,15 +204,9 @@
   using InputHasNeighborhood = std::tuple<typename IsNeighborhood<T>::ValueType...>;
 };
 
-<<<<<<< HEAD
-// Partial specialisation for R(C::*)(T...)
+/// Partial specialisation for R(C::*)(T...)
 template <typename C, typename R, typename... T, typename TNameMap> struct FunctorFilterSuperclassHelper<R(C::*)(T...), TNameMap>
-{
-=======
-/// Partial specialisation for R(C::*)(T...)
-template <typename C, typename R, typename... T> struct FunctorFilterSuperclassHelper<R(C::*)(T...)>
 { 
->>>>>>> 490d8c35
   using OutputImageType = typename ImageTypeDeduction<R>::ImageType;
   template <typename V> using InputImageType = typename ImageTypeDeduction<typename PixelTypeDeduction<V>::PixelType>::ImageType;
   

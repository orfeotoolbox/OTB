/*
 * Copyright (C) 2005-2017 Centre National d'Etudes Spatiales (CNES)
 *
 * This file is part of Orfeo Toolbox
 *
 *     https://www.orfeo-toolbox.org/
 *
 * Licensed under the Apache License, Version 2.0 (the "License");
 * you may not use this file except in compliance with the License.
 * You may obtain a copy of the License at
 *
 *     http://www.apache.org/licenses/LICENSE-2.0
 *
 * Unless required by applicable law or agreed to in writing, software
 * distributed under the License is distributed on an "AS IS" BASIS,
 * WITHOUT WARRANTIES OR CONDITIONS OF ANY KIND, either express or implied.
 * See the License for the specific language governing permissions and
 * limitations under the License.
 */

#ifndef otbFunctorImageFilter_h
#define otbFunctorImageFilter_h

#include "otbVariadicNamedInputsImageFilter.h"
#include "otbImage.h"
#include "otbVectorImage.h"
#include "itkRGBPixel.h"
#include "itkRGBAPixel.h"
#include "itkFixedArray.h"
#include "itkDefaultConvertPixelTraits.h"
#include <type_traits>

namespace otb
{
/**  
 * \struct IsNeighborhood 
 * \brief Struct testing if T is a neighborhood
 * 
 * Provides:
 * - ValueType type set to false_type or true_type
 * - value set to true or false
 */
template <class T> struct IsNeighborhood : std::false_type {};

/// Partial specialisation for itk::Neighborhood<T>
template <class T> struct IsNeighborhood<itk::Neighborhood<T>> : std::true_type {};


/// Partial specialisation for const itk::Neighborhood<T> &
template <class T> struct IsNeighborhood<const itk::Neighborhood<T>&> : std::true_type {};

/**
 * \struct IsSuitableType
 * \brief Helper struct to check if a type can be used as pixel type.
 *
 * ::value maps to true if type can be used and false otherwhise.
 */
template <class T> struct IsSuitableType : std::is_scalar<T>::type {};

/// Unwrap complex
template <class T> struct IsSuitableType<std::complex<T>> : IsSuitableType<T>::type {};

/// Unwrap VariableLengthVector
template <class T> struct IsSuitableType<itk::VariableLengthVector<T>> : IsSuitableType<T>::type {};

/// Unwrap FixedArray
template <class T, unsigned int N> struct IsSuitableType<itk::FixedArray<T,N>> : IsSuitableType<T>::type {};

/// Unwrap RGBPixel
template <class T> struct IsSuitableType<itk::RGBPixel<T>> : IsSuitableType<T>::type {};

/// Unwrap RGBAPixel
template <class T> struct IsSuitableType<itk::RGBAPixel<T>> : IsSuitableType<T>::type {};

/**
 * \struct PixelTypeDeduction
 * \brief Helper struct to derive PixelType from template parameter.
 * 
 * T                           -> PixelType = T
 * itk::Neighborhood<T>        -> PixelType = T
 * const itk::Neighborhood<T>& -> PixelType = T
*/
template <class T> struct PixelTypeDeduction
{
  static_assert(IsSuitableType<T>::value,
                "T can not be used as a template parameter for Image or VectorImage classes.");
  using PixelType = T;
};

/// Partial specialisation for itk::Neighborhood<T>
template <class T> struct PixelTypeDeduction<itk::Neighborhood<T>>
{
  static_assert(IsSuitableType<T>::value,
                "T can not be used as a template parameter for Image or VectorImage classes.");
  using PixelType = T;
};

/** 
 * \struct ImageTypeDeduction
 * \brief Helper struct to derive ImageType from template parameter
 * 
 * T                            -> ImageType = otb::Image<T>
 * itk::VariableLengthVector<T> -> ImageType = otb::VectorImage<T>
 * const T &                    -> ImageType = ImageTypeDeduction<T>::ImageType
 */
template <class T> struct ImageTypeDeduction 
{
  using ImageType = otb::Image<T>;
};

/// Partial specialisation for itk::VariableLengthVector<T>
template <class T> struct ImageTypeDeduction<itk::VariableLengthVector<T>>
{
  using ImageType = otb::VectorImage<T>;
};

// Helper to remove const, volatite and Ref qualifier (until c++20
/// that has std::remove_cvref)
template <typename T> using RemoveCVRef = typename std::remove_cv<typename std::remove_reference<T>::type>::type;

/**
* \struct RetrieveOperator
*
* \brief Struct to retrieve the operator type
* 
* \tparam T the type to retrieve operator() from
*
*/
template <typename T> struct RetrieveOperator
{
  static_assert(std::is_class<T>::value || std::is_function<T>::value, "T is not a class or function");
  using Type = decltype(&T::operator());
};

/**
* \struct FunctorFilterSuperclassHelper 
* \brief Struct allowing to derive the superclass prototype for the
*        FunctorImageFilter class
*
* Provides the following:
* - OutputImageType : type of the output image
* - FilterType : correct instanciation of VariadicInputsImageFilter from
* - the operator() prototype
* - InputHasNeighborhood a tuple of N false_type or true_type to denote
* - if Ith arg of operator() expects a neighborhood.
*/
template <typename T, typename TNameMap> struct FunctorFilterSuperclassHelper : public FunctorFilterSuperclassHelper<typename RetrieveOperator<T>::Type,TNameMap> {};

namespace functor_filter_details
{
template <typename R, typename TNameMap, typename...T> struct FunctorFilterSuperclassHelperImpl
{
  // OutputImageType is derived from return type R
  using OutputImageType = typename ImageTypeDeduction<R>::ImageType;
  // InputImageType is derived using pixel type deduction and image
  // type deduction
  template <typename V> using InputImageType = typename ImageTypeDeduction<typename PixelTypeDeduction<RemoveCVRef<V>>::PixelType>::ImageType;

  // Filter type is either VariadicInputsImageFilter or
  // VariadicNamedInputsImageFilter depending on if there is a
  // TNameMap or not
  using FilterType = typename std::conditional<std::is_void<TNameMap>::value,
                                               VariadicInputsImageFilter<OutputImageType,InputImageType<T>...>,
                                               VariadicNamedInputsImageFilter<OutputImageType,TNameMap,InputImageType<T>...>>::type;

  // InputHasNeighborhood is derived from IsNeighborhood
  using InputHasNeighborhood = std::tuple<typename IsNeighborhood<T>::type...>;
};
} // End namespace functor_filter_details

/// Partial specialisation for R(*)(T...)
template <typename R, typename... T, typename TNameMap> struct FunctorFilterSuperclassHelper<R(*)(T...),TNameMap>
{
  using OutputImageType      = typename functor_filter_details::FunctorFilterSuperclassHelperImpl<R,TNameMap,T...>::OutputImageType;
  using FilterType           = typename functor_filter_details::FunctorFilterSuperclassHelperImpl<R,TNameMap,T...>::FilterType;
  using InputHasNeighborhood = typename functor_filter_details::FunctorFilterSuperclassHelperImpl<R,TNameMap,T...>::InputHasNeighborhood;
};

/// Partial specialisation for R(C::*)(T...) const
template <typename C, typename R, typename... T, typename TNameMap> struct FunctorFilterSuperclassHelper<R(C::*)(T...) const, TNameMap>
{
  using OutputImageType      = typename functor_filter_details::FunctorFilterSuperclassHelperImpl<R,TNameMap,T...>::OutputImageType;
  using FilterType           = typename functor_filter_details::FunctorFilterSuperclassHelperImpl<R,TNameMap,T...>::FilterType;
  using InputHasNeighborhood = typename functor_filter_details::FunctorFilterSuperclassHelperImpl<R,TNameMap,T...>::InputHasNeighborhood;

};

/// Partial specialisation for R(C::*)(T...)
template <typename C, typename R, typename... T, typename TNameMap> struct FunctorFilterSuperclassHelper<R(C::*)(T...), TNameMap>
{
  using OutputImageType      = typename functor_filter_details::FunctorFilterSuperclassHelperImpl<R,TNameMap,T...>::OutputImageType;
  using FilterType           = typename functor_filter_details::FunctorFilterSuperclassHelperImpl<R,TNameMap,T...>::FilterType;
  using InputHasNeighborhood = typename functor_filter_details::FunctorFilterSuperclassHelperImpl<R,TNameMap,T...>::InputHasNeighborhood;

};

/// Partial specialisation for void(*)(R &,T...)
template <typename R, typename... T, typename TNameMap> struct FunctorFilterSuperclassHelper<void(*)(R&, T...), TNameMap>
{
  using OutputImageType      = typename functor_filter_details::FunctorFilterSuperclassHelperImpl<R,TNameMap,T...>::OutputImageType;
  using FilterType           = typename functor_filter_details::FunctorFilterSuperclassHelperImpl<R,TNameMap,T...>::FilterType;
  using InputHasNeighborhood = typename functor_filter_details::FunctorFilterSuperclassHelperImpl<R,TNameMap,T...>::InputHasNeighborhood;

};

/// Partial specialisation for void(C::*)(R&,T...) const
template <typename C, typename R, typename... T, typename TNameMap> struct FunctorFilterSuperclassHelper<void(C::*)(R&,T...) const, TNameMap>
{
  using OutputImageType      = typename functor_filter_details::FunctorFilterSuperclassHelperImpl<R,TNameMap,T...>::OutputImageType;
  using FilterType           = typename functor_filter_details::FunctorFilterSuperclassHelperImpl<R,TNameMap,T...>::FilterType;
  using InputHasNeighborhood = typename functor_filter_details::FunctorFilterSuperclassHelperImpl<R,TNameMap,T...>::InputHasNeighborhood;

};

/// Partial specialisation for void(C::*)(R&,T...)
template <typename C, typename R, typename... T, typename TNameMap> struct FunctorFilterSuperclassHelper<void(C::*)(R&,T...), TNameMap>
{ 
  using OutputImageType      = typename functor_filter_details::FunctorFilterSuperclassHelperImpl<R,TNameMap,T...>::OutputImageType;
  using FilterType           = typename functor_filter_details::FunctorFilterSuperclassHelperImpl<R,TNameMap,T...>::FilterType;
  using InputHasNeighborhood = typename functor_filter_details::FunctorFilterSuperclassHelperImpl<R,TNameMap,T...>::InputHasNeighborhood;
};



/**
 * \brief This helper method builds a fully functional FunctorImageFilter from a functor instance
 * 
 * \tparam Functor can be any operator() (const or non-const) that matches the following:
 * - Accepts any number of arguments of T,
 * (const) itk::VariableLengthVector<T> (&),(const)
 * itk::Neighborhood<T> (&), (const)
 * itk::Neighborhood<itk::VariableLengthVector<T>> (&) with T a scalar type
 * - returns T or itk::VariableLengthVector<T>, with T a scalar type
 * or returns void and has first parameter as output (i.e. T& or itk::VariableLengthVector<T>&)
 *
 * The returned filter is ready to use. Inputs can be set through the
 * SetVariadicInputs() method (see VariadicInputsImageFilter class for
 * details)
 * 
 * \param[in] the Functor to build the filter from
 * \param[in] radius The size of neighborhood to use, if there is any
 * itk::Neighborhood<T> in the operator() arguments.
 * \return A ready to use OTB filter, which accepts n input image of
 * type derived from the operator() arguments, and producing an image
 * correpsonding to the operator() return type.
 *
 * Note that this function also works with a lambda as Functor,
 * provided it returns a scalar type. If your lambda returns a
 * VariableLengthVector, see the other NewFunctorFilter implementation.
 */
template <typename Functor, typename TNameMap = void> auto NewFunctorFilter(Functor f, itk::Size<2> radius = {{0,0}});


/** \class FunctorImageFilter
 * \brief A generic functor filter templated by its functor
 * 
 * \tparam TFunction can be any operator() (const or non-const) that matches the following:
 * - Accepts any number of arguments of T,
 * (const) itk::VariableLengthVector<T> (&),(const)
 * itk::Neighborhood<T> (&), (const)
 * itk::Neighborhood<itk::VariableLengthVector<T>> (&) with T a scalar type
 * - returns T or itk::VariableLengthVector<T>, with T a scalar type
 * or returns void and has first parameter as output (i.e. T& or itk::VariableLengthVector<T>&)
 *
 * All image types will be deduced from the TFunction operator().
 *
 * \sa VariadicInputsImageFilter
 * \sa NewFunctorFilter
 * 
 * \ingroup IntensityImageFilters   Multithreaded Streamed
 *
 * \ingroup OTBFunctor
*/
template <class TFunction, class TNameMap = void>
    class ITK_EXPORT FunctorImageFilter
  : public FunctorFilterSuperclassHelper<TFunction, TNameMap>::FilterType
{

public:
  // Standard typedefs
  using Self = FunctorImageFilter;
  using FunctorType = TFunction;
  using Pointer = itk::SmartPointer<Self>;
  using ConstPointer = itk::SmartPointer<const Self>;

  // Superclass through the helper struct
  using SuperclassHelper = FunctorFilterSuperclassHelper<TFunction,TNameMap>;
  using Superclass = typename SuperclassHelper::FilterType;
  using OutputImageType = typename Superclass::OutputImageType;
  using OutputImageRegionType = typename OutputImageType::RegionType;

  // A tuple of bool of the same size as the number of arguments in
  // the functor
  using InputHasNeighborhood = typename SuperclassHelper::InputHasNeighborhood;
  using InputTypesTupleType = typename Superclass::InputTypesTupleType;
  template<size_t I> using InputImageType = typename Superclass::template InputImageType<I>;
  using Superclass::NumberOfInputs;
  
  /** Run-time type information (and related methods). */
  itkTypeMacro(FunctorImageFilter, VariadicInputsImageFilter);

  /** New() macro defined only if TFunction is default constructible */
  template <typename F = TFunction> static std::enable_if_t<std::is_default_constructible<F>::value, Pointer> New()
  {
    // Explicit default construct
    FunctorType f;

    // Create a filter out of it
    Pointer  p = new Self(f, {{0,0}});
    p->UnRegister();
    return p;
  }
<<<<<<< HEAD
=======

    /** New() macro defined only if TFunction is NOT default constructible
     * This will yield an error message since New() can not be implemented in this case. */
  template <typename F = TFunction> static std::enable_if_t<!std::is_default_constructible<F>::value, Pointer> New()
  {
    static_assert(std::is_default_constructible<F>::value,"Cannot call New() "
      "function as the functor used for the filter creation is not default "
      "constructible");

    return nullptr;
  }
>>>>>>> 664de77c
  
  /** Get the functor object.
   * 
   *  \return A non-const reference to the Functor in use. Note that
   *  this call will call the Modified() function of the filter, which
   *  will trigger a full output computation upon Update(). For
   *  inspection only, prefer using GetFunctor()
   */
  FunctorType& GetModifiableFunctor()
  {
    this->Modified();
    return m_Functor;
  }

  /** Get the functor object.  
   * 
   *  \return A const reference to the Functor in use. For a
   *  modifiable version of the functor, see GetModifiableFunctor().
   */
  const FunctorType& GetFunctor() const
  {
    return m_Functor;
  }

protected:
  /// Constructor of functor filter, will copy the functor
  FunctorImageFilter(const FunctorType& f, itk::Size<2> radius) : m_Functor(f), m_Radius(radius) {};
  FunctorImageFilter(const Self &) = delete;
  void operator =(const Self&) = delete;
  ~FunctorImageFilter() = default;

private:
  /// Actual creation of the filter is handled by this free function
  friend auto NewFunctorFilter<TFunction,TNameMap>(TFunction f, itk::Size<2> radius);

  /** Overload of ThreadedGenerateData  */
  void ThreadedGenerateData(const OutputImageRegionType& outputRegionForThread, itk::ThreadIdType threadId) override;

  /**
   * Pad the input requested region by radius
   */
  void GenerateInputRequestedRegion(void) override;

  /**
   * Will use the OutputSize() method of the functor if output is VectorImage
   */
  void GenerateOutputInformation() override;


  // The functor member
  FunctorType m_Functor;

  // Radius if needed
  itk::Size<2> m_Radius;
};

// Actual implementation of NewFunctorFilter free function
template <typename Functor, typename TNameMap> auto NewFunctorFilter(Functor f, itk::Size<2> radius)
{
  using FilterType = FunctorImageFilter<Functor,TNameMap>;
  using PointerType = typename FilterType::Pointer;

  PointerType  p = new FilterType(f,radius);
  p->UnRegister();
  return p;
}

/** 
 * \struct NumberOfOutputBandsDecorator
 * \brief This struct allows to forward the operator of template
 *        parameter, while adding number of ouptut components service.
 * 
 * Its purpose is to enable the use of lambda or functor witht
 * Outputsize() method with FunctorImageFilter.
 * 
 * It is used internally in NewFunctorFilter version with
 * numberOfOutputBands parameter.
 */ 
template <typename F> struct NumberOfOutputBandsDecorator : public F
{
public:
  constexpr NumberOfOutputBandsDecorator(F t, unsigned int nbComp) : F(t), m_NumberOfOutputBands(nbComp) {}

  constexpr size_t OutputSize(...) const
  {
    return m_NumberOfOutputBands;
  }

private:
  unsigned int m_NumberOfOutputBands;
};

/** 
 * brief This helper method builds a fully functional
 * FunctorImageFilter from a functor instance which does not provide
 * the OutputSize() service, or a lambda, returing a VariableLengthVector
 * 
 * \param[in] f the Functor to build the filter from
 * \param[in] numberOfOutputBands The number of output bands that
 * this filter will return
 * \param radius The size of neighborhood to use, if there is any
 * itk::Neighborhood<T> in the operator() arguments.
 * \return A ready to use OTB filter, which accepts n input image of
 * type derived from the operator() arguments, and producing an image
 * correpsonding to the operator() return type.
 *
 * Note that this function also works with a lambda as Functor,
 * provided it returns a scalar type. If your lambda returns a
 * VariableLengthVector, see the other NewFunctorFilter implementation.

 */ 

template <typename Functor, typename TNameMap = void> auto NewFunctorFilter(Functor f, unsigned int numberOfOutputBands, itk::Size<2> radius)
{
  using FunctorType = NumberOfOutputBandsDecorator<Functor>;
  FunctorType decoratedF(f,numberOfOutputBands);
  return  NewFunctorFilter<FunctorType,TNameMap>(decoratedF,radius);
}

}// namespace otb

#ifndef OTB_MANUAL_INSTANTIATION
#include "otbFunctorImageFilter.hxx"
#endif

#endif<|MERGE_RESOLUTION|>--- conflicted
+++ resolved
@@ -310,8 +310,6 @@
     p->UnRegister();
     return p;
   }
-<<<<<<< HEAD
-=======
 
     /** New() macro defined only if TFunction is NOT default constructible
      * This will yield an error message since New() can not be implemented in this case. */
@@ -323,7 +321,6 @@
 
     return nullptr;
   }
->>>>>>> 664de77c
   
   /** Get the functor object.
    * 

--- conflicted
+++ resolved
@@ -137,7 +137,6 @@
   auto res = filter->template GetVariadicInput<0>();
   filter->Update();
 
-<<<<<<< HEAD
   // Test named input version
   struct tag{};
   using inputNames = std::tuple<tag>;
@@ -145,14 +144,14 @@
   filter1->template SetVariadicNamedInput<tag>(in);
   res = filter1->template GetVariadicNamedInput<tag>();
   filter1->Update();
-=======
+  
   // Test with non const operator
   auto functorNonConstOperator = TestOperatorNonConst<TOut,TIn>{};
   auto filterWithNonConstOperator = NewFunctorFilter(functorNonConstOperator);
   filterWithNonConstOperator->SetInput1(in);
   filterWithNonConstOperator->Update();
   
->>>>>>> f34b7ce3
+  
   
   // Test with simple lambda
   auto lambda = [] (const TIn &)

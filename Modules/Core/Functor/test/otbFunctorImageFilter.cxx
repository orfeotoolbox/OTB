/*
 * Copyright (C) 2005-2017 Centre National d'Etudes Spatiales (CNES)
 *
 * This file is part of Orfeo Toolbox
 *
 *     https://www.orfeo-toolbox.org/
 *
 * Licensed under the Apache License, Version 2.0 (the "License");
 * you may not use this file except in compliance with the License.
 * You may obtain a copy of the License at
 *
 *     http://www.apache.org/licenses/LICENSE-2.0
 *
 * Unless required by applicable law or agreed to in writing, software
 * distributed under the License is distributed on an "AS IS" BASIS,
 * WITHOUT WARRANTIES OR CONDITIONS OF ANY KIND, either express or implied.
 * See the License for the specific language governing permissions and
 * limitations under the License.
 */

#include "itkMacro.h"
#include "otbFunctorImageFilter.h"
#include "otbImage.h"
#include "otbVectorImage.h"
#include "itkNeighborhood.h"
#include "otbVariadicAddFunctor.h"
#include "otbVariadicConcatenateFunctor.h"
#include "otbVariadicNamedInputsImageFilter.h"
#include <tuple>

#include <numeric>
#include <complex>

// static tests

// Tests of IsNeighborhood, PixelTypeDeduction and ImageTypeDeduction structs
using namespace otb;
template <typename T> struct TypesCheck
{
  using ScalarType                    = T;
  using ImageType                     = otb::Image<T>;
  using VectorType                    = itk::VariableLengthVector<ScalarType>;
  using FixedArrayType                = itk::FixedArray<ScalarType,4>;
  using RGBPixelType                  = itk::RGBPixel<ScalarType>;
  using RGBAPixelType                 = itk::RGBAPixel<ScalarType>;
  using VectorImageType               = otb::VectorImage<ScalarType>;
  using NeighborhoodType              = itk::Neighborhood<ScalarType>;
  using VectorNeighborhoodType        = itk::Neighborhood<VectorType>;

  // Test IsNeighborhood struct
  template <typename U> struct CheckIsNeighborhood
  {
    static constexpr bool value = !otb::IsNeighborhood<U>::value && otb::IsNeighborhood<itk::Neighborhood<U> >::value;
  };
    
  static_assert(CheckIsNeighborhood<T>::value,"");
  static_assert(CheckIsNeighborhood<itk::VariableLengthVector<T>>::value,"");
  static_assert(CheckIsNeighborhood<itk::FixedArray<T,4>>::value,"");
  static_assert(CheckIsNeighborhood<itk::RGBPixel<T>>::value,"");
  static_assert(CheckIsNeighborhood<itk::RGBAPixel<T>>::value,"");

  // Test PixelTypeDeduction struct
  template<typename U> struct CheckPixelTypeDeduction
  {
    static constexpr bool value = std::is_same<typename PixelTypeDeduction<U>::PixelType,U>::value
      && std::is_same<typename PixelTypeDeduction<itk::Neighborhood<U>>::PixelType,U>::value;
  };

  static_assert(CheckPixelTypeDeduction<T>::value,"");
  static_assert(CheckPixelTypeDeduction<itk::VariableLengthVector<T>>::value,"");
  static_assert(CheckPixelTypeDeduction<itk::FixedArray<T,4>>::value,"");
  static_assert(CheckPixelTypeDeduction<itk::RGBPixel<T>>::value,"");
  static_assert(CheckPixelTypeDeduction<itk::RGBAPixel<T>>::value,"");
  
  // Test ImageTypeDeduction struct
  static_assert(std::is_same<typename ImageTypeDeduction<ScalarType>::ImageType,ImageType>::value,"");
  static_assert(std::is_same<typename ImageTypeDeduction<VectorType>::ImageType,VectorImageType>::value,"");

  // Fake test operator
  template <typename TOut,typename TIn> struct TestOperator
  {
    auto operator()(const TIn&) const
    {
      TOut res(OutputSize());
      return res;
    }
    
    constexpr size_t OutputSize(...) const
    {
      return 1;
    }
  };

template <typename TOut,typename TIn> struct TestOperatorVoidReturn
  {
    void operator()(TOut& out,const TIn&) const
    {
      out = TOut(OutputSize());
    }
    
    constexpr size_t OutputSize(...) const
    {
      return 1;
    }
  };

  // Fake test operator non const
  template <typename TOut,typename TIn> struct TestOperatorNonConst
  {
    auto operator()(const TIn&)
    {
      TOut res(OutputSize());
      return res;
    }
    
    constexpr size_t OutputSize(...) const
    {
      return 1;
    }
  };

  
  template <typename TOut, typename TIn> void TestFilter()
  {
  // Deduce types
  using InputPixelType = typename PixelTypeDeduction<TIn>::PixelType;
  using InputImageType = typename ImageTypeDeduction<InputPixelType>::ImageType;

  // Allocate fake input
  auto in = InputImageType::New();
  typename InputImageType::SizeType size = {{10,10}};
  in->SetRegions(size);
  in->SetNumberOfComponentsPerPixel(1);
  in->Allocate();
  InputPixelType defaultValue(1);
  in->FillBuffer(defaultValue);

  // Build and run filter
  auto functor = TestOperator<TOut,TIn>{};
  auto filter = NewFunctorFilter(functor);
  
  using FilterType = typename decltype(filter)::ObjectType;
  static_assert(FilterType::NumberOfInputs == 1,"");
  static_assert(std::is_same<typename FilterType::template InputImageType<0>, InputImageType>::value, "");
  filter->SetVariadicInputs(in);
  filter->SetInput1(in);
  filter->template SetVariadicInput<0>(in); // template keyword to
                                            // avoid C++ parse
                                            // ambiguity
  auto res = filter->template GetVariadicInput<0>();
  filter->Update();

<<<<<<< HEAD
  // Test named input version
  struct tag{};
  using inputNames = std::tuple<tag>;
  auto filter1 = NewFunctorFilter<decltype(functor),inputNames>(functor);
  filter1->template SetVariadicNamedInput<tag>(in);
  res = filter1->template GetVariadicNamedInput<tag>();
  filter1->Update();
=======
  // Test with void return
  auto functorWithVoidReturn = TestOperatorVoidReturn<TOut,TIn>{};
  auto filterWithVoidReturn = NewFunctorFilter(functorWithVoidReturn);

  using FilterWithVoidReturnType = typename decltype(filter)::ObjectType;
  static_assert(FilterWithVoidReturnType::NumberOfInputs == 1,"");
  static_assert(std::is_same<typename FilterWithVoidReturnType::template InputImageType<0>, InputImageType>::value, "");
>>>>>>> 894e496f
  
  // Test with non const operator
  auto functorNonConstOperator = TestOperatorNonConst<TOut,TIn>{};
  auto filterWithNonConstOperator = NewFunctorFilter(functorNonConstOperator);
  filterWithNonConstOperator->SetInput1(in);
  filterWithNonConstOperator->Update();  

  filterWithVoidReturn->SetVariadicInputs(in);
  filterWithVoidReturn->SetInput1(in);
  filterWithVoidReturn->template SetVariadicInput<0>(in); // template keyword to avoid C++ parse ambiguity
  filterWithVoidReturn->Update();
  
  
  // Test with simple lambda
  auto lambda = [] (const TIn &)
                {
                  TOut ret(1);
                  return ret;
                };
  auto filterWithLambda = NewFunctorFilter(lambda,1, {{0,0}});
  filterWithLambda->SetVariadicInputs(in);
  filterWithLambda->Update();

  // Test with standard filter use
  using FullFilterType = otb::FunctorImageFilter<TestOperator<TOut,TIn>>;
  auto filter2 = FullFilterType::New();
  }

  TypesCheck()
  {
  // Test possible combinations
  TestFilter<ScalarType,ScalarType>();
  TestFilter<ScalarType,VectorType>();
  TestFilter<ScalarType,NeighborhoodType>();
  TestFilter<VectorType,ScalarType>();
  } 
};

auto checksInt     = TypesCheck<int>{};
auto checksDouble  = TypesCheck<double>{};
auto checksComplex = TypesCheck<std::complex<double>>{};

// Example functors



// 1 VectorImage -> 1 VectorImage with a different size depending on a
// parameter of the functor
// This Functor 
template<typename TOut, typename TIn> struct BandExtraction
{
  BandExtraction(unsigned int indices...) : m_Indices({indices})
  {}
  
  // TODO define a constructor to initialize m_Indices  
  auto operator()(const itk::VariableLengthVector<TIn> & in) const
  {
    itk::VariableLengthVector<TOut> out(m_Indices.size());

    size_t idx = 0;
    for(auto v: m_Indices)
      {
      out[idx] = static_cast<TOut>(in[v]);
      ++idx;
      }

    return out;
  }

  // This time OutputSize does not depend on input image size, hence
  // the ...
  size_t OutputSize(...) const
  {
    return m_Indices.size();
  }
  
  // set of band indices to extract
  std::set<unsigned int> m_Indices;
};

// 1 Image with neighborhood -> 1 Image
// This Functor computes the mean in neighborhood
template<typename TOut, typename TIn> struct Mean
{  
  auto operator()(const itk::Neighborhood<TIn> & in) const
  {
    TOut out(0);

    for(auto it = in.Begin(); it!=in.End();++it)
      out+=static_cast<TOut>(*it);

    out/=in.Size();
    
    return out;
  }
};

// 1 Image with neighborhood of VariableLengthVector -> 1 image with
// VariableLengthVector
// For each channel, returns the maximum value in neighborhood
template<typename T> struct MaxInEachChannel
{
  auto operator()(const itk::Neighborhood<itk::VariableLengthVector<T>> & in) const
  {
    auto out = in.GetCenterValue();

    for(auto it = in.Begin(); it!=in.End(); ++it)
      {
      for(auto band = 0u; band < out.Size();++band)
        {
        if((*it)[band]>out[band])
          out[band] = (*it)[band];
        }
      }
    return out;
  }

  size_t OutputSize(const std::array<size_t,1> & nbBands) const
  {
    return nbBands[0];
  } 
};


template<typename T> struct VectorModulus
{
  itk::VariableLengthVector<double> operator()(const itk::VariableLengthVector<std::complex<T>> & in) const
  {
    itk::VariableLengthVector<double> out(in.Size());
    
    for(auto band = 0u; band < out.Size(); ++band)
      {
      out[band] = std::abs(in[band]);
      }
    return out;
  }

  size_t OutputSize(const std::array<size_t,1> & nbBands) const
  {
    return nbBands[0];
  }
};

int otbFunctorImageFilter(int itkNotUsed(argc), char * itkNotUsed(argv) [])
{
  // test functions in functor_filter_details namespace
  using VectorImageType = VectorImage<double>;
  using ImageType       = Image<double>;
  using ComplexVectorImageType = VectorImage<std::complex<double>>;
  using ComplexImageType = Image<std::complex<double>>;
  using RegionType      = typename ImageType::RegionType;
  using SizeType        = typename RegionType::SizeType;
  
  auto vimage = VectorImageType::New();
  auto image  = ImageType::New();
  auto cvimage = ComplexVectorImageType::New();
  auto cimage = ComplexImageType::New();

  SizeType size = {{200,200}};
  
  vimage->SetRegions(size);
  vimage->SetNumberOfComponentsPerPixel(2);
  vimage->Allocate();
  itk::VariableLengthVector<double> v(2);
  v.Fill(0);
  vimage->FillBuffer(v);

  cvimage->SetRegions(size);
  cvimage->SetNumberOfComponentsPerPixel(2);
  cvimage->Allocate();
  itk::VariableLengthVector<std::complex<double>> cv(2);
  cv.Fill(0);
  cvimage->FillBuffer(cv);
  
  image->SetRegions(size);
  image->Allocate();
  image->FillBuffer(0);

  cimage->SetRegions(size);
  cimage->Allocate();
  cimage->FillBuffer(0);

  // Test VariadicInputsImageFilter
  auto filter = otb::VariadicInputsImageFilter<VectorImageType,VectorImageType,ImageType>::New();
  filter->SetVariadicInput<0>(vimage);
  filter->SetVariadicInput<1>(image);

  filter->SetInput1(vimage);
  filter->SetInput2(image);

  filter->SetVariadicInputs(vimage,image);
  std::cout<<filter->GetVariadicInput<0>()<< filter->GetVariadicInput<1>()<<std::endl;

  // Test VariadicNamedInputsImageFilter
  struct xs {};
  struct pan {};
  using Names = std::tuple<xs,pan>; 
   auto filterWithNames = otb::VariadicNamedInputsImageFilter<VectorImageType, Names, VectorImageType,ImageType>::New();
   filterWithNames->SetVariadicNamedInput<xs>(vimage);
   filterWithNames->SetVariadicNamedInput<pan>(image);

   std::cout<<filterWithNames->GetVariadicNamedInput<xs>()<< filterWithNames->GetVariadicNamedInput<pan>()<<std::endl;

  
  
  // test FunctorImageFilter with a lambda
  double scale = 10.;  
  auto Lambda1 = [scale](double p)
               {
                 return scale*p;
               };
  auto filterLambda = NewFunctorFilter(Lambda1);
  filterLambda->SetVariadicInputs(image);
  filterLambda->Update();

  // test FunctorImageFilter with a lambda that returns a
  // VariableLengthVector
  // Converts a neighborhood to a VariableLengthVector
  auto Lambda2 = [](const itk::Neighborhood<double> & in)
                 {
                   itk::VariableLengthVector<double> out(in.Size());
                   std::size_t idx{0};
                   for(auto it = in.Begin(); it!=in.End();++it,++idx)
                     {
                     out[idx]=*it;
                     }
                   return out;
                 };

  // In this case, we use the helper function which allows to specify
  // the number of outputs
  auto filterLambda2  = NewFunctorFilter(Lambda2,vimage->GetNumberOfComponentsPerPixel(),{{3,3}});
  filterLambda2->SetVariadicInputs(image);
  filterLambda2->Update();
  
  // Test FunctorImageFilter with the VariadicConcatenate operator
  using ConcatFunctorType = Functor::VariadicConcatenate<double, double, itk::VariableLengthVector<double> >;
  auto concatenate = NewFunctorFilter(ConcatFunctorType{});
  concatenate->SetVariadicInputs(image,vimage);
  concatenate->Update();
  
  // Test FunctorImageFilter With VariadicAdd functor
  using AddFunctorType = Functor::VariadicAdd<double, double, double>;
  auto add = NewFunctorFilter(AddFunctorType{});
  add->SetVariadicInput<0>(image);
  add->SetVariadicInput<1>(image);
  add->Update();

  // Test FunctorImageFilter with BandExtraction functor
  using ExtractFunctorType = BandExtraction<double,double>;
  ExtractFunctorType extractFunctor{1,2};
  auto extract = NewFunctorFilter(extractFunctor);
  extract->SetVariadicInputs(vimage);
  extract->Update();
  
  // Test FunctorImageFilter With Mean functor
  using MeanFunctorType = Mean<double,double>;
  auto median = NewFunctorFilter(MeanFunctorType{},{{2,2}});
  median->SetVariadicInputs(image);
  median->Update();

  // Test FunctorImageFilter with MaxInEachChannel
  using MaxInEachChannelType = MaxInEachChannel<double>;
  auto maxInEachChannel = NewFunctorFilter(MaxInEachChannelType{},{{3,3}});
  maxInEachChannel->SetVariadicInputs(vimage);
  maxInEachChannel->Update();

  // Test FunctorImageFilter with Module (complex=
  using ModulusType = VectorModulus<double>;
  auto modulus = NewFunctorFilter(ModulusType{});
  modulus->SetVariadicInputs(cvimage);
  modulus->Update();

  auto LambdaComplex = [] (const std::complex<double> & in) {return std::arg(in);};
  auto argFilter = NewFunctorFilter(LambdaComplex);
  argFilter->SetVariadicInputs(cimage);
  argFilter->Update();
  
 return EXIT_SUCCESS;
}
<|MERGE_RESOLUTION|>--- conflicted
+++ resolved
@@ -150,7 +150,6 @@
   auto res = filter->template GetVariadicInput<0>();
   filter->Update();
 
-<<<<<<< HEAD
   // Test named input version
   struct tag{};
   using inputNames = std::tuple<tag>;
@@ -158,15 +157,13 @@
   filter1->template SetVariadicNamedInput<tag>(in);
   res = filter1->template GetVariadicNamedInput<tag>();
   filter1->Update();
-=======
+  
   // Test with void return
   auto functorWithVoidReturn = TestOperatorVoidReturn<TOut,TIn>{};
   auto filterWithVoidReturn = NewFunctorFilter(functorWithVoidReturn);
-
   using FilterWithVoidReturnType = typename decltype(filter)::ObjectType;
   static_assert(FilterWithVoidReturnType::NumberOfInputs == 1,"");
   static_assert(std::is_same<typename FilterWithVoidReturnType::template InputImageType<0>, InputImageType>::value, "");
->>>>>>> 894e496f
   
   // Test with non const operator
   auto functorNonConstOperator = TestOperatorNonConst<TOut,TIn>{};
@@ -178,7 +175,6 @@
   filterWithVoidReturn->SetInput1(in);
   filterWithVoidReturn->template SetVariadicInput<0>(in); // template keyword to avoid C++ parse ambiguity
   filterWithVoidReturn->Update();
-  
   
   // Test with simple lambda
   auto lambda = [] (const TIn &)

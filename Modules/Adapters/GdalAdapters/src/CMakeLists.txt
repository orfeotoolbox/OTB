#
# Copyright (C) 2005-2019 Centre National d'Etudes Spatiales (CNES)
#
# This file is part of Orfeo Toolbox
#
#     https://www.orfeo-toolbox.org/
#
# Licensed under the Apache License, Version 2.0 (the "License");
# you may not use this file except in compliance with the License.
# You may obtain a copy of the License at
#
#     http://www.apache.org/licenses/LICENSE-2.0
#
# Unless required by applicable law or agreed to in writing, software
# distributed under the License is distributed on an "AS IS" BASIS,
# WITHOUT WARRANTIES OR CONDITIONS OF ANY KIND, either express or implied.
# See the License for the specific language governing permissions and
# limitations under the License.
#

set(OTBGdalAdapters_SRC
  otbOGRFieldWrapper.cxx
  otbGeometriesSet.cxx
  otbOGRFeatureWrapper.cxx
  otbOGRLayerWrapper.cxx
  otbOGRGeometryWrapper.cxx
  otbGeometriesSource.cxx
  otbOGRDriversInit.cxx
  otbGeometriesToGeometriesFilter.cxx
  otbOGRDataSourceWrapper.cxx
  otbOGRExtendedFilenameToOptions.cxx
<<<<<<< HEAD
  otbSpatialReference.cxx
  otbCoordinateTransformation.cxx
=======
  otbOGRHelpers.cxx
>>>>>>> bcc16296
  )

add_library(OTBGdalAdapters ${OTBGdalAdapters_SRC})
target_link_libraries(OTBGdalAdapters 
  ${OTBBoost_LIBRARIES}
  ${OTBCommon_LIBRARIES}
  ${OTBGDAL_LIBRARIES}
  )

otb_module_target(OTBGdalAdapters)<|MERGE_RESOLUTION|>--- conflicted
+++ resolved
@@ -28,13 +28,10 @@
   otbOGRDriversInit.cxx
   otbGeometriesToGeometriesFilter.cxx
   otbOGRDataSourceWrapper.cxx
+  otbOGRHelpers.cxx
   otbOGRExtendedFilenameToOptions.cxx
-<<<<<<< HEAD
   otbSpatialReference.cxx
   otbCoordinateTransformation.cxx
-=======
-  otbOGRHelpers.cxx
->>>>>>> bcc16296
   )
 
 add_library(OTBGdalAdapters ${OTBGdalAdapters_SRC})

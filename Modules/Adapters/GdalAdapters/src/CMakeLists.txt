#
# Copyright (C) 2005-2017 Centre National d'Etudes Spatiales (CNES)
#
# This file is part of Orfeo Toolbox
#
#     https://www.orfeo-toolbox.org/
#
# Licensed under the Apache License, Version 2.0 (the "License");
# you may not use this file except in compliance with the License.
# You may obtain a copy of the License at
#
#     http://www.apache.org/licenses/LICENSE-2.0
#
# Unless required by applicable law or agreed to in writing, software
# distributed under the License is distributed on an "AS IS" BASIS,
# WITHOUT WARRANTIES OR CONDITIONS OF ANY KIND, either express or implied.
# See the License for the specific language governing permissions and
# limitations under the License.
#

set(OTBGdalAdapters_SRC
  otbOGRFieldWrapper.cxx
  otbGeometriesSet.cxx
  otbOGRFeatureWrapper.cxx
  otbOGRLayerWrapper.cxx
  otbOGRGeometryWrapper.cxx
  otbGeometriesSource.cxx
  otbOGRDriversInit.cxx
  otbGeometriesToGeometriesFilter.cxx
  otbOGRDataSourceWrapper.cxx
  otbOGRVersionProxy.cxx
  otbOGRExtendedFilenameToOptions.cxx
<<<<<<< HEAD
  otbSpatialReference.cxx
  otbCoordinateTransformation.cxx
  otbOGRHelpers.cxx
=======
>>>>>>> e051ac1f
  )

add_library(OTBGdalAdapters ${OTBGdalAdapters_SRC})
target_link_libraries(OTBGdalAdapters 
  ${OTBBoost_LIBRARIES}
  ${OTBCommon_LIBRARIES}
  ${OTBGDAL_LIBRARIES}
  )

otb_module_target(OTBGdalAdapters)<|MERGE_RESOLUTION|>--- conflicted
+++ resolved
@@ -30,12 +30,8 @@
   otbOGRDataSourceWrapper.cxx
   otbOGRVersionProxy.cxx
   otbOGRExtendedFilenameToOptions.cxx
-<<<<<<< HEAD
   otbSpatialReference.cxx
   otbCoordinateTransformation.cxx
-  otbOGRHelpers.cxx
-=======
->>>>>>> e051ac1f
   )
 
 add_library(OTBGdalAdapters ${OTBGdalAdapters_SRC})

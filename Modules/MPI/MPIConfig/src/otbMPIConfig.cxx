--- conflicted
+++ resolved
@@ -88,26 +88,7 @@
 /** Shuts down the MPI environment. */
 MPIConfig::~MPIConfig()
 {
-<<<<<<< HEAD
   terminate();
-=======
-   if (m_initialized)
-   {
-     if (std::uncaught_exception() && m_abortOnException)
-     {
-       abort(EXIT_FAILURE);
-     }
-     else
-     {
-       int finalized;
-       OTB_MPI_CHECK_RESULT(MPI_Finalized,(&finalized));
-       if (!finalized)
-       {
-         OTB_MPI_CHECK_RESULT(MPI_Finalize,());
-       }
-     }
-   }
->>>>>>> f7409759
 }
 
 /** Initialize MPI environment */

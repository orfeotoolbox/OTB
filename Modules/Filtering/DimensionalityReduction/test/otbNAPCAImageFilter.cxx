--- conflicted
+++ resolved
@@ -30,28 +30,8 @@
 
 #include "otbLocalActivityVectorImageFilter.h"
 
-<<<<<<< HEAD
-int otbNAPCAImageFilterNewTest ( int itkNotUsed(argc), char* itkNotUsed(argv) [] )
-{
-  const unsigned int Dimension = 2;
-  typedef double PixelType;
-  typedef otb::VectorImage< PixelType, Dimension > ImageType;
-
-  typedef otb::LocalActivityVectorImageFilter< ImageType, ImageType > NoiseFilterType;
-
-  typedef otb::NAPCAImageFilter< ImageType, ImageType,
     NoiseFilterType, otb::TransformDirection::FORWARD > FilterType;
-  FilterType::Pointer filter = FilterType::New();
-
-  typedef otb::NAPCAImageFilter< ImageType, ImageType,
       NoiseFilterType, otb::TransformDirection::INVERSE > InvFilterType;
-    InvFilterType::Pointer invFilter = InvFilterType::New();
-
-  return EXIT_SUCCESS;
-}
-
-=======
->>>>>>> 910ae38f
 int otbNAPCAImageFilterTest ( int argc, char* argv[] )
 {
   typedef otb::CommandLineArgumentParser ParserType;

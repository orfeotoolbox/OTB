/*
 * Copyright (C) 2005-2017 Centre National d'Etudes Spatiales (CNES)
 *
 * This file is part of Orfeo Toolbox
 *
 *     https://www.orfeo-toolbox.org/
 *
 * Licensed under the Apache License, Version 2.0 (the "License");
 * you may not use this file except in compliance with the License.
 * You may obtain a copy of the License at
 *
 *     http://www.apache.org/licenses/LICENSE-2.0
 *
 * Unless required by applicable law or agreed to in writing, software
 * distributed under the License is distributed on an "AS IS" BASIS,
 * WITHOUT WARRANTIES OR CONDITIONS OF ANY KIND, either express or implied.
 * See the License for the specific language governing permissions and
 * limitations under the License.
 */
#include "otbExtern.h"


#include "otbVectorImage.h"
#include "otbImageFileReader.h"
#include "otbImageFileWriter.h"
#include "otbCommandProgressUpdate.h"
#include "otbCommandLineArgumentParser.h"

#include "otbFastICAImageFilter.h"

<<<<<<< HEAD
int otbFastICAInternalOptimizerVectorImageFilterNewTest ( int itkNotUsed(argc), char* itkNotUsed(argv) [] )
{
  const unsigned int Dimension = 2;
  typedef double PixelType;
  typedef otb::VectorImage< PixelType, Dimension > ImageType;
  typedef otb::FastICAInternalOptimizerVectorImageFilter< ImageType, ImageType > FilterType;
  FilterType::Pointer filter = FilterType::New();
  return EXIT_SUCCESS;
}

int otbFastICAImageFilterNewTest ( int itkNotUsed(argc), char* itkNotUsed(argv) [] )
{
  const unsigned int Dimension = 2;
  typedef double PixelType;
  typedef otb::VectorImage< PixelType, Dimension > ImageType;
  typedef otb::FastICAImageFilter< ImageType, ImageType, otb::TransformDirection::FORWARD > FilterType;
  FilterType::Pointer filter = FilterType::New();
  return EXIT_SUCCESS;
}
=======
>>>>>>> 910ae38f

int otbFastICAImageFilterTest ( int argc, char* argv[] )
{
  typedef otb::CommandLineArgumentParser ParserType;
  ParserType::Pointer parser = ParserType::New();

  parser->AddInputImage();
  parser->AddOption( "--NumComponents", "Number of components to keep for output", "-n", 1, false );
  parser->AddOption( "--Inverse", "Performs also the inverse transformation (give the output name)", "-inv", 1, false );
  parser->AddOption( "--NumIterations", "number of iterations (def.20)", "-iter", 1, false );
  parser->AddOption( "--Mu", "Give the increment weight of W in [0, 1] (def. 1)", "-mu", 1, false );
  parser->AddOutputImage();

  typedef otb::CommandLineArgumentParseResult ParserResultType;
  ParserResultType::Pointer  parseResult = ParserResultType::New();

  try
  {
    parser->ParseCommandLine( argc, argv, parseResult );
  }
  catch( itk::ExceptionObject & err )
  {
    std::cerr << argv[0] << " applies FastICA transformations\n";
    std::string descriptionException = err.GetDescription();
    if ( descriptionException.find("ParseCommandLine(): Help Parser")
        != std::string::npos )
      return EXIT_SUCCESS;
    if(descriptionException.find("ParseCommandLine(): Version Parser")
        != std::string::npos )
      return EXIT_SUCCESS;
    return EXIT_FAILURE;
  }

  std::string inputImageName = parseResult->GetInputImage();
  std::string outputImageName = parseResult->GetOutputImage();
  const unsigned int nbComponents = parseResult->IsOptionPresent("--NumComponents") ?
    parseResult->GetParameterUInt("--NumComponents") : 0;
  const unsigned int nbIterations = parseResult->IsOptionPresent("--NumIterations") ?
    parseResult->GetParameterUInt("--NumIterations") : 20;
  const double mu = parseResult->IsOptionPresent("--Mu" ) ?
    parseResult->GetParameterDouble("--Mu") : 1.;

  // Main type definition
  const unsigned int Dimension = 2;
  typedef double PixelType;
  typedef otb::VectorImage< PixelType, Dimension > ImageType;

  // Reading input images
  typedef otb::ImageFileReader<ImageType> ReaderType;
  ReaderType::Pointer reader = ReaderType::New();
  reader->SetFileName(inputImageName);

  // Image filtering
  typedef otb::FastICAImageFilter< ImageType, ImageType, otb::TransformDirection::FORWARD > FilterType;
  FilterType::Pointer filter = FilterType::New();
  filter->SetInput( reader->GetOutput() );
  filter->SetNumberOfPrincipalComponentsRequired( nbComponents );
  filter->SetNumberOfIterations( nbIterations );
  filter->SetMu( mu );

  typedef otb::CommandProgressUpdate< FilterType > CommandType;
  CommandType::Pointer observer = CommandType::New();
  filter->AddObserver( itk::ProgressEvent(), observer );

  std::cerr << "Decomposition\n";

  // Writing
  typedef otb::ImageFileWriter< ImageType > ImageWriterType;
  ImageWriterType::Pointer writer = ImageWriterType::New();
  writer->SetFileName( outputImageName );
  writer->SetInput( filter->GetOutput() );
  writer->Update();

  // std::cerr << filter << "\n";

  if ( parseResult->IsOptionPresent("--Inverse") )
  {
    typedef otb::FastICAImageFilter< ImageType, ImageType, otb::TransformDirection::INVERSE > InvFilterType;
    InvFilterType::Pointer invFilter = InvFilterType::New();
    invFilter->SetInput( filter->GetOutput() );
    invFilter->SetMeanValues( filter->GetMeanValues() );
    invFilter->SetStdDevValues( filter->GetStdDevValues() );
    invFilter->SetPCATransformationMatrix( filter->GetPCATransformationMatrix() );
    invFilter->SetTransformationMatrix( filter->GetTransformationMatrix() );

    typedef otb::CommandProgressUpdate< InvFilterType > CommandType2;
    CommandType2::Pointer invObserver = CommandType2::New();
    invFilter->AddObserver( itk::ProgressEvent(), invObserver );

    std::cerr << "Reconstruction\n";

    ImageWriterType::Pointer invWriter = ImageWriterType::New();
    invWriter->SetFileName( parseResult->GetParameterString("--Inverse") );
    invWriter->SetInput( invFilter->GetOutput() );
    invWriter->Update();
  }

  return EXIT_SUCCESS;
}<|MERGE_RESOLUTION|>--- conflicted
+++ resolved
@@ -28,28 +28,7 @@
 
 #include "otbFastICAImageFilter.h"
 
-<<<<<<< HEAD
-int otbFastICAInternalOptimizerVectorImageFilterNewTest ( int itkNotUsed(argc), char* itkNotUsed(argv) [] )
-{
-  const unsigned int Dimension = 2;
-  typedef double PixelType;
-  typedef otb::VectorImage< PixelType, Dimension > ImageType;
-  typedef otb::FastICAInternalOptimizerVectorImageFilter< ImageType, ImageType > FilterType;
-  FilterType::Pointer filter = FilterType::New();
-  return EXIT_SUCCESS;
-}
-
-int otbFastICAImageFilterNewTest ( int itkNotUsed(argc), char* itkNotUsed(argv) [] )
-{
-  const unsigned int Dimension = 2;
-  typedef double PixelType;
-  typedef otb::VectorImage< PixelType, Dimension > ImageType;
   typedef otb::FastICAImageFilter< ImageType, ImageType, otb::TransformDirection::FORWARD > FilterType;
-  FilterType::Pointer filter = FilterType::New();
-  return EXIT_SUCCESS;
-}
-=======
->>>>>>> 910ae38f
 
 int otbFastICAImageFilterTest ( int argc, char* argv[] )
 {

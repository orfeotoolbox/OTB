/*
 * Copyright (C) 2005-2020 Centre National d'Etudes Spatiales (CNES)
 *
 * This file is part of Orfeo Toolbox
 *
 *     https://www.orfeo-toolbox.org/
 *
 * Licensed under the Apache License, Version 2.0 (the "License");
 * you may not use this file except in compliance with the License.
 * You may obtain a copy of the License at
 *
 *     http://www.apache.org/licenses/LICENSE-2.0
 *
 * Unless required by applicable law or agreed to in writing, software
 * distributed under the License is distributed on an "AS IS" BASIS,
 * WITHOUT WARRANTIES OR CONDITIONS OF ANY KIND, either express or implied.
 * See the License for the specific language governing permissions and
 * limitations under the License.
 */


#include <iomanip>
#include <iostream>
#include <sstream>
#include <fstream>
#include <iterator>

#include "otbVectorImage.h"
#include "otbImageFileReader.h"
#include "otbImageMetadata.h"
#include "otbRPCForwardTransform.h"
#include "otbRPCInverseTransform.h"
#include "otbDEMHandler.h"
#include <otbImageKeywordlist.h>
#include "itkEuclideanDistanceMetric.h"
#include "otbGeographicalDistance.h"
#include "otbGenericRSTransform.h"
#include "otbImageMetadata.h"
#include "otbImageMetadataInterfaceFactory.h"
#include "otbGeomMetadataSupplier.h"
#include "otbMacro.h"

typedef std::list<itk::Point<double, 2>> pointsContainerType;
typedef std::list<itk::Point<double, 3>> geo3dPointsContainerType;
typedef otb::VectorImage<double, 2>      ImageType;
typedef itk::Statistics::EuclideanDistanceMetric<ImageType::PointType> DistanceType;
typedef otb::GeographicalDistance<ImageType::PointType>                GeographicalDistanceType;

<<<<<<< HEAD
int produceGCP(char* outputgcpfilename, const otb::ImageMetadata& imd, bool useForwardSensorModel = true, double z = 16.19688987731934)
=======
int produceGCP(char* outputgcpfilename, const otb::ImageKeywordlist& kwlist, double z = 16.19688987731934)
>>>>>>> 2e2a1b71
{
  itk::Point<double, 2> imagePoint;
  itk::Point<double, 2> geoPoint;

  //  otbForwardSensorModel
  typedef otb::RPCForwardTransform<double, 2, 2> ForwardSensorModelType;
  ForwardSensorModelType::Pointer         forwardSensorModel = ForwardSensorModelType::New();
  forwardSensorModel->SetMetadata(imd);
  if (forwardSensorModel->IsValidSensorModel() == false)
  {
    otbLogMacro(Warning, << "Invalid Model pointer m_Model == NULL!\n The metadata is invalid!");
    return EXIT_FAILURE;
  }

  otb::DEMHandler::GetInstance().SetDefaultHeightAboveEllipsoid(z);

<<<<<<< HEAD
  // ossim classes
//  ossimKeywordlist ossimKwlist;
//  kwlist.convertToOSSIMKeywordlist(ossimKwlist);
//
//  ossimProjection* ossimSensorModel = ossimSensorModelFactory::instance()->createProjection(ossimKwlist);
//  if (ossimSensorModel == nullptr)
//  {
//    ossimSensorModel = ossimplugins::ossimPluginProjectionFactory::instance()->createProjection(ossimKwlist);
//  }
//  if (ossimSensorModel == nullptr) // Model validity
//  {
//    std::cerr << "Invalid sensor model (ossimSensorModel is NULL)" << std::endl;
//    return EXIT_FAILURE;
//  }

=======
>>>>>>> 2e2a1b71
  std::ofstream file(outputgcpfilename, std::ios::out | std::ios::trunc);
  if (file)
  {
    for (double x = 10.0; x < 300.0; x += 50.)
      for (double y = 10.0; y < 300.0; y += 50.)
      {
        imagePoint[0] = x;
        imagePoint[1] = y;
<<<<<<< HEAD
        if (useForwardSensorModel) // otbForwardSensorModel
        {
          geoPoint = forwardSensorModel->TransformPoint(imagePoint);
        }
//        else // ossim classes
//        {
//          ossimDpt ossimPoint(otb::internal::ConvertToOSSIMFrame(imagePoint[0]),  // x
//                              otb::internal::ConvertToOSSIMFrame(imagePoint[1])); // y
//          ossimGpt ossimGPoint;
//          ossimSensorModel->lineSampleHeightToWorld(ossimPoint, z, ossimGPoint);
//          geoPoint[0] = ossimGPoint.lon;
//          geoPoint[1] = ossimGPoint.lat;
//        }

        file << std::setprecision(16) << x << " " << y << " " << geoPoint[0] << " " << geoPoint[1] << " " << z << std::endl;
=======
	geoPoint = forwardSensorModel->TransformPoint(imagePoint);
	file << std::setprecision(16) << x << " " << y << " " << geoPoint[0] << " " << geoPoint[1] << " " << z << std::endl;
>>>>>>> 2e2a1b71
      }
  }
  else
  {
    std::cerr << "Couldn't open " << outputgcpfilename << std::endl;
    return EXIT_FAILURE;
  }

  file.close();

  return EXIT_SUCCESS;
}

bool provideGCP(char* gcpfilename, pointsContainerType& imgPt, geo3dPointsContainerType& geo3dPt, pointsContainerType& OSSIMPt)
{
  itk::Point<double, 2> imagePoint;
  itk::Point<double, 3> geo3dPoint;
  itk::Point<double, 2> OSSIMPoint;

  std::ifstream file(gcpfilename, std::ios::in);
  if (file)
  {
    std::string line;
    while (getline(file, line))
    {
      if (line.find_first_of("#") != 0)
      {
        std::istringstream iss(line);

        iss >> imagePoint[0] >> imagePoint[1] >> geo3dPoint[0] >> geo3dPoint[1] >> geo3dPoint[2] >> OSSIMPoint[0] >> OSSIMPoint[1];

        imgPt.push_back(imagePoint);
        geo3dPt.push_back(geo3dPoint);
	OSSIMPt.push_back(OSSIMPoint);
      }
    }
    file.close();
  }
  else
    return false;

  return true;
}

int otbSensorModel(int argc, char* argv[])
{
  if (argc != 9)
  {
    std::cout << argv[0] << " <input geom filename> <input gcp filename> <output gcp filename> "
              << " <needed keywords> <imgTol> <geoTol> <writeBaseline> <only check needed keywords>" << std::endl;

    return EXIT_FAILURE;
  }

  char*              geomfilename = argv[1];
  char*              gcpfilename  = argv[2];
  char*              outFilename  = argv[3];
  std::istringstream iss(argv[4]);
  double             imgTol        = atof(argv[5]);
  double             geoTol        = atof(argv[6]);
  int                writeBaseline = atoi(argv[7]);
  bool               checkNeededKw = atoi(argv[8]);

  // -------------------
  // Some instantiations
  // -------------------
  otb::ImageKeywordlist kwlist = otb::ReadGeometryFromGEOMFile(geomfilename);
  otb::ImageMetadata imd;
  otb::GeomMetadataSupplier geomSupplier(geomfilename);
  for (int loop = 0 ; loop < geomSupplier.GetNbBands() ; ++loop)
    imd.Bands.emplace_back();
  otb::ImageMetadataInterfaceBase::Pointer imi = otb::ImageMetadataInterfaceFactory::CreateIMI(imd, geomSupplier);
  imd = imi->GetImageMetadata();
  geomSupplier.FetchRPC(imd);

  if (!(kwlist.GetSize() > 0))
  {
    std::cerr << "ImageKeywordlist is empty." << std::endl;
    return EXIT_FAILURE;
  }

  if (writeBaseline)
  {
    return produceGCP(outFilename, imd);
  }

  typedef otb::ImageKeywordlist::KeywordlistMap KeywordlistMapType;
  KeywordlistMapType                            kwmap = kwlist.GetKeywordlist();

  //  otbForwardSensorModel
  typedef otb::RPCForwardTransform<double, 2, 2> ForwardSensorModelType;
  ForwardSensorModelType::Pointer         forwardSensorModel = ForwardSensorModelType::New();
  if (!forwardSensorModel)
  {
    std::cerr << "Invalid sensor model (ForwardSensorModelType::Pointer is NULL)" << std::endl;
    return EXIT_FAILURE;
  }
  forwardSensorModel->SetMetadata(imd);
  if (forwardSensorModel->IsValidSensorModel() == false)
  {
    std::cerr << "Invalid Model pointer m_Model == NULL!\n The metadata is invalid!" << std::endl;
    return EXIT_FAILURE;
  }

  // otbInverseSensorModel
  typedef otb::RPCInverseTransform<double, 2, 2> InverseSensorModelType;
  InverseSensorModelType::Pointer         inverseSensorModel = InverseSensorModelType::New();
  if (!inverseSensorModel)
  {
    std::cerr << "Invalid sensor model (InverseSensorModelType::Pointer is NULL)" << std::endl;
    return EXIT_FAILURE;
  }
  inverseSensorModel->SetMetadata(imd);
  if (inverseSensorModel->IsValidSensorModel() == false)
  {
    std::cerr << "Invalid Model pointer m_Model == NULL!\n The metadata is invalid!" << std::endl;
    return EXIT_FAILURE;
  }

  // otbGenericRSTransform
  // Build wgs ref
  OGRSpatialReference oSRS;
  oSRS.SetWellKnownGeogCS("WGS84");
  char* wgsRef = nullptr;
  oSRS.exportToWkt(&wgsRef);

  typedef otb::GenericRSTransform<> GRSTransformType;

  // Instantiate Image->WGS transform
  GRSTransformType::Pointer img2wgs = GRSTransformType::New();
  if (!img2wgs)
  {
    std::cerr << "Invalid sensor model (GRSTransformType::Pointer is NULL)" << std::endl;
    return EXIT_FAILURE;
  }
  img2wgs->SetInputProjectionRef("");
  img2wgs->SetOutputProjectionRef(wgsRef);
  img2wgs->SetInputImageMetadata(&imd);
  img2wgs->InstantiateTransform();


  // Instantiate WGS->Image transform
  GRSTransformType::Pointer wgs2img = GRSTransformType::New();
  if (!wgs2img)
  {
    std::cerr << "Invalid sensor model (GRSTransformType::Pointer is NULL)" << std::endl;
    return EXIT_FAILURE;
  }
  wgs2img->SetInputProjectionRef(wgsRef);
  wgs2img->SetOutputProjectionRef("");
  wgs2img->SetOutputImageMetadata(&imd);
  wgs2img->InstantiateTransform();

  itk::Point<double, 2> imagePoint;
  itk::Point<double, 2> geoPoint, geoPointGCP;
  itk::Point<double, 3> geo3dPoint;
  itk::Point<double, 2> geoPointGRS;
  itk::Point<double, 2> geoPointOSSIM;
  itk::Point<double, 2> reversedImagePoint;
  itk::Point<double, 2> reversedImagePointGRS;


  pointsContainerType      pointsContainer;
  geo3dPointsContainerType geo3dPointsContainer;
  pointsContainerType      ossimContainer;
  bool                     okStatus = provideGCP(gcpfilename, pointsContainer, geo3dPointsContainer, ossimContainer);
  if (!okStatus)
  {
    std::cerr << "File" << gcpfilename << " couldn't be opened" << std::endl;
    return EXIT_FAILURE;
  }

  DistanceType::Pointer             distance    = DistanceType::New();
  GeographicalDistanceType::Pointer geoDistance = GeographicalDistanceType::New();

  //--------------------------
  // Some instantiations (end)
  //--------------------------


  //-----------
  // Tests core
  //-----------

  // #1 keywordlist, only check the needed keywords
  /*-------------------------------------*/
  if (checkNeededKw)
  {
    // Split the string into many tokens, with whitespaces as separators
    std::list<std::string> neededKw;
    copy(std::istream_iterator<std::string>(iss), std::istream_iterator<std::string>(), back_inserter(neededKw));


    std::list<std::string> missingKw;
    for (std::list<std::string>::iterator neededIt = neededKw.begin(); neededIt != neededKw.end(); ++neededIt)
    {
      bool foundNeededKw = false;
      for (KeywordlistMapType::iterator kwlistIt = kwmap.begin(); kwlistIt != kwmap.end(); ++kwlistIt)
      {
        std::size_t found = kwlistIt->first.find(*neededIt);
        if (found != std::string::npos)
        {
          foundNeededKw = true;
        }
      }

      if (!foundNeededKw)
        missingKw.push_back(*neededIt);
    }

    if ((neededKw.size() > 0) && (missingKw.size() > 0))
    {
      std::cerr << "Some keywords were not found; missing keywords : " << std::endl;
      for (std::list<std::string>::iterator itm = missingKw.begin(); itm != missingKw.end(); ++itm)
        std::cerr << *itm << std::endl;
      return EXIT_FAILURE;
    }
  }
  /*-------------------------------------*/


  pointsContainerType::iterator      pointsIt      = pointsContainer.begin();
  geo3dPointsContainerType::iterator geo3dPointsIt = geo3dPointsContainer.begin();
<<<<<<< HEAD
  while ((pointsIt != pointsContainer.end()) && (geo3dPointsIt != geo3dPointsContainer.end()))
=======
  pointsContainerType::iterator      ossimIt       = ossimContainer.begin();
  // for(; pointsIt!=pointsContainer.end(); ++pointsIt)
  while ((pointsIt != pointsContainer.end()) && (geo3dPointsIt != geo3dPointsContainer.end()) && (ossimIt != ossimContainer.end()))
>>>>>>> 2e2a1b71
  {
    imagePoint = *pointsIt;
    geo3dPoint = *geo3dPointsIt;
    geoPointOSSIM = *ossimIt;
    
    double z = geo3dPoint[2];
    otb::DEMHandler::GetInstance().SetDefaultHeightAboveEllipsoid(z);

    // otbForwardSensorModel and otbInverseSensorModel
    geoPoint           = forwardSensorModel->TransformPoint(imagePoint);
    reversedImagePoint = inverseSensorModel->TransformPoint(geoPoint);

    // otbGenericRSTransform
    geoPointGRS           = img2wgs->TransformPoint(imagePoint);
    reversedImagePointGRS = wgs2img->TransformPoint(geoPointGRS);

    // Just for debug purpose
    otbLogMacro(Debug, << "------------------------------------------------");
    otbLogMacro(Debug, << geomfilename);
    otbLogMacro(Debug, << std::setprecision(15) << "Image to geo (Inverse/Forward SensorModel): " << imagePoint << " -> " << geoPoint);
    otbLogMacro(Debug, << std::setprecision(15) << "Geo to image (Inverse/Forward SensorModel): " << geoPoint << " -> " << reversedImagePoint);
    otbLogMacro(Debug, << std::setprecision(15) << "Image to geo (GenericRSTransform): " << imagePoint << " -> " << geoPointGRS);
    otbLogMacro(Debug, << std::setprecision(15) << "Geo to image (GenericRSTransform): " << geoPointGRS << " -> " << reversedImagePointGRS);
    otbLogMacro(Debug, << std::setprecision(15) << "Image to geo (OSSIM): " << imagePoint << " -> " << geoPointOSSIM);


    // 3. Results should be plausible (not clearly out of bound results)
    /*-------------------------------------*/
    if (!((geoPoint[0] >= -180.0) && (geoPoint[0] <= 180.0)) || !((geoPoint[1] >= -90.0) && (geoPoint[1] <= 90.0)))
    {
      std::cerr << "GeoPoint out of bound (otbForwardSensorModel otbInverseSensorModel) : " << geoPoint << "\n";
      return EXIT_FAILURE;
    }

    if (!((geoPointGRS[0] >= -180.0) && (geoPointGRS[0] <= 180.0)) || !((geoPointGRS[1] >= -90.0) && (geoPointGRS[1] <= 90.0)))
    {
      std::cerr << "GeoPoint out of bound (otbGenericRSTransform) : " << geoPointGRS << "\n";
      return EXIT_FAILURE;
    }
    /*-------------------------------------*/

    // 2. Check that the encapsulation does not modify results
    /*-------------------------------------*/
    // Inverse/Forward SensorModel VS GenericRSTransform
    double dist1 = geoDistance->Evaluate(geoPoint, geoPointGRS);
    if (dist1 > geoTol)
    {
      std::cerr << "Geo distance between otbForwardSensorModel and otbGenericRSTransform too high : "
                << "dist = " << dist1 << " (tol = " << geoTol << ")" << std::endl;
      return EXIT_FAILURE;
    }

    // Inverse/Forward SensorModel VS OSSIM
    double dist2 = geoDistance->Evaluate(geoPoint, geoPointOSSIM);
    if (dist2 > geoTol)
    {
      std::cerr << "Geo distance between otbForwardSensorModel and OSSIM too high : "
                << "dist = " << dist2 << " (tol = " << geoTol << ")" << std::endl;
      return EXIT_FAILURE;
    }
    /*-------------------------------------*/

    // 4. Round tripping error
    /*-------------------------------------*/
    // for otbForwardSensorModel otbInverseSensorModel classes
    double dist3 = distance->Evaluate(imagePoint, reversedImagePoint);
    if (dist3 > imgTol)
    {
      std::cerr << "Round tripping error for otbForwardSensorModel / otbInverseSensorModel too high : "
                << "dist(imagePoint,reversedImagePoint) = " << dist3 << " (tol = " << imgTol << ")" << std::endl;
      return EXIT_FAILURE;
    }

    // for otbGenericRSTransform class
    double dist4 = distance->Evaluate(imagePoint, reversedImagePointGRS);
    if (dist4 > imgTol)
    {
      std::cerr << "Round tripping error for otbGenericRSTransform too high : "
                << "dist(imagePoint,reversedImagePoint) = " << dist4 << " (tol = " << imgTol << ")" << std::endl;
      return EXIT_FAILURE;
    }
    /*-------------------------------------*/

    // 5. Stability check
    /*-------------------------------------*/
    geoPointGCP[0] = geo3dPoint[0];
    geoPointGCP[1] = geo3dPoint[1];

    double dist5 = geoDistance->Evaluate(geoPoint, geoPointGCP);
    double dist6 = geoDistance->Evaluate(geoPointGRS, geoPointGCP);
    double dist7 = geoDistance->Evaluate(geoPointOSSIM, geoPointGCP);

    otbLogMacro(Debug, << "Forward SensorModel VS GCP : " << dist5);
    otbLogMacro(Debug, << "GenericRSTransform VS GCP : " << dist6);
    otbLogMacro(Debug, << "OSSIM VS GCP : " << dist7);

    if (dist5 > geoTol)
    {
      std::cerr << "Result for Forward SensorModel is unstable : dist from baseline = " << dist5 << " (tol = " << geoTol << ")" << std::endl;
      return EXIT_FAILURE;
    }
    if (dist6 > geoTol)
    {
      std::cerr << "Result for GenericRSTransform is unstable : dist from baseline = " << dist6 << " (tol = " << geoTol << ")" << std::endl;
      return EXIT_FAILURE;
    }
    /*-------------------------------------*/

    ++pointsIt;
    ++geo3dPointsIt;
    ++ossimIt;
  }
  //-----------------
  // Tests core (end)
  //-----------------

  return EXIT_SUCCESS;
}<|MERGE_RESOLUTION|>--- conflicted
+++ resolved
@@ -46,11 +46,7 @@
 typedef itk::Statistics::EuclideanDistanceMetric<ImageType::PointType> DistanceType;
 typedef otb::GeographicalDistance<ImageType::PointType>                GeographicalDistanceType;
 
-<<<<<<< HEAD
 int produceGCP(char* outputgcpfilename, const otb::ImageMetadata& imd, bool useForwardSensorModel = true, double z = 16.19688987731934)
-=======
-int produceGCP(char* outputgcpfilename, const otb::ImageKeywordlist& kwlist, double z = 16.19688987731934)
->>>>>>> 2e2a1b71
 {
   itk::Point<double, 2> imagePoint;
   itk::Point<double, 2> geoPoint;
@@ -67,24 +63,6 @@
 
   otb::DEMHandler::GetInstance().SetDefaultHeightAboveEllipsoid(z);
 
-<<<<<<< HEAD
-  // ossim classes
-//  ossimKeywordlist ossimKwlist;
-//  kwlist.convertToOSSIMKeywordlist(ossimKwlist);
-//
-//  ossimProjection* ossimSensorModel = ossimSensorModelFactory::instance()->createProjection(ossimKwlist);
-//  if (ossimSensorModel == nullptr)
-//  {
-//    ossimSensorModel = ossimplugins::ossimPluginProjectionFactory::instance()->createProjection(ossimKwlist);
-//  }
-//  if (ossimSensorModel == nullptr) // Model validity
-//  {
-//    std::cerr << "Invalid sensor model (ossimSensorModel is NULL)" << std::endl;
-//    return EXIT_FAILURE;
-//  }
-
-=======
->>>>>>> 2e2a1b71
   std::ofstream file(outputgcpfilename, std::ios::out | std::ios::trunc);
   if (file)
   {
@@ -93,26 +71,8 @@
       {
         imagePoint[0] = x;
         imagePoint[1] = y;
-<<<<<<< HEAD
-        if (useForwardSensorModel) // otbForwardSensorModel
-        {
-          geoPoint = forwardSensorModel->TransformPoint(imagePoint);
-        }
-//        else // ossim classes
-//        {
-//          ossimDpt ossimPoint(otb::internal::ConvertToOSSIMFrame(imagePoint[0]),  // x
-//                              otb::internal::ConvertToOSSIMFrame(imagePoint[1])); // y
-//          ossimGpt ossimGPoint;
-//          ossimSensorModel->lineSampleHeightToWorld(ossimPoint, z, ossimGPoint);
-//          geoPoint[0] = ossimGPoint.lon;
-//          geoPoint[1] = ossimGPoint.lat;
-//        }
-
-        file << std::setprecision(16) << x << " " << y << " " << geoPoint[0] << " " << geoPoint[1] << " " << z << std::endl;
-=======
 	geoPoint = forwardSensorModel->TransformPoint(imagePoint);
 	file << std::setprecision(16) << x << " " << y << " " << geoPoint[0] << " " << geoPoint[1] << " " << z << std::endl;
->>>>>>> 2e2a1b71
       }
   }
   else
@@ -336,13 +296,7 @@
 
   pointsContainerType::iterator      pointsIt      = pointsContainer.begin();
   geo3dPointsContainerType::iterator geo3dPointsIt = geo3dPointsContainer.begin();
-<<<<<<< HEAD
   while ((pointsIt != pointsContainer.end()) && (geo3dPointsIt != geo3dPointsContainer.end()))
-=======
-  pointsContainerType::iterator      ossimIt       = ossimContainer.begin();
-  // for(; pointsIt!=pointsContainer.end(); ++pointsIt)
-  while ((pointsIt != pointsContainer.end()) && (geo3dPointsIt != geo3dPointsContainer.end()) && (ossimIt != ossimContainer.end()))
->>>>>>> 2e2a1b71
   {
     imagePoint = *pointsIt;
     geo3dPoint = *geo3dPointsIt;

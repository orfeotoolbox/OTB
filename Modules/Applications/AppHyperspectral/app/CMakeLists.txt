--- conflicted
+++ resolved
@@ -29,12 +29,11 @@
   LINK_LIBRARIES ${${otb-module}_LIBRARIES})
 
 otb_create_application(
-<<<<<<< HEAD
   NAME           LocalRxDetection
   SOURCES        otbLocalRxDetection.cxx
   LINK_LIBRARIES ${${otb-module}_LIBRARIES})
-=======
+
+otb_create_application(
   NAME           EndmemberNumberEstimation
   SOURCES        otbEndmemberNumberEstimation.cxx
   LINK_LIBRARIES ${${otb-module}_LIBRARIES})
->>>>>>> 3c65a0ba

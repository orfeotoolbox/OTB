--- conflicted
+++ resolved
@@ -360,20 +360,6 @@
   // Import validation data
   if (HasValue("valid.vd") && IsParameterEnabled("valid.vd"))
     {
-<<<<<<< HEAD
-    std::string validFile = this->GetParameterString("valid.vd");
-    source = ogr::DataSource::New(validFile, ogr::DataSource::Modes::Read);
-    layer = source->GetLayer(this->GetParameterInt("valid.layer"));
-    feature = layer.ogr().GetNextFeature();
-    goesOn = feature.addr() != 0;
-
-    // find useful field indexes
-
-    // TODO : detect corresponding indexes in validation data set, for the moment
-    // Assume they have the same fields, in the same order.
-
-=======
->>>>>>> 43bffd24
     input = ListSampleType::New();
     target = LabelListSampleType::New();
     input->SetMeasurementVectorSize(nbFeatures);

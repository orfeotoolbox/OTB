/*
 * Copyright (C) 2005-2017 Centre National d'Etudes Spatiales (CNES)
 *
 * This file is part of Orfeo Toolbox
 *
 *     https://www.orfeo-toolbox.org/
 *
 * Licensed under the Apache License, Version 2.0 (the "License");
 * you may not use this file except in compliance with the License.
 * You may obtain a copy of the License at
 *
 *     http://www.apache.org/licenses/LICENSE-2.0
 *
 * Unless required by applicable law or agreed to in writing, software
 * distributed under the License is distributed on an "AS IS" BASIS,
 * WITHOUT WARRANTIES OR CONDITIONS OF ANY KIND, either express or implied.
 * See the License for the specific language governing permissions and
 * limitations under the License.
 */

#ifndef otbLearningApplicationBase_txx
#define otbLearningApplicationBase_txx

#include "otbLearningApplicationBase.h"
// only need this filter as a dummy process object
#include "otbRGBAPixelConverter.h"

namespace otb
{
namespace Wrapper
{

template <class TInputValue, class TOutputValue>
LearningApplicationBase<TInputValue,TOutputValue>
::LearningApplicationBase() : m_RegressionFlag(false)

{
}

template <class TInputValue, class TOutputValue>
LearningApplicationBase<TInputValue,TOutputValue>
::~LearningApplicationBase()
{
  ModelFactoryType::CleanFactories();
}

template <class TInputValue, class TOutputValue>
void
LearningApplicationBase<TInputValue,TOutputValue>
::DoInit()
{
  AddDocTag(Tags::Learning);

  // main choice parameter that will contain all machine learning options
  AddParameter(ParameterType_Choice, "classifier", "Classifier to use for the training");
  SetParameterDescription("classifier", "Choice of the classifier to use for the training.");

  InitSupervisedClassifierParams();
  m_SupervisedClassifier = GetChoiceKeys("classifier");

  InitUnsupervisedClassifierParams();
  std::vector<std::string> allClassifier = GetChoiceKeys("classifier");
  m_UnsupervisedClassifier.assign(allClassifier.begin() + m_SupervisedClassifier.size(), allClassifier.end());
}

template <class TInputValue, class TOutputValue>
typename LearningApplicationBase<TInputValue,TOutputValue>::ClassifierCategory
LearningApplicationBase<TInputValue,TOutputValue>
::GetClassifierCategory()
{
  bool foundUnsupervised =
          std::find(m_UnsupervisedClassifier.begin(), m_UnsupervisedClassifier.end(),
                    GetParameterString("classifier")) != m_UnsupervisedClassifier.end();
  return foundUnsupervised ? Unsupervised : Supervised;
}

template <class TInputValue, class TOutputValue>
void
LearningApplicationBase<TInputValue,TOutputValue>
::DoUpdateParameters()
{
};

template <class TInputValue, class TOutputValue>
void
LearningApplicationBase<TInputValue,TOutputValue>
::InitSupervisedClassifierParams()
{

  //Group LibSVM
#ifdef OTB_USE_LIBSVM
  InitLibSVMParams();
#endif

#ifdef OTB_USE_OPENCV
  // OpenCV SVM implementation is buggy with linear kernel
  // Users should use the libSVM implementation instead.
  // InitSVMParams();
  if (!m_RegressionFlag)
    {
    InitBoostParams();  // Regression not supported
    }
  InitDecisionTreeParams();
  InitGradientBoostedTreeParams();
  InitNeuralNetworkParams();
  if (!m_RegressionFlag)
    {
    InitNormalBayesParams(); // Regression not supported
    }
  InitRandomForestsParams();
  InitKNNParams();
#endif

#ifdef OTB_USE_SHARK
  InitSharkRandomForestsParams();
#endif
}

template <class TInputValue, class TOutputValue>
void
LearningApplicationBase<TInputValue,TOutputValue>
::InitUnsupervisedClassifierParams()
{
#ifdef OTB_USE_SHARK
  InitSharkKMeansParams();
#endif
}

template <class TInputValue, class TOutputValue>
void
LearningApplicationBase<TInputValue,TOutputValue>
::Classify(typename ListSampleType::Pointer validationListSample,
           typename TargetListSampleType::Pointer predictedList,
           std::string modelPath)
{
  // Setup fake reporter
  RGBAPixelConverter<int,int>::Pointer dummyFilter =
    RGBAPixelConverter<int,int>::New();
  dummyFilter->SetProgress(0.0f);
  this->AddProcess(dummyFilter,"Classify...");
  dummyFilter->InvokeEvent(itk::StartEvent());

  // load a machine learning model from file and predict the input sample list
  ModelPointerType model = ModelFactoryType::CreateMachineLearningModel(modelPath,
                                                                        ModelFactoryType::ReadMode);

  if (model.IsNull())
    {
    otbAppLogFATAL(<< "Error when loading model " << modelPath);
    }

  model->Load(modelPath);
  model->SetRegressionMode(this->m_RegressionFlag);
  model->SetInputListSample(validationListSample);
  model->SetTargetListSample(predictedList);
  model->PredictAll();

  // update reporter
  dummyFilter->UpdateProgress(1.0f);
  dummyFilter->InvokeEvent(itk::EndEvent());
}

template <class TInputValue, class TOutputValue>
void
LearningApplicationBase<TInputValue,TOutputValue>
::Train(typename ListSampleType::Pointer trainingListSample,
        typename TargetListSampleType::Pointer trainingLabeledListSample,
        std::string modelPath)
{
  // Setup fake reporter
  RGBAPixelConverter<int,int>::Pointer dummyFilter =
    RGBAPixelConverter<int,int>::New();
  dummyFilter->SetProgress(0.0f);
  this->AddProcess(dummyFilter,"Training model...");
  dummyFilter->InvokeEvent(itk::StartEvent());

  // get the name of the chosen machine learning model
  const std::string modelName = GetParameterString("classifier");
  // call specific train function
  if (modelName == "libsvm")
    {
	#ifdef OTB_USE_LIBSVM
    TrainLibSVM(trainingListSample, trainingLabeledListSample, modelPath);
    #else
    otbAppLogFATAL("Module LIBSVM is not installed. You should consider turning OTB_USE_LIBSVM on during cmake configuration.");
    #endif
    }
  if(modelName == "sharkrf")
    {
    #ifdef OTB_USE_SHARK
    TrainSharkRandomForests(trainingListSample,trainingLabeledListSample,modelPath);
    #else
    otbAppLogFATAL("Module SharkLearning is not installed. You should consider turning OTB_USE_SHARK on during cmake configuration.");
    #endif
    }
<<<<<<< HEAD
  if(modelName == "sharkkm")
    {
    #ifdef OTB_USE_SHARK
    TrainSharkKMeans( trainingListSample, trainingLabeledListSample, modelPath );
    #else
    otbAppLogFATAL("Module SharkLearning is not installed. You should consider turning OTB_USE_SHARK on during cmake configuration.");
    #endif
    }

  
  // OpenCV SVM implementation is buggy with linear kernel
  // Users should use the libSVM implementation instead.
  // else if (modelName == "svm")
  //  {
	//  #ifdef OTB_USE_OPENCV
  //   TrainSVM(trainingListSample, trainingLabeledListSample, modelPath);
  //  #else
  //   otbAppLogFATAL("Module OPENCV is not installed. You should consider turning OTB_USE_OPENCV on during cmake configuration.");
  //  #endif
  //  }
=======
  else if (modelName == "svm")
    {
    #ifdef OTB_USE_OPENCV
    TrainSVM(trainingListSample, trainingLabeledListSample, modelPath);
    #else
    otbAppLogFATAL("Module OPENCV is not installed. You should consider turning OTB_USE_OPENCV on during cmake configuration.");
    #endif
    }
>>>>>>> 6e8501df
  else if (modelName == "boost")
    {
	#ifdef OTB_USE_OPENCV
    TrainBoost(trainingListSample, trainingLabeledListSample, modelPath);
    #else
    otbAppLogFATAL("Module OPENCV is not installed. You should consider turning OTB_USE_OPENCV on during cmake configuration.");
    #endif
    }
  else if (modelName == "dt")
    {
	#ifdef OTB_USE_OPENCV
    TrainDecisionTree(trainingListSample, trainingLabeledListSample, modelPath);
    #else
    otbAppLogFATAL("Module OPENCV is not installed. You should consider turning OTB_USE_OPENCV on during cmake configuration.");
    #endif
    }
  else if (modelName == "gbt")
    {
	#ifdef OTB_USE_OPENCV
    TrainGradientBoostedTree(trainingListSample, trainingLabeledListSample, modelPath);
    #else
    otbAppLogFATAL("Module OPENCV is not installed. You should consider turning OTB_USE_OPENCV on during cmake configuration.");
    #endif
    }
  else if (modelName == "ann")
    {
	#ifdef OTB_USE_OPENCV
    TrainNeuralNetwork(trainingListSample, trainingLabeledListSample, modelPath);
    #else
    otbAppLogFATAL("Module OPENCV is not installed. You should consider turning OTB_USE_OPENCV on during cmake configuration.");
    #endif
    }
  else if (modelName == "bayes")
    {
	#ifdef OTB_USE_OPENCV
    TrainNormalBayes(trainingListSample, trainingLabeledListSample, modelPath);
    #else
    otbAppLogFATAL("Module OPENCV is not installed. You should consider turning OTB_USE_OPENCV on during cmake configuration.");
    #endif
    }
  else if (modelName == "rf")
    {
	#ifdef OTB_USE_OPENCV
    TrainRandomForests(trainingListSample, trainingLabeledListSample, modelPath);
    #else
    otbAppLogFATAL("Module OPENCV is not installed. You should consider turning OTB_USE_OPENCV on during cmake configuration.");
    #endif
    }
  else if (modelName == "knn")
    {
	#ifdef OTB_USE_OPENCV
    TrainKNN(trainingListSample, trainingLabeledListSample, modelPath);
    #else
    otbAppLogFATAL("Module OPENCV is not installed. You should consider turning OTB_USE_OPENCV on during cmake configuration.");
    #endif
    }

  // update reporter
  dummyFilter->UpdateProgress(1.0f);
  dummyFilter->InvokeEvent(itk::EndEvent());
}

}
}

#endif<|MERGE_RESOLUTION|>--- conflicted
+++ resolved
@@ -33,7 +33,6 @@
 template <class TInputValue, class TOutputValue>
 LearningApplicationBase<TInputValue,TOutputValue>
 ::LearningApplicationBase() : m_RegressionFlag(false)
-
 {
 }
 
@@ -73,13 +72,6 @@
                     GetParameterString("classifier")) != m_UnsupervisedClassifier.end();
   return foundUnsupervised ? Unsupervised : Supervised;
 }
-
-template <class TInputValue, class TOutputValue>
-void
-LearningApplicationBase<TInputValue,TOutputValue>
-::DoUpdateParameters()
-{
-};
 
 template <class TInputValue, class TOutputValue>
 void
@@ -193,8 +185,7 @@
     otbAppLogFATAL("Module SharkLearning is not installed. You should consider turning OTB_USE_SHARK on during cmake configuration.");
     #endif
     }
-<<<<<<< HEAD
-  if(modelName == "sharkkm")
+  else if(modelName == "sharkkm")
     {
     #ifdef OTB_USE_SHARK
     TrainSharkKMeans( trainingListSample, trainingLabeledListSample, modelPath );
@@ -202,19 +193,6 @@
     otbAppLogFATAL("Module SharkLearning is not installed. You should consider turning OTB_USE_SHARK on during cmake configuration.");
     #endif
     }
-
-  
-  // OpenCV SVM implementation is buggy with linear kernel
-  // Users should use the libSVM implementation instead.
-  // else if (modelName == "svm")
-  //  {
-	//  #ifdef OTB_USE_OPENCV
-  //   TrainSVM(trainingListSample, trainingLabeledListSample, modelPath);
-  //  #else
-  //   otbAppLogFATAL("Module OPENCV is not installed. You should consider turning OTB_USE_OPENCV on during cmake configuration.");
-  //  #endif
-  //  }
-=======
   else if (modelName == "svm")
     {
     #ifdef OTB_USE_OPENCV
@@ -223,7 +201,6 @@
     otbAppLogFATAL("Module OPENCV is not installed. You should consider turning OTB_USE_OPENCV on during cmake configuration.");
     #endif
     }
->>>>>>> 6e8501df
   else if (modelName == "boost")
     {
 	#ifdef OTB_USE_OPENCV

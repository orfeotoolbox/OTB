--- conflicted
+++ resolved
@@ -97,16 +97,13 @@
     SetParameterDescription("classifier.libsvm.c",
         "SVM models have a cost parameter C (1 by default) to control the "
         "trade-off between training errors and forcing rigid margins.");
-<<<<<<< HEAD
-=======
 
     AddParameter(ParameterType_Float, "classifier.libsvm.nu", "Cost parameter Nu");
     SetParameterFloat("classifier.libsvm.nu",0.5, false);
     SetParameterDescription("classifier.libsvm.nu",
         "Cost parameter Nu, in the range 0..1, the larger the value, "
         "the smoother the decision.");
->>>>>>> 084a4942
-    
+
     // It seems that it miss a nu parameter for the nu-SVM use. 
     AddParameter(ParameterType_Empty, "classifier.libsvm.opt", "Parameters optimization");
     MandatoryOff("classifier.libsvm.opt");
@@ -120,23 +117,9 @@
       AddParameter(ParameterType_Float, "classifier.libsvm.eps", "Epsilon");
       SetParameterFloat("classifier.libsvm.eps",1e-3, false);
       SetParameterDescription("classifier.libsvm.eps", 
-<<<<<<< HEAD
-        "Parameter for the epsilon regression mode.");
-      AddParameter(ParameterType_Float, "classifier.libsvm.nu", "Nu");
-      SetParameterFloat("classifier.libsvm.nu",0.5, false);
-      SetParameterDescription("classifier.libsvm.nu", 
-        "Cost parameter Nu, in the range 0..1, the larger the value, "
-        "the smoother the decision.");
-=======
         "The distance between feature vectors from the training set and "
         "the fitting hyper-plane must be less than Epsilon. For outliers"
         "the penalty mutliplier is set by C.");
-      // AddParameter(ParameterType_Float, "classifier.libsvm.nu", "Nu");
-      // SetParameterFloat("classifier.libsvm.nu",0.5, false);
-      // SetParameterDescription("classifier.libsvm.nu", 
-      //   "Cost parameter Nu, in the range 0..1, the larger the value, "
-      //   "the smoother the decision.");
->>>>>>> 084a4942
       }
   }
 

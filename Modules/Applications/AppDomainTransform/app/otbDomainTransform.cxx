--- conflicted
+++ resolved
@@ -80,13 +80,10 @@
 
   ~DomainTransform() ITK_OVERRIDE
     {
-<<<<<<< HEAD
     }
 
   void CleanupFFTWThreads()
   {
-=======
->>>>>>> f7409759
     // This is a trick to make sure fftw will cleanup its threads when application
     // shared lib is released.
     #if defined(ITK_USE_FFTWF)
@@ -97,11 +94,7 @@
       fftw_cleanup_threads();
       fftw_cleanup();
     #endif
-<<<<<<< HEAD
   }
-=======
-    }
->>>>>>> f7409759
 
   void DoInit() ITK_OVERRIDE
   {

--- conflicted
+++ resolved
@@ -167,12 +167,7 @@
       RSTransformType::Pointer inverse = RSTransformType::New();
       if ( HasUserValue("mode.epsg.code") )
         {
-<<<<<<< HEAD
         std::string wktFromEpsg = otb::SpatialReference::FromEPSG(GetParameterInt( "mode.epsg.code" )).ToWkt();
-=======
-        std::string wktFromEpsg =
-          otb::GeoInformationConversion::ToWKT(GetParameterInt( "mode.epsg.code" ));
->>>>>>> 46f85400
         inverse->SetOutputProjectionRef(wktFromEpsg);
         }
       inverse->SetInputKeywordList( inImage->GetImageKeywordlist() );
@@ -247,12 +242,7 @@
       RSTransformType::Pointer rsTransform = RSTransformType::New();
       if ( HasUserValue("mode.epsg.code") )
         {
-<<<<<<< HEAD
         std::string wktFromEpsg  = otb::SpatialReference::FromEPSG(GetParameterInt( "mode.epsg.code" )).ToWkt();
-=======
-        std::string wktFromEpsg =
-          otb::GeoInformationConversion::ToWKT( GetParameterInt( "mode.epsg.code" ) );
->>>>>>> 46f85400
         rsTransform->SetInputProjectionRef(wktFromEpsg);
         }
       rsTransform->SetOutputKeywordList( inImage->GetImageKeywordlist() );

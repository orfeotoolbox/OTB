--- conflicted
+++ resolved
@@ -104,18 +104,6 @@
   ${TEMP}/pyTvNewStyleParametersTest.tif
   ${OTB_DATA_ROOT}/Input/apTvUtSmoothingTest_OutXML.xml)
 
-<<<<<<< HEAD
-add_test( NAME pyTvNewStyleParametersInstanciateAll
-          COMMAND ${TEST_DRIVER} Execute
-          ${PYTHON_EXECUTABLE} ${CMAKE_CURRENT_SOURCE_DIR}/PythonNewStyleParametersInstanciateAllTest.py
-          )
-
-        add_test( NAME pyTvConnectApplications
-          COMMAND ${TEST_DRIVER} Execute
-                  ${PYTHON_EXECUTABLE} ${CMAKE_CURRENT_SOURCE_DIR}/PythonConnectApplications.py
-                  ${OTB_DATA_ROOT}/Input/poupees.tif
-                  ${TEMP}/pyTvConnectApplicationsOutput.tif)
-=======
 add_test( NAME pyTvNewStyleParametersInstantiateAll
   COMMAND ${TEST_DRIVER} Execute
   ${PYTHON_EXECUTABLE} ${CMAKE_CURRENT_SOURCE_DIR}/PythonTestDriver.py
@@ -127,5 +115,4 @@
   ${PYTHON_EXECUTABLE} ${CMAKE_CURRENT_SOURCE_DIR}/PythonTestDriver.py
   PythonConnectApplications
   ${OTB_DATA_ROOT}/Input/poupees.tif
-  ${TEMP}/pyTvConnectApplicationsOutput.tif)
->>>>>>> e3f2472b
+  ${TEMP}/pyTvConnectApplicationsOutput.tif)
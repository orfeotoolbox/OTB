--- conflicted
+++ resolved
@@ -141,17 +141,15 @@
   ${OTB_DATA_ROOT}/Input/poupees.tif
   ${TEMP}/Bu1498-output.tif)  
 
-<<<<<<< HEAD
+add_test( NAME pyTvParametersDict
+  COMMAND ${TEST_DRIVER} Execute
+  ${PYTHON_EXECUTABLE} ${CMAKE_CURRENT_SOURCE_DIR}/PythonTestDriver.py
+  PythonParametersDict
+  ${OTB_DATA_ROOT}/Input/poupees.tif)
+
 add_test( NAME pyTvImageInterface
   COMMAND ${TEST_DRIVER} Execute
   ${PYTHON_EXECUTABLE} ${CMAKE_CURRENT_SOURCE_DIR}/PythonTestDriver.py
   PythonImageInterface
   ${OTB_DATA_ROOT}/Examples/QB_Toulouse_Ortho_XS.tif
-  )
-=======
-add_test( NAME pyTvParametersDict
-  COMMAND ${TEST_DRIVER} Execute
-  ${PYTHON_EXECUTABLE} ${CMAKE_CURRENT_SOURCE_DIR}/PythonTestDriver.py
-  PythonParametersDict
-  ${OTB_DATA_ROOT}/Input/poupees.tif)
->>>>>>> 751d1724
+  )
/*
 * Copyright (C) 2005-2017 Centre National d'Etudes Spatiales (CNES)
 *
 * This file is part of Orfeo Toolbox
 *
 *     https://www.orfeo-toolbox.org/
 *
 * Licensed under the Apache License, Version 2.0 (the "License");
 * you may not use this file except in compliance with the License.
 * You may obtain a copy of the License at
 *
 *     http://www.apache.org/licenses/LICENSE-2.0
 *
 * Unless required by applicable law or agreed to in writing, software
 * distributed under the License is distributed on an "AS IS" BASIS,
 * WITHOUT WARRANTIES OR CONDITIONS OF ANY KIND, either express or implied.
 * See the License for the specific language governing permissions and
 * limitations under the License.
 */


#include "otbWrapperCommandLineLauncher.h"
#include "otb_tinyxml.h"
#include <vector>

#ifdef OTB_USE_MPI
#include "otbMPIConfig.h"
#endif

const std::string GetChildNodeTextOf(TiXmlElement *parentElement, std::string key);
std::string PrepareExpressionFromXML(std::string filename);
std::vector<std::string> PrepareVectorExpressionFromXML(std::string filename);
std::string CleanWord(const std::string & word);


std::string PrepareExpressionFromXML(std::string filename)
{
  std::string expression;

  if(filename.empty())
    {
    std::cerr <<"Input XML Filename is empty" << std::endl;
    return expression;
    }
  std::string ext = filename.substr(filename.size()-4,filename.size());
  if(ext != ".xml" )
    std::cerr << ext  << " is a wrong extension: Expected .xml " << __FILE__ << std::endl;

  // Open the xml file
  TiXmlDocument doc;

  //Use itksys::SystemTools::FOpen() and close it below because
  //TiXmlDocument::TiXmlFileOpen( ) is not exposed from tinyXML library. Even
  //though its available in the TiXmlDocument::SaveFile().
  FILE* fp =  itksys::SystemTools::Fopen(filename.c_str(), "rb");

  if (!doc.LoadFile(fp , TIXML_ENCODING_UTF8))
    {
    std::cerr << "Can't open file " << filename << std::endl;
    fclose(fp);
    exit(1);

    }

  TiXmlHandle handle(&doc);

  TiXmlElement *n_OTB;
  n_OTB = handle.FirstChild("OTB").Element();

  if(!n_OTB)
  {
    std::string info = "Input XML file " + filename + " is invalid.";
    std::cerr << info  << std::endl;
    fclose(fp);
    exit(1);
  }

  TiXmlElement *n_AppNode   = n_OTB->FirstChildElement("application");

  std::string moduleName;
  moduleName = GetChildNodeTextOf(n_AppNode, "name");
  /*
  AddMetaData("appname", app_Name);

  app_Descr = this_->GetChildNodeTextOf(n_AppNode, "descr");
  AddMetaData("appdescr", app_Descr);

  TiXmlElement* n_Doc    = n_AppNode->FirstChildElement("doc");

  std::string doc_Name, doc_Descr, doc_Author, doc_Limitation, doc_SeeAlso;

  doc_Name = this_->GetChildNodeTextOf(n_Doc, "name");
  AddMetaData("docname", doc_Name);

  doc_Descr = this_->GetChildNodeTextOf(n_Doc, "longdescr");
  AddMetaData("doclongdescr", doc_Descr);

  doc_Author = this_->GetChildNodeTextOf(n_Doc, "authors");
  AddMetaData("docauthors", doc_Author);

  doc_Limitation = this_->GetChildNodeTextOf(n_Doc, "limitations");
  AddMetaData("doclimitations", doc_Limitation);

  doc_SeeAlso = this_->GetChildNodeTextOf(n_Doc, "seealso");
  AddMetaData("docseealso", doc_SeeAlso);
  */

  expression.append(moduleName);

  for( TiXmlElement* n_Parameter = n_AppNode->FirstChildElement("parameter"); n_Parameter != ITK_NULLPTR;
       n_Parameter = n_Parameter->NextSiblingElement() )
    {
    std::string key="-";
    key.append(GetChildNodeTextOf(n_Parameter, "key"));

    TiXmlElement* n_Values = ITK_NULLPTR;
    n_Values = n_Parameter->FirstChildElement("values");
    if(n_Values)
      {
      std::string values;
      for(TiXmlElement* n_Value = n_Values->FirstChildElement("value"); n_Value != ITK_NULLPTR;
          n_Value = n_Value->NextSiblingElement())
        {
        values.append(n_Value->GetText());
        values.append(" ");
        }
      values = values.substr(0,values.size()-1);
      expression.append(" ");
      expression.append(key);
      expression.append(" ");
      expression.append(values);
      }
    else
      {
      std::string value;
      value = GetChildNodeTextOf(n_Parameter, "value");

      expression.append(" ");
      expression.append(key);
      expression.append(" ");
      expression.append(value);

      std::string type = GetChildNodeTextOf(n_Parameter, "type");
      if (type == "OutputImage")
        {
        std::string t = GetChildNodeTextOf(n_Parameter, "pixtype");
        expression.append(" ");
        expression.append(t);
        }
      }
    }

  fclose(fp);

  return expression;
}

std::vector<std::string> PrepareVectorExpressionFromXML(std::string filename)
{
  std::vector<std::string> expression;

  if(filename.empty())
    {
    std::cerr <<"Input XML Filename is empty" << std::endl;
    return expression;
    }
  std::string ext = filename.substr(filename.size()-4,filename.size());
  if(ext != ".xml" )
    std::cerr << ext  << " is a wrong extension: Expected .xml " << __FILE__ << std::endl;

  // Open the xml file
  TiXmlDocument doc;

  //Use itksys::SystemTools::FOpen() and close it below because
  //TiXmlDocument::TiXmlFileOpen( ) is not exposed from tinyXML library. Even
  //though its available in the TiXmlDocument::SaveFile().
  FILE* fp =  itksys::SystemTools::Fopen(filename.c_str(), "rb");

  if (!doc.LoadFile(fp , TIXML_ENCODING_UTF8))
    {
    std::cerr << "Can't open file " << filename << std::endl;
    fclose(fp);
    exit(1);

    }

  TiXmlHandle handle(&doc);

  TiXmlElement *n_OTB;
  n_OTB = handle.FirstChild("OTB").Element();

  if(!n_OTB)
  {
    std::string info = "Input XML file " + filename + " is invalid.";
    std::cerr << info  << std::endl;
    fclose(fp);
    exit(1);
  }

  TiXmlElement *n_AppNode   = n_OTB->FirstChildElement("application");

  std::string moduleName;
  moduleName = GetChildNodeTextOf(n_AppNode, "name");

  expression.push_back(CleanWord(moduleName));

  for( TiXmlElement* n_Parameter = n_AppNode->FirstChildElement("parameter"); n_Parameter != ITK_NULLPTR;
       n_Parameter = n_Parameter->NextSiblingElement() )
    {
    std::string key="-";
    key.append(GetChildNodeTextOf(n_Parameter, "key"));
    expression.push_back(CleanWord(key));

    TiXmlElement* n_Values = ITK_NULLPTR;
    n_Values = n_Parameter->FirstChildElement("values");
    if(n_Values)
      {
      std::string values;
      for(TiXmlElement* n_Value = n_Values->FirstChildElement("value"); n_Value != ITK_NULLPTR;
          n_Value = n_Value->NextSiblingElement())
        {
        expression.push_back(CleanWord(n_Value->GetText()));
        }
      }
    else
      {
      std::string value;
      value = GetChildNodeTextOf(n_Parameter, "value");
      expression.push_back(CleanWord(value));

      std::string type = GetChildNodeTextOf(n_Parameter, "type");
      if (type == "OutputImage")
        {
        std::string t = GetChildNodeTextOf(n_Parameter, "pixtype");
        expression.push_back(CleanWord(t));
        }
      }
    }

  fclose(fp);

  return expression;
}

std::string CleanWord(const std::string & word)
{
  std::string res("");
  // Suppress whitespace characters at the beginning and ending of the string
  std::string::size_type cleanStart = word.find_first_not_of(" \t");
  std::string::size_type cleanEnd = word.find_last_not_of(" \t\f\v\n\r");
  // cleanStart == npos implies cleanEnd == npos
  if (cleanEnd != std::string::npos)
    {
    res = word.substr(cleanStart, cleanEnd - cleanStart + 1);
    }
  return res;
}

int main(int argc, char* argv[])
{
  #ifdef OTB_USE_MPI
  otb::MPIConfig::Instance()->Init(argc,argv);
  #endif
  
  if (argc < 2)
    {
    std::cerr << "Usage : " << argv[0] << " module_name [MODULEPATH] [arguments]" << std::endl;
    return EXIT_FAILURE;
    }

  std::vector<std::string> vexp;

  std::string exp;
  if (strcmp(argv[1], "-inxml") == 0)
    {
    //exp = PrepareExpressionFromXML(argv[2]);
    vexp = PrepareVectorExpressionFromXML(argv[2]);
    }
  else
    {
    // Construct the string expression
    for (int i = 1; i < argc; i++)
      {
      /*if (i != argc - 1)
        {
        exp.append(argv[i]);
        exp.append(" ");
        }
      else
        {
        exp.append(argv[i]);
        }*/
      std::string strarg(argv[i]);
      std::string cleanArg = CleanWord(strarg);
      if (cleanArg.empty())
        {
        // Empty argument !
        continue;
        }
      vexp.push_back(cleanArg);
      }
    }
  //  std::cerr << exp << ":\n";

  typedef otb::Wrapper::CommandLineLauncher LauncherType;
  LauncherType::Pointer launcher = LauncherType::New();

  //if (launcher->Load(exp) == true)
<<<<<<< HEAD
  bool sucess = launcher->Load(vexp) && launcher->ExecuteAndWriteOutput();
=======
  bool success = launcher->Load(vexp) && launcher->ExecuteAndWriteOutput();
>>>>>>> 4b74d3a8

  // shutdown MPI after application finished
  #ifdef OTB_USE_MPI
  otb::MPIConfig::Instance()->terminate();
  #endif
<<<<<<< HEAD
  return sucess ? EXIT_SUCCESS : EXIT_FAILURE;
=======
  return success ? EXIT_SUCCESS : EXIT_FAILURE;
>>>>>>> 4b74d3a8
}

const std::string GetChildNodeTextOf(TiXmlElement *parentElement, std::string key)
{
  std::string value="";

  if(parentElement)
    {
    TiXmlElement* childElement = ITK_NULLPTR;
    childElement = parentElement->FirstChildElement(key.c_str());

    //same as childElement->GetText() does but that call is failing if there is
    //no such node.
    //but the below code works and is a replacement for GetText()
    if(childElement)
      {
      const TiXmlNode* child = childElement->FirstChild();
      if ( child )
        {
        const TiXmlText* childText = child->ToText();
        if ( childText )
          {
          value = childText->Value();
          }
        }
      }
    }
  return value;
}<|MERGE_RESOLUTION|>--- conflicted
+++ resolved
@@ -306,21 +306,13 @@
   LauncherType::Pointer launcher = LauncherType::New();
 
   //if (launcher->Load(exp) == true)
-<<<<<<< HEAD
-  bool sucess = launcher->Load(vexp) && launcher->ExecuteAndWriteOutput();
-=======
   bool success = launcher->Load(vexp) && launcher->ExecuteAndWriteOutput();
->>>>>>> 4b74d3a8
 
   // shutdown MPI after application finished
   #ifdef OTB_USE_MPI
   otb::MPIConfig::Instance()->terminate();
   #endif
-<<<<<<< HEAD
-  return sucess ? EXIT_SUCCESS : EXIT_FAILURE;
-=======
   return success ? EXIT_SUCCESS : EXIT_FAILURE;
->>>>>>> 4b74d3a8
 }
 
 const std::string GetChildNodeTextOf(TiXmlElement *parentElement, std::string key)

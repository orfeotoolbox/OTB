--- conflicted
+++ resolved
@@ -281,13 +281,8 @@
       typename SPTWriterType::Pointer sptWriter = SPTWriterType::New();
       sptWriter->SetFileName(filename);
       sptWriter->SetInput(clampFilter->GetOutput());
-      sptWriter->SetAutomaticAdaptativeStreaming(ramValue);
-<<<<<<< HEAD
+      sptWriter->GetStreamingManager()->SetDefaultRAM(ramValue);
       ret.second = sptWriter.GetPointer();
-=======
-      sptWriter->GetStreamingManager()->SetDefaultRAM(ramValue);
-      sptWriter->Update();
->>>>>>> 6f7b8942
       }
     
     #endif
@@ -302,19 +297,12 @@
   
   if(useStandardWriter)
     {
-<<<<<<< HEAD
     typename otb::ImageFileWriter<TOutput>::Pointer writer =
       otb::ImageFileWriter<TOutput>::New();
-    writer->SetFileName( filename );                                     
-    writer->SetInput(clampFilter->GetOutput());                                     
-    writer->SetAutomaticAdaptativeStreaming(ramValue);
-    ret.second = writer.GetPointer();
-=======
     writer->SetFileName( filename );
     writer->SetInput(clampFilter->GetOutput());
     writer->GetStreamingManager()->SetDefaultRAM(ramValue);
-    writer->Update();
->>>>>>> 6f7b8942
+    ret.second = writer.GetPointer();
     }
 
   return ret;
@@ -420,46 +408,11 @@
     default:
       break;
     }
-<<<<<<< HEAD
   // Save the caster and writer
   m_Caster = ret.first;
   m_Writer = ret.second;
   return 1;
 }
-
-=======
-  }
-
-template <class TInputRGBAImageType>
-void
-OutputImageParameter::SwitchRGBAImageWrite()
-  {
-  if( m_PixelType == ImagePixelType_uint8 )
-    {
-    m_RGBAUInt8Writer->SetFileName( this->GetFileName() );
-    m_RGBAUInt8Writer->SetInput(dynamic_cast<UInt8RGBAImageType*>(m_Image.GetPointer()) );
-    m_RGBAUInt8Writer->GetStreamingManager()->SetDefaultRAM(m_RAMValue);
-    m_RGBAUInt8Writer->Update();
-    }
-   else
-     itkExceptionMacro("Unknown PixelType for RGBA Image. Only uint8 is supported.");
-  }
-
-template <class TInputRGBImageType>
-void
-OutputImageParameter::SwitchRGBImageWrite()
-  {
-   if( m_PixelType == ImagePixelType_uint8 )
-    {
-    m_RGBUInt8Writer->SetFileName( this->GetFileName() );
-    m_RGBUInt8Writer->SetInput(dynamic_cast<UInt8RGBImageType*>(m_Image.GetPointer()) );
-    m_RGBUInt8Writer->GetStreamingManager()->SetDefaultRAM(m_RAMValue);
-    m_RGBUInt8Writer->Update();
-    }
-   else
-     itkExceptionMacro("Unknown PixelType for RGB Image. Only uint8 is supported.");
-  }
->>>>>>> 6f7b8942
 
 void
 OutputImageParameter::Write()
@@ -551,7 +504,7 @@
       otb::ImageFileWriter<UInt8RGBAImageType>::New();
     writer->SetFileName( this->GetFileName() );
     writer->SetInput(img);
-    writer->SetAutomaticAdaptativeStreaming(m_RAMValue);
+    writer->GetStreamingManager()->SetDefaultRAM(m_RAMValue);
     m_Writer = writer.GetPointer();
     }
    else
@@ -571,7 +524,7 @@
       otb::ImageFileWriter<UInt8RGBImageType>::New();
     writer->SetFileName( this->GetFileName() );
     writer->SetInput(img);
-    writer->SetAutomaticAdaptativeStreaming(m_RAMValue);
+    writer->GetStreamingManager()->SetDefaultRAM(m_RAMValue);
     m_Writer = writer.GetPointer();
     }
    else

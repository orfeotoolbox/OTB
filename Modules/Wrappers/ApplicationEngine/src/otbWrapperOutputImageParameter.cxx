/*
 * Copyright (C) 2005-2017 Centre National d'Etudes Spatiales (CNES)
 *
 * This file is part of Orfeo Toolbox
 *
 *     https://www.orfeo-toolbox.org/
 *
 * Licensed under the Apache License, Version 2.0 (the "License");
 * you may not use this file except in compliance with the License.
 * You may obtain a copy of the License at
 *
 *     http://www.apache.org/licenses/LICENSE-2.0
 *
 * Unless required by applicable law or agreed to in writing, software
 * distributed under the License is distributed on an "AS IS" BASIS,
 * WITHOUT WARRANTIES OR CONDITIONS OF ANY KIND, either express or implied.
 * See the License for the specific language governing permissions and
 * limitations under the License.
 */

#include "otbWrapperOutputImageParameter.h"
#include "otbClampImageFilter.h"
#include "otbImageIOFactory.h"
#include "itksys/SystemTools.hxx"

#ifdef OTB_USE_MPI

#include "otbMPIConfig.h"
#include "otbMPIVrtWriter.h"

#ifdef OTB_USE_SPTW
#include "otbSimpleParallelTiffWriter.h"
#endif

#endif

namespace otb
{
namespace Wrapper
{

OutputImageParameter::OutputImageParameter()
  : m_PixelType(ImagePixelType_float),
    m_DefaultPixelType(ImagePixelType_float),
    m_RAMValue(0)
{
  this->SetName("Output Image");
  this->SetKey("out");
}


OutputImageParameter::~OutputImageParameter()
{
}

std::string OutputImageParameter::ConvertPixelTypeToString(ImagePixelType type)
{
  std::string ret;
  switch(type)
    {
    case ImagePixelType_uint8:
      {
      ret = "uint8";
      break;
      }
    case ImagePixelType_int16:
      {
      ret = "int16";
      break;
      }
    case ImagePixelType_uint16:
      {
      ret = "uint16";
      break;
      }
    case ImagePixelType_int32:
      {
      ret = "int32";
      break;
      }
    case ImagePixelType_uint32:
      {
      ret = "uint32";
      break;
      }
    case ImagePixelType_float:
      {
      ret = "float";
      break;
      }
    case ImagePixelType_double:
      {
      ret = "double";
      break;
      }
    case ImagePixelType_cint16:
      {
      ret = "cint16";
      break;
      }
    case ImagePixelType_cint32:
      {
      ret = "cint32";
      break;
      }
    case ImagePixelType_cfloat:
      {
      ret = "cfloat";
      break;
      }
    case ImagePixelType_cdouble:
      {
      ret = "cdouble";
      break;
      }
    }
  return ret;
}

bool
OutputImageParameter::ConvertStringToPixelType(const std::string &value, ImagePixelType &type)
{
  if (value == "uint8")
    type = ImagePixelType_uint8;
  else if (value == "int16")
    type = ImagePixelType_int16;
  else if (value == "uint16")
    type = ImagePixelType_uint16;
  else if (value == "int32")
    type = ImagePixelType_int32;
  else if (value == "uint32")
    type = ImagePixelType_uint32;
  else if (value == "float")
    type = ImagePixelType_float;
  else if (value == "double")
    type = ImagePixelType_double;
  else if (value == "cint16")
    type = ImagePixelType_cint16;
  else if (value == "cint32")
    type = ImagePixelType_cint32;
  else if (value == "cfloat")
    type = ImagePixelType_cfloat;
  else if (value == "cdouble")
    type = ImagePixelType_cdouble;
  else
    return false;
  return true;
}

void OutputImageParameter::InitializeWriters()
{
  m_VectorUInt8Writer = VectorUInt8WriterType::New();
  m_VectorInt16Writer = VectorInt16WriterType::New();
  m_VectorUInt16Writer = VectorUInt16WriterType::New();
  m_VectorInt32Writer = VectorInt32WriterType::New();
  m_VectorUInt32Writer = VectorUInt32WriterType::New();
  m_VectorFloatWriter = VectorFloatWriterType::New();
  m_VectorDoubleWriter = VectorDoubleWriterType::New();

  m_RGBUInt8Writer = RGBUInt8WriterType::New();
  m_RGBAUInt8Writer = RGBAUInt8WriterType::New();

  m_ComplexVectorInt16Writer = ComplexVectorInt16WriterType::New();
  m_ComplexVectorInt32Writer = ComplexVectorInt32WriterType::New();
  m_ComplexVectorFloatWriter = ComplexVectorFloatWriterType::New();
  m_ComplexVectorDoubleWriter = ComplexVectorDoubleWriterType::New();
}


template <typename TInput, typename TOutput> 
void 
ClampAndWriteVectorImage( itk::ImageBase<2> * in ,
                    otb::ImageFileWriter<TOutput> * writer , 
                    const std::string & filename , 
                    const unsigned int & ramValue )
{
  typedef ClampImageFilter < TInput , TOutput > ClampFilterType;
  typename ClampFilterType::Pointer clampFilter ( ClampFilterType::New() );

  clampFilter->SetInput( dynamic_cast<TInput*>(in));
  
  bool useStandardWriter = true;

  #ifdef OTB_USE_MPI

  otb::MPIConfig::Pointer mpiConfig = otb::MPIConfig::Instance();

  if (mpiConfig->GetNbProcs() > 1)
    {
    useStandardWriter = false;

    // Get file extension
    std::string extension = itksys::SystemTools::GetFilenameExtension(filename);

    if(extension == ".vrt")
      {
      // Use the WriteMPI function
      WriteMPI(clampFilter->GetOutput(),filename,ramValue);      
      }
    #ifdef OTB_USE_SPTW
    else if (extension == ".tif")
      {
      // Use simple parallel tiff writer
      typedef otb::SimpleParallelTiffWriter<TOutput> SPTWriterType;

      typename SPTWriterType::Pointer sptWriter = SPTWriterType::New();
      sptWriter->SetFileName(filename);
      sptWriter->SetInput(clampFilter->GetOutput());
      sptWriter->SetAutomaticAdaptativeStreaming(ramValue);
      sptWriter->GetStreamingManager()->SetDefaultRAM(ramValue);
      sptWriter->Update();
      }
    
    #endif
    else
      {
      itkGenericExceptionMacro("File format "<<extension<<" not supported for parallel writing with MPI. Supported formats are .vrt and .tif. Extended filenames are not supported.");
      }
  
    }
  
  #endif
  
  if(useStandardWriter)
    {
    writer->SetFileName( filename );
    writer->SetInput(clampFilter->GetOutput());
    writer->GetStreamingManager()->SetDefaultRAM(ramValue);
    writer->Update();
    }
}

<<<<<<< HEAD
template <typename TInput, typename TOutput > void ClampAndWriteVectorImage(itk::ImageBase<2> * in, otb::ImageFileWriter<TOutput > * writer, const std::string & filename, const unsigned int & ramValue)
{
  typedef otb::ClampVectorImageFilter<TInput, TOutput> ClampFilterType; 
  typename ClampFilterType::Pointer clampFilter = ClampFilterType::New();         
  clampFilter->SetInput( dynamic_cast<TInput*>(in));
  
  bool useStandardWriter = true;
  
#ifdef OTB_USE_MPI
  
  otb::MPIConfig::Pointer mpiConfig = otb::MPIConfig::Instance();
  
  if (mpiConfig->GetNbProcs() > 1)
    {
    useStandardWriter = false;
    
    // Get file extension
    std::string extension = itksys::SystemTools::GetFilenameExtension(filename);
    
    if(extension == ".vrt")
      {
      // Use the WriteMPI function
      WriteMPI(clampFilter->GetOutput(),filename,ramValue);      
      }
    #ifdef OTB_USE_SPTW
    else if (extension == ".tif")
      {
      // Use simple parallel tiff writer
      typedef otb::SimpleParallelTiffWriter<TOutput> SPTWriterType;
      
      typename SPTWriterType::Pointer sptWriter = SPTWriterType::New();
      sptWriter->SetFileName(filename);
      sptWriter->SetInput(clampFilter->GetOutput());
      sptWriter->SetAutomaticAdaptativeStreaming(ramValue);
      sptWriter->GetStreamingManager()->SetDefaultRAM(ramValue);
      sptWriter->Update();
      }
    
    #endif
    else
      {
      itkGenericExceptionMacro("File format "<<extension<<" not supported for parallel writing with MPI. Supported formats are .vrt and .tif. Extended filenames are not supported.");
      }
    }
  #endif
  
  if(useStandardWriter)
    {
    writer->SetFileName( filename );
    writer->SetInput(clampFilter->GetOutput());
    writer->GetStreamingManager()->SetDefaultRAM(ramValue);
    writer->Update();
    }
}


template <class TInputImageType>
=======
template <class TInput>
>>>>>>> f799a74a
void
OutputImageParameter::SwitchVectorImageWrite()
  {
  switch(m_PixelType )
    {
    case ImagePixelType_uint8:
    {
    ClampAndWriteVectorImage< TInput , UInt8VectorImageType > (
      m_Image ,
      m_VectorUInt8Writer ,
      m_FileName ,
      m_RAMValue );
    break;
    }
    case ImagePixelType_int16:
    {
    ClampAndWriteVectorImage< TInput , Int16VectorImageType > (
      m_Image ,
      m_VectorInt16Writer ,
      m_FileName ,
      m_RAMValue );
    break;
    }
    case ImagePixelType_uint16:
    {
    ClampAndWriteVectorImage< TInput , UInt16VectorImageType > (
      m_Image ,
      m_VectorUInt16Writer ,
      m_FileName ,
      m_RAMValue );
    break;
    }
    case ImagePixelType_int32:
    {
    ClampAndWriteVectorImage< TInput , Int32VectorImageType > (
      m_Image ,
      m_VectorInt32Writer ,
      m_FileName ,
      m_RAMValue );
    break;
    }
    case ImagePixelType_uint32:
    {
    ClampAndWriteVectorImage< TInput , UInt32VectorImageType > (
      m_Image ,
      m_VectorUInt32Writer ,
      m_FileName ,
      m_RAMValue );
    break;
    }
    case ImagePixelType_float:
    {
    ClampAndWriteVectorImage< TInput , FloatVectorImageType > (
      m_Image ,
      m_VectorFloatWriter ,
      m_FileName ,
      m_RAMValue );
    break;
    }
    case ImagePixelType_double:
    {
    ClampAndWriteVectorImage< TInput , DoubleVectorImageType > (
      m_Image ,
      m_VectorDoubleWriter ,
      m_FileName ,
      m_RAMValue );
    break;
    }
    case ImagePixelType_cint16:
    {
    ClampAndWriteVectorImage < TInput , ComplexInt16VectorImageType > (
      m_Image ,
      m_ComplexVectorInt16Writer ,
      m_FileName ,
      m_RAMValue ); 
    break;
    }
    case ImagePixelType_cint32:
    {
    ClampAndWriteVectorImage < TInput , ComplexInt32VectorImageType > (
      m_Image ,
      m_ComplexVectorInt32Writer ,
      m_FileName ,
      m_RAMValue ); 
    break;
    }
    case ImagePixelType_cfloat:
    {
    ClampAndWriteVectorImage < TInput , ComplexFloatVectorImageType > (
      m_Image ,
      m_ComplexVectorFloatWriter ,
      m_FileName ,
      m_RAMValue ); 
    break;
    }
    case ImagePixelType_cdouble:
    {
    ClampAndWriteVectorImage < TInput , ComplexDoubleVectorImageType > (
      m_Image ,
      m_ComplexVectorDoubleWriter ,
      m_FileName ,
      m_RAMValue );
    break;
    }
    default:
      break;
    }
  }

template <class TInputRGBAImageType>
void
OutputImageParameter::SwitchRGBAImageWrite()
  {
  if( m_PixelType == ImagePixelType_uint8 )
    {
    m_RGBAUInt8Writer->SetFileName( this->GetFileName() );
    m_RGBAUInt8Writer->SetInput(dynamic_cast<UInt8RGBAImageType*>(m_Image.GetPointer()) );
    m_RGBAUInt8Writer->GetStreamingManager()->SetDefaultRAM(m_RAMValue);
    m_RGBAUInt8Writer->Update();
    }
   else
     itkExceptionMacro("Unknown PixelType for RGBA Image. Only uint8 is supported.");
  }

template <class TInputRGBImageType>
void
OutputImageParameter::SwitchRGBImageWrite()
  {
   if( m_PixelType == ImagePixelType_uint8 )
    {
    m_RGBUInt8Writer->SetFileName( this->GetFileName() );
    m_RGBUInt8Writer->SetInput(dynamic_cast<UInt8RGBImageType*>(m_Image.GetPointer()) );
    m_RGBUInt8Writer->GetStreamingManager()->SetDefaultRAM(m_RAMValue);
    m_RGBUInt8Writer->Update();
    }
   else
     itkExceptionMacro("Unknown PixelType for RGB Image. Only uint8 is supported.");
  }

void
OutputImageParameter::Write()
{
  m_Image->UpdateOutputInformation();

  if (dynamic_cast<UInt8ImageType*>(m_Image.GetPointer()))
    {
    SwitchVectorImageWrite<UInt8ImageType>();
    }
  else if (dynamic_cast<Int16ImageType*>(m_Image.GetPointer()))
    {
    SwitchVectorImageWrite<Int16ImageType>();
    }
  else if (dynamic_cast<UInt16ImageType*>(m_Image.GetPointer()))
    {
    SwitchVectorImageWrite<UInt16ImageType>();
    }
  else if (dynamic_cast<Int32ImageType*>(m_Image.GetPointer()))
    {
    SwitchVectorImageWrite<Int32ImageType>();
    }
  else if (dynamic_cast<UInt32ImageType*>(m_Image.GetPointer()))
    {
    SwitchVectorImageWrite<UInt32ImageType>();
    }
  else if (dynamic_cast<FloatImageType*>(m_Image.GetPointer()))
    {
    SwitchVectorImageWrite<FloatImageType>();
    }
  else if (dynamic_cast<DoubleImageType*>(m_Image.GetPointer()))
    {
    SwitchVectorImageWrite<DoubleImageType>();
    }
  else if (dynamic_cast<ComplexInt16ImageType*>(m_Image.GetPointer()) )
    {
    SwitchVectorImageWrite<ComplexInt16ImageType>();
    }
  else if (dynamic_cast<ComplexInt32ImageType*>(m_Image.GetPointer()) )
    {
    SwitchVectorImageWrite<ComplexInt32ImageType>();
    }
  else if (dynamic_cast<ComplexFloatImageType*>(m_Image.GetPointer()) )
    {
    SwitchVectorImageWrite<ComplexFloatImageType>();
    }
  else if (dynamic_cast<ComplexDoubleImageType*>(m_Image.GetPointer()) )
    {
    SwitchVectorImageWrite<ComplexDoubleImageType>();
    }
  else if (dynamic_cast<UInt8VectorImageType*>(m_Image.GetPointer()))
    {
    SwitchVectorImageWrite<UInt8VectorImageType>();
    }
  else if (dynamic_cast<Int16VectorImageType*>(m_Image.GetPointer()))
    {
    SwitchVectorImageWrite<Int16VectorImageType>();
    }
  else if (dynamic_cast<UInt16VectorImageType*>(m_Image.GetPointer()))
    {
    SwitchVectorImageWrite<UInt16VectorImageType>();
    }
  else if (dynamic_cast<Int32VectorImageType*>(m_Image.GetPointer()))
    {
    SwitchVectorImageWrite<Int32VectorImageType>();
    }
  else if (dynamic_cast<UInt32VectorImageType*>(m_Image.GetPointer()))
    {
    SwitchVectorImageWrite<UInt32VectorImageType>();
    }
  else if (dynamic_cast<FloatVectorImageType*>(m_Image.GetPointer()))
    {
    SwitchVectorImageWrite<FloatVectorImageType>();
    }
  else if (dynamic_cast<DoubleVectorImageType*>(m_Image.GetPointer()))
    {
    SwitchVectorImageWrite<DoubleVectorImageType>();
    }
  else if (dynamic_cast<ComplexInt16VectorImageType*>(m_Image.GetPointer()))
    {
    SwitchVectorImageWrite<ComplexInt16VectorImageType>();
    }
  else if (dynamic_cast<ComplexInt32VectorImageType*>(m_Image.GetPointer()))
    {
    SwitchVectorImageWrite<ComplexInt32VectorImageType>();
    }
  else if (dynamic_cast<ComplexFloatVectorImageType*>(m_Image.GetPointer()))
    {
    SwitchVectorImageWrite<ComplexFloatVectorImageType>();
    }
  else if (dynamic_cast<ComplexDoubleVectorImageType*>(m_Image.GetPointer()))
    {
    SwitchVectorImageWrite<ComplexDoubleVectorImageType>();
    }
  else if (dynamic_cast<UInt8RGBImageType*>(m_Image.GetPointer()))
    {
    SwitchRGBImageWrite<UInt8RGBImageType>();
    }
  else if (dynamic_cast<UInt8RGBAImageType*>(m_Image.GetPointer()))
    {
    SwitchRGBAImageWrite<UInt8RGBAImageType>();
    }
  else
    {
    itkExceptionMacro("Unknown image type");
    }
  }


itk::ProcessObject*
OutputImageParameter::GetWriter()
{
  int type = 1;
  // 0 : image
  // 1 : VectorImage
  // 2 : RGBAImage
  // 3 : RGBImage
  itk::ProcessObject* writer = ITK_NULLPTR;

  if (dynamic_cast<UInt8RGBAImageType*> (m_Image.GetPointer()))
    {
    type = 2;
    writer = m_RGBAUInt8Writer;
    itkWarningMacro("UInt8RGBAImageType will be saved in UInt8 format.");
    return writer;
    }
  else if (dynamic_cast<UInt8RGBImageType*> (m_Image.GetPointer()))
    {
    type = 3;
    writer = m_RGBUInt8Writer;
    itkWarningMacro("UInt8RGBImageType will be saved in UInt8 format.");
    return writer;
    }
  
  switch (GetPixelType())
    {
    case ImagePixelType_uint8:
      {
      switch(type)
        {
        case 1:
          writer = m_VectorUInt8Writer;
          break;
        case 2:
          writer = m_RGBAUInt8Writer;
          break;
        default:
          writer = m_RGBUInt8Writer;
          break;
        }
      break;
      }
    case ImagePixelType_int16:
      {
      if (type == 1)
        writer = m_VectorInt16Writer;
      break;
      }
    case ImagePixelType_uint16:
      {
      if (type == 1)
        writer = m_VectorUInt16Writer;
      break;
      }
    case ImagePixelType_int32:
      {
      if (type == 1)
        writer = m_VectorInt32Writer;
      break;
      }
    case ImagePixelType_uint32:
      {
      if (type == 1)
        writer = m_VectorUInt32Writer;
      break;
      }
    case ImagePixelType_float:
      {
      if (type == 1)
        writer = m_VectorFloatWriter;
      break;
      }
    case ImagePixelType_double:
      {
      if (type == 1)
        writer = m_VectorDoubleWriter;
      break;
      }
    case ImagePixelType_cint16:
      {
      if( type == 1 )
        writer = m_ComplexVectorInt16Writer;
      break;
      }
    case ImagePixelType_cint32:
      {
      if( type == 1 )
        writer = m_ComplexVectorInt32Writer;
      break;
      }
    case ImagePixelType_cfloat:
      {
      if( type == 1 )
        writer = m_ComplexVectorFloatWriter;
      break;
      }
    case ImagePixelType_cdouble:
      {
      if( type == 1 )
        writer = m_ComplexVectorDoubleWriter;
      break;
      }
    }
  if (ITK_NULLPTR == writer)
    {
    itkExceptionMacro("Unknown Writer type.");
    }

  return writer;
}

OutputImageParameter::ImageBaseType*
OutputImageParameter::GetValue( )
{
  return m_Image;
}

void
OutputImageParameter::SetValue(ImageBaseType* image)
{
  m_Image = image;
  SetActive(true);
}

bool
OutputImageParameter::HasValue() const
{
  std::string filename(this->GetFileName());
  return !filename.empty();
}

std::string
OutputImageParameter::CheckFileName(bool fixMissingExtension)
{
  std::string ret("");
  // Check that there is an ImageIO capable of writing the file
  otb::ExtendedFilenameToWriterOptions::Pointer filenameHelper =
    otb::ExtendedFilenameToWriterOptions::New();
  filenameHelper->SetExtendedFileName(this->GetFileName());
  std::string simpleFilename = filenameHelper->GetSimpleFileName();
  // TODO : check if simpleFilename is empty

  otb::ImageIOBase::Pointer imageIO =
    otb::ImageIOFactory::CreateImageIO(simpleFilename.c_str(),
                                       otb::ImageIOFactory::WriteMode);
  if(imageIO.IsNull())
    {
    // check for missing extension
    std::string outExt = itksys::SystemTools::GetFilenameLastExtension(simpleFilename);
    if (outExt.empty())
      {
      if (fixMissingExtension)
        {
        // try with .tif
        std::string fullFileName(this->GetFileName());
        std::string extendedPart = fullFileName.substr(simpleFilename.size());
        this->SetFileName(simpleFilename+std::string(".tif")+extendedPart);
        ret += std::string("no extension detected, using TIF as default.");
        }
      else
        {
        // TODO : call exception here?
        }
      }
    else
      {
      // TODO : call exception here?
      }
    }
  return ret;
}

}
}<|MERGE_RESOLUTION|>--- conflicted
+++ resolved
@@ -230,67 +230,7 @@
     }
 }
 
-<<<<<<< HEAD
-template <typename TInput, typename TOutput > void ClampAndWriteVectorImage(itk::ImageBase<2> * in, otb::ImageFileWriter<TOutput > * writer, const std::string & filename, const unsigned int & ramValue)
-{
-  typedef otb::ClampVectorImageFilter<TInput, TOutput> ClampFilterType; 
-  typename ClampFilterType::Pointer clampFilter = ClampFilterType::New();         
-  clampFilter->SetInput( dynamic_cast<TInput*>(in));
-  
-  bool useStandardWriter = true;
-  
-#ifdef OTB_USE_MPI
-  
-  otb::MPIConfig::Pointer mpiConfig = otb::MPIConfig::Instance();
-  
-  if (mpiConfig->GetNbProcs() > 1)
-    {
-    useStandardWriter = false;
-    
-    // Get file extension
-    std::string extension = itksys::SystemTools::GetFilenameExtension(filename);
-    
-    if(extension == ".vrt")
-      {
-      // Use the WriteMPI function
-      WriteMPI(clampFilter->GetOutput(),filename,ramValue);      
-      }
-    #ifdef OTB_USE_SPTW
-    else if (extension == ".tif")
-      {
-      // Use simple parallel tiff writer
-      typedef otb::SimpleParallelTiffWriter<TOutput> SPTWriterType;
-      
-      typename SPTWriterType::Pointer sptWriter = SPTWriterType::New();
-      sptWriter->SetFileName(filename);
-      sptWriter->SetInput(clampFilter->GetOutput());
-      sptWriter->SetAutomaticAdaptativeStreaming(ramValue);
-      sptWriter->GetStreamingManager()->SetDefaultRAM(ramValue);
-      sptWriter->Update();
-      }
-    
-    #endif
-    else
-      {
-      itkGenericExceptionMacro("File format "<<extension<<" not supported for parallel writing with MPI. Supported formats are .vrt and .tif. Extended filenames are not supported.");
-      }
-    }
-  #endif
-  
-  if(useStandardWriter)
-    {
-    writer->SetFileName( filename );
-    writer->SetInput(clampFilter->GetOutput());
-    writer->GetStreamingManager()->SetDefaultRAM(ramValue);
-    writer->Update();
-    }
-}
-
-
-template <class TInputImageType>
-=======
 template <class TInput>
->>>>>>> f799a74a
 void
 OutputImageParameter::SwitchVectorImageWrite()
   {

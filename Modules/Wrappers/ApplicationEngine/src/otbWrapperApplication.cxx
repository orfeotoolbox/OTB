--- conflicted
+++ resolved
@@ -167,40 +167,6 @@
 const char* Application::GetDescription() const
 {
   return m_Description.c_str();
-}
-
-<<<<<<< HEAD
-void Application::SetDocName(const std::string& value)
-{
-  m_DocName = value;
-  this->Modified();
-}
-
-const char* Application::GetDocName() const
-{
-  return m_DocName.c_str();
-=======
-void Application::SetHaveInXML(bool haveInXML)
-{
-  m_HaveInXML = haveInXML;
-  this->Modified();
-}
-
-bool Application::GetHaveInXML() const
-{
-  return m_HaveInXML;
-}
-
-void Application::SetHaveOutXML(bool haveOutXML)
-{
-  m_HaveOutXML = haveOutXML;
-  this->Modified();
-}
-
-bool Application::GetHaveOutXML() const
-{
-  return m_HaveOutXML;
->>>>>>> cb2f6d1b
 }
 
 void Application::SetDocLongDescription(const std::string& value)

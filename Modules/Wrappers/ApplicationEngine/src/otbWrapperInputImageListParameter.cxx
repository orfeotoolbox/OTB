--- conflicted
+++ resolved
@@ -69,7 +69,6 @@
 InputImageListParameter
 ::AddNullElement()
 {
-<<<<<<< HEAD
   InsertNullElement();
 }
 
@@ -79,25 +78,15 @@
 ::InsertNullElement( int index )
 {
   InputImageParameterVectorType::iterator it1( m_InputImageParameterVector.begin() );
-  FloatVectorImageListType::Iterator it2( m_ImageList->Begin() );
 
   if( index>=0 )
-    {
     it1 += index;
-    it2 += index;
-    }
 
   m_InputImageParameterVector.insert( it1, ITK_NULLPTR );
-  m_ImageList->Insert( it2, ITK_NULLPTR );
 
   SetActive( false );
 
   Modified();
-=======
-  m_InputImageParameterVector.push_back(ITK_NULLPTR);
-  SetActive(false);
-  this->Modified();
->>>>>>> 858f549f
 }
 
 bool
@@ -152,16 +141,6 @@
     InputImageParameter::Pointer tmpInputImageParameter = InputImageParameter::New();
     tmpInputImageParameter->SetFromFileName(filename);
 
-<<<<<<< HEAD
-    if(!tmpInputImageParameter->HasValue())
-      {
-      // If loading failed
-      this->ClearValue();
-      return false;
-      }
-
-=======
->>>>>>> 858f549f
     m_InputImageParameterVector.push_back(tmpInputImageParameter);
 
     this->Modified();
@@ -188,10 +167,6 @@
     tmpInputImageParameter->SetFromFileName(filename);
 
     m_InputImageParameterVector[id] = tmpInputImageParameter;
-<<<<<<< HEAD
-    m_ImageList->SetNthElement(id,tmpInputImageParameter->GetFloatVectorImage());
-=======
->>>>>>> 858f549f
 
     this->Modified();
     SetActive(true);
@@ -278,20 +253,6 @@
 
 void InputImageListParameter::SetNthImage(unsigned int i, ImageBaseType * img)
 {
-<<<<<<< HEAD
-  if(m_ImageList->Size()<i)
-    {
-    itkExceptionMacro(<< "No image "<<i<<". Only "<<m_ImageList->Size()<<" images available.");
-    }
-  try
-    {
-    img->UpdateOutputInformation();
-    }
-  catch(itk::ExceptionObject &)
-    {
-    return;
-    }
-=======
   if(this->Size()<i)
   {
     itkExceptionMacro(<< "No image "<<i<<". Only "<<this->Size()<<" images available.");
@@ -299,7 +260,6 @@
 
   // Check input availability
   img->UpdateOutputInformation();
->>>>>>> 858f549f
 
   // Try to build a new ParameterInputImage
   InputImageParameter::Pointer tmpInputImageParameter = InputImageParameter::New();

--- conflicted
+++ resolved
@@ -848,7 +848,73 @@
     this->SetDocLink(link);
   }
 
-<<<<<<< HEAD
+  /** Get the origin of the image parameter 'key'. The optional 'idx' allows
+   * to select the image in an InputImageList. */
+  ImageBaseType::PointType GetImageOrigin(const std::string & key, unsigned int idx = 0);
+
+  /** Get the spacing of the image parameter 'key'. The optional 'idx' allows to
+   *  select the image in an InputImageList. We use the signed spacing convention. */
+  ImageBaseType::SpacingType GetImageSpacing(const std::string & key, unsigned int idx = 0);
+
+  /** Get the size of the image parameter 'key'. The optional 'idx' allows to
+   * select the image in an InputImageList. It corresponds to the size of LargestPossibleRegion*/
+  ImageBaseType::SizeType GetImageSize(const std::string & key, unsigned int idx = 0);
+
+  /** Get the number of bands in the image parameter 'key'. The optional 'idx'
+   * allows to select the image in an InputImageList.*/
+  unsigned int GetImageNbBands(const std::string & key, unsigned int idx = 0);
+
+  /** Get the projection of the image parameter 'key'. The optional 'idx' allows
+   *  to select the image in an InputImageList.*/
+  std::string GetImageProjection(const std::string & key, unsigned int idx = 0);
+
+  /** Get the keywordlist of the image parameter 'key'. The optional 'idx'
+   * allows to select the image in an InputImageList.*/
+  otb::ImageKeywordlist GetImageKeywordlist(const std::string & key, unsigned int idx = 0);
+
+  /** Set the requested region on the image parameter 'key' and propagate it.
+   *  The returned value is an estimate of the RAM usage (in Bytes) to process
+   *  this region. It should be assumed that the index of the largest possible
+   *  region starts at (0,0). The optional 'idx' allows to select the image in
+   *  an InputImageList*/
+  unsigned long PropagateRequestedRegion(const std::string & key, ImageBaseType::RegionType region, unsigned int idx = 0);
+
+  /** Get the requested region of the image parameter 'key'. The optional 'idx'
+   * allows to select the image in an InputImageList. It should be assumed that
+   * the index of the largest possible region starts at (0,0).*/
+  ImageBaseType::RegionType GetImageRequestedRegion(const std::string & key, unsigned int idx = 0);
+
+  /** Returns a copy of the metadata dictionary of the image */
+  itk::MetaDataDictionary GetImageMetaData(const std::string & key, unsigned int idx = 0);
+
+  /** Find out what is the pixel type from an image parameter
+   *  This function assumes that the underlying object is either an otb::Image
+   *  or an otb::VectorImage. The optional 'idx' allows to access InputImageList.
+   */
+  ImagePixelType GetImageBasePixelType(const std::string & key, unsigned int idx = 0);
+
+  /** Return the image from parameter 'key' as a base type. The optional 'idx'
+   *  allows to access InputImageList.
+   *
+   *  Works on parameters:
+   *  \li ParameterType_InputImage
+   *  \li ParameterType_InputImageList
+   *  \li ParameterType_OutputImage
+   *  \li ParameterType_ComplexInputImage
+   *  \li ParameterType_ComplexOutputImage
+   */
+  ImageBaseType* GetParameterImageBase(const std::string & key, unsigned int idx = 0);
+
+  /** Set the image in parameter 'key' as a base type. The optional 'idx'
+   *  allows to access InputImageList.
+   *
+   *  Works on parameters:
+   *  \li ParameterType_InputImage
+   *  \li ParameterType_InputImageList
+   *  \li ParameterType_ComplexInputImage
+   */
+  void SetParameterImageBase(const std::string & key, ImageBaseType* img, unsigned int idx = 0);
+
   /**
   Register all ProcessObject that are linked to parameters : 
     \li ParameterType_OutputImage
@@ -869,74 +935,6 @@
   Once registered, the methode ReleaseData is called on each one of them.
   */
   void FreeRessources();
-=======
-  /** Get the origin of the image parameter 'key'. The optional 'idx' allows
-   * to select the image in an InputImageList. */
-  ImageBaseType::PointType GetImageOrigin(const std::string & key, unsigned int idx = 0);
-
-  /** Get the spacing of the image parameter 'key'. The optional 'idx' allows to
-   *  select the image in an InputImageList. We use the signed spacing convention. */
-  ImageBaseType::SpacingType GetImageSpacing(const std::string & key, unsigned int idx = 0);
-
-  /** Get the size of the image parameter 'key'. The optional 'idx' allows to
-   * select the image in an InputImageList. It corresponds to the size of LargestPossibleRegion*/
-  ImageBaseType::SizeType GetImageSize(const std::string & key, unsigned int idx = 0);
-
-  /** Get the number of bands in the image parameter 'key'. The optional 'idx'
-   * allows to select the image in an InputImageList.*/
-  unsigned int GetImageNbBands(const std::string & key, unsigned int idx = 0);
-
-  /** Get the projection of the image parameter 'key'. The optional 'idx' allows
-   *  to select the image in an InputImageList.*/
-  std::string GetImageProjection(const std::string & key, unsigned int idx = 0);
-
-  /** Get the keywordlist of the image parameter 'key'. The optional 'idx'
-   * allows to select the image in an InputImageList.*/
-  otb::ImageKeywordlist GetImageKeywordlist(const std::string & key, unsigned int idx = 0);
-
-  /** Set the requested region on the image parameter 'key' and propagate it.
-   *  The returned value is an estimate of the RAM usage (in Bytes) to process
-   *  this region. It should be assumed that the index of the largest possible
-   *  region starts at (0,0). The optional 'idx' allows to select the image in
-   *  an InputImageList*/
-  unsigned long PropagateRequestedRegion(const std::string & key, ImageBaseType::RegionType region, unsigned int idx = 0);
-
-  /** Get the requested region of the image parameter 'key'. The optional 'idx'
-   * allows to select the image in an InputImageList. It should be assumed that
-   * the index of the largest possible region starts at (0,0).*/
-  ImageBaseType::RegionType GetImageRequestedRegion(const std::string & key, unsigned int idx = 0);
-
-  /** Returns a copy of the metadata dictionary of the image */
-  itk::MetaDataDictionary GetImageMetaData(const std::string & key, unsigned int idx = 0);
-
-  /** Find out what is the pixel type from an image parameter
-   *  This function assumes that the underlying object is either an otb::Image
-   *  or an otb::VectorImage. The optional 'idx' allows to access InputImageList.
-   */
-  ImagePixelType GetImageBasePixelType(const std::string & key, unsigned int idx = 0);
-
-  /** Return the image from parameter 'key' as a base type. The optional 'idx'
-   *  allows to access InputImageList.
-   *
-   *  Works on parameters:
-   *  \li ParameterType_InputImage
-   *  \li ParameterType_InputImageList
-   *  \li ParameterType_OutputImage
-   *  \li ParameterType_ComplexInputImage
-   *  \li ParameterType_ComplexOutputImage
-   */
-  ImageBaseType* GetParameterImageBase(const std::string & key, unsigned int idx = 0);
-
-  /** Set the image in parameter 'key' as a base type. The optional 'idx'
-   *  allows to access InputImageList.
-   *
-   *  Works on parameters:
-   *  \li ParameterType_InputImage
-   *  \li ParameterType_InputImageList
-   *  \li ParameterType_ComplexInputImage
-   */
-  void SetParameterImageBase(const std::string & key, ImageBaseType* img, unsigned int idx = 0);
->>>>>>> 8e770af9
 
 protected:
   /** Constructor */

--- conflicted
+++ resolved
@@ -77,17 +77,7 @@
 {
   ListEditWidget * widget = new ListEditWidget();
 
-<<<<<<< HEAD
   assert( widget->GetItemModel() );
-=======
-  QtFileSelectionWidget * fileSelection = new QtFileSelectionWidget();
-  fileSelection->SetIOMode( QtFileSelectionWidget::IO_MODE_INPUT );
-  fileSelection->setFixedHeight(30);
-  fileLayout->addWidget(fileSelection);
-  m_InputImageListParam->AddNullElement();
-  connect(fileSelection, SIGNAL(FilenameChanged()), this, SLOT(UpdateImageList()));
->>>>>>> 858f549f
-
   assert( dynamic_cast< StringListInterface * >( GetParam() )!=nullptr );
 
   widget->GetItemModel()->SetStringList(
@@ -109,18 +99,10 @@
 void
 QtWidgetInputImageListParameter::UpdateImageList()
 {
-<<<<<<< HEAD
-#if 0
-  /* Adding a NullElement so to make the m_FileSelectionList and
-* m_InputImageList's ImageList are of same size. So that GetImageList().Size()
-* seems to be happy.
-  */
-  for(unsigned int i = m_InputImageListParam->GetImageList()->Size(); i < m_FileSelectionList.size(); i++)
-=======
+#if 0
   // Adding a NullElement so to make the m_FileSelectionList and
   // m_InputImageList's ImageList are of same size.
   for(unsigned int i = m_InputImageListParam->Size(); i < m_FileSelectionList.size(); i++)
->>>>>>> 858f549f
     {
     m_InputImageListParam->AddNullElement();
     }

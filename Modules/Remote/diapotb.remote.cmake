#
# Copyright (C) 2005-2020 Centre National d'Etudes Spatiales (CNES)
#
# This file is part of Orfeo Toolbox
#
#     https://www.orfeo-toolbox.org/
#
# Licensed under the Apache License, Version 2.0 (the "License");
# you may not use this file except in compliance with the License.
# You may obtain a copy of the License at
#
#     http://www.apache.org/licenses/LICENSE-2.0
#
# Unless required by applicable law or agreed to in writing, software
# distributed under the License is distributed on an "AS IS" BASIS,
# WITHOUT WARRANTIES OR CONDITIONS OF ANY KIND, either express or implied.
# See the License for the specific language governing permissions and
# limitations under the License.
#

#Contact: Gaëlle USSEGLIO
otb_fetch_module(DiapOTBModule
  "OTB module for SAR processing in Diapason."
  GIT_REPOSITORY https://gitlab.orfeo-toolbox.org/remote_modules/diapotb.git
<<<<<<< HEAD
  GIT_TAG 1.0.0
=======
  GIT_TAG d55001b44df1a9c4a1c1d542dfd1362003bb0b51
>>>>>>> 4c0aa1fa
)<|MERGE_RESOLUTION|>--- conflicted
+++ resolved
@@ -22,9 +22,5 @@
 otb_fetch_module(DiapOTBModule
   "OTB module for SAR processing in Diapason."
   GIT_REPOSITORY https://gitlab.orfeo-toolbox.org/remote_modules/diapotb.git
-<<<<<<< HEAD
-  GIT_TAG 1.0.0
-=======
   GIT_TAG d55001b44df1a9c4a1c1d542dfd1362003bb0b51
->>>>>>> 4c0aa1fa
 )
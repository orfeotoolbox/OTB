--- conflicted
+++ resolved
@@ -23,30 +23,6 @@
   string(REGEX REPLACE "([0-9]+)\\.([0-9]+)\\.([0-9]+)" "\\3" OSSIM_PATCH_VERSION_NUMBER "${OSSIM_VERSION}")
   math(EXPR OSSIM_VERSION_NUMBER
     "((${OSSIM_MAJOR_VERSION_NUMBER})*100+${OSSIM_MINOR_VERSION_NUMBER})*100+${OSSIM_PATCH_VERSION_NUMBER}")
-<<<<<<< HEAD
-else()
-  if(NOT Ossim_FIND_QUIETLY)
-  message(WARNING "ossimVersion.h not found !")
-  endif()
-endif()
-
-# Parse a certain header to check if SVN revision is 23537
-if(EXISTS "${OSSIM_INCLUDE_DIR}/ossim/imaging/ossimImageRenderer.h")
-  file(STRINGS "${OSSIM_INCLUDE_DIR}/ossim/imaging/ossimImageRenderer.h" _ossim_image_renderer_h_CONTENTS REGEX "^// \\$Id: ossimImageRenderer\\.h [0-9.]+ ")
-  string(REGEX REPLACE ".*ossimImageRenderer\\.h ([0-9.]+) .*" "\\1" _ossim_svn_revision_hint "${_ossim_image_renderer_h_CONTENTS}")
-
-  if("${_ossim_svn_revision_hint}" LESS "23537")
-    message(WARNING "The OSSIM include directory detected by OTB is: '${OSSIM_INCLUDE_DIR}'."
-      "This version does not have support for SENTINEL-1 products."
-      "Opening an image will result in immediate crash!. "
-      "Please consider updating your ossim to latest stable release.(1.8.20-3)")
-  else()
-    if("${_ossim_svn_revision_hint}" LESS "23664")
-      message(WARNING "The OSSIM include directory detected by OTB is '${OSSIM_INCLUDE_DIR}'."
-        "This version has a critical bug inside ossimRpcModel."
-        "When an input point outside image extent is given the model returns 'NaN'."
-        "Please consider updating your ossim to latest stable release.(1.8.20-3)")
-=======
   if("${OSSIM_VERSION}" VERSION_LESS "1.8.20")
     message(WARNING "The OSSIM include directory detected by OTB is: '${OSSIM_INCLUDE_DIR}'."
       "This version (${OSSIM_VERSION}) is not fully compatible with OTB."
@@ -63,7 +39,6 @@
             "Please consider updating your Ossim to version 1.8.20-3 or above")
         endif()
       endif()
->>>>>>> 2da0d214
     endif()
   endif()
 else()

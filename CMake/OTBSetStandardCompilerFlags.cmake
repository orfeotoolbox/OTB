--- conflicted
+++ resolved
@@ -194,19 +194,6 @@
        endif()
   endif()
 
-<<<<<<< HEAD
-  # CMake adds --enable-all-exports on Cygwin (since Cygwin is
-  # supposed to be UNIX-like), but we need to add it explicitly for
-  # a native windows build with the MinGW tools.
-  if(WIN32 AND MINGW AND CMAKE_COMPILER_IS_GNUCXX)
-    set(CMAKE_SHARED_LIBRARY_CREATE_C_FLAGS
-      "-shared -Wl,--export-all-symbols -Wl,--enable-auto-import")
-    set(CMAKE_SHARED_LIBRARY_CREATE_CXX_FLAGS
-      "-shared -Wl,--export-all-symbols -Wl,--enable-auto-import")
-    set(CMAKE_EXE_LINKER_FLAGS "-Wl,--enable-auto-import")
-  elseif(MSVC)
-    set(OTB_REQUIRED_LINK_FLAGS "${OTB_REQUIRED_LINK_FLAGS} /MANIFEST:NO")
-=======
   if(WIN32)
     # Some libraries (e.g. vxl libs) have no dllexport markup, so we can
     # build full shared libraries only with the GNU toolchain. For non
@@ -243,7 +230,6 @@
         set(BUILD_SHARED_LIBS OFF)
       endif()
     endif()
->>>>>>> 286177db
   endif()
 
   #-----------------------------------------------------------------------------

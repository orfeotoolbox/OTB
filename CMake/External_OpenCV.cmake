message(STATUS "Setup OpenCV...")

set(proj OPENCV)

set(DEFAULT_USE_SYSTEM_OPENCV OFF)

option(USE_SYSTEM_OPENCV "Use a system build of OpenCV." ${DEFAULT_USE_SYSTEM_OPENCV})
mark_as_advanced(USE_SYSTEM_OPENCV)

if(USE_SYSTEM_OPENCV)
  message(STATUS "  Using OpenCV system version")
else()
  set(${proj}_DEPENDENCIES)
  set(OPENCV_SB_BUILD_DIR ${CMAKE_BINARY_DIR}/${proj}/build)
  set(OPENCV_SB_SRC_DIR ${CMAKE_BINARY_DIR}/${proj}/src/${proj})

 
  
  ExternalProject_Add(${proj}
    PREFIX ${proj}
    URL "http://sourceforge.net/projects/opencvlibrary/files/opencv-unix/2.4.10/opencv-2.4.10.zip/download"
    URL_MD5 ec63952d3a3dff965d5fdde765926821
    BINARY_DIR ${OPENCV_SB_BUILD_DIR}
    INSTALL_DIR ${CMAKE_INSTALL_PREFIX}
    CMAKE_CACHE_ARGS
      -DCMAKE_INSTALL_PREFIX:STRING=${CMAKE_INSTALL_PREFIX}
      -DCMAKE_BUILD_TYPE:STRING=Release
      -DBUILD_SHARED_LIBS:BOOL=ON
      -DBUILD_DOCS:BOOL=OFF
      -DBUILD_EXAMPLES:BOOL=OFF
      -DBUILD_OPENEXR:BOOL=OFF
      -DBUILD_PACKAGE:BOOL=ON
      -DBUILD_PERF_TESTS:BOOL=OFF
      -DBUILD_PNG:BOOL=OFF
      -DBUILD_TBB:BOOL=OFF
      -DBUILD_TESTS:BOOL=OFF
      -DBUILD_TIFF:BOOL=OFF
      -DBUILD_ZLIB:BOOL=OFF
<<<<<<< HEAD
      -DBUILD_opencv_apps:BOOL=OFF
      -DBUILD_opencv_calib3d:BOOL=OFF
      -DBUILD_opencv_contrib:BOOL=OFF
      -DBUILD_opencv_core:BOOL=ON
      -DBUILD_opencv_features2d:BOOL=OFF
      -DBUILD_opencv_flann:BOOL=OFF
      -DBUILD_opencv_gpu:BOOL=OFF
      -DBUILD_opencv_highgui:BOOL=OFF
      -DBUILD_opencv_imgproc:BOOL=OFF
      -DBUILD_opencv_java:BOOL=OFF
      -DBUILD_opencv_legacy:BOOL=OFF
      -DBUILD_opencv_ml:BOOL=ON
      -DBUILD_opencv_nonfree:BOOL=OFF
      -DBUILD_opencv_objdetect:BOOL=OFF
      -DBUILD_opencv_ocl:BOOL=OFF
      -DBUILD_opencv_photo:BOOL=OFF
      -DBUILD_opencv_python:BOOL=OFF
      -DBUILD_opencv_stitching:BOOL=OFF
      -DBUILD_opencv_superres:BOOL=OFF
      -DBUILD_opencv_ts:BOOL=OFF
      -DBUILD_opencv_video:BOOL=OFF
      -DBUILD_opencv_videostab:BOOL=OFF
      -DBUILD_opencv_world:BOOL=OFF
=======
      -DBUILD_opencv_flann:BOOL=ON
      -DWITH_JASPER:BOOL=OFF
      -DWITH_FFMPEG:BOOL=OFF
      -DWITH_JPEG:BOOL=OFF      
>>>>>>> 645ba8c1
    DEPENDS ${${proj}_DEPENDENCIES}
    )
  
  message(STATUS "  Using OpenCV SuperBuild version")
endif()<|MERGE_RESOLUTION|>--- conflicted
+++ resolved
@@ -13,8 +13,6 @@
   set(${proj}_DEPENDENCIES)
   set(OPENCV_SB_BUILD_DIR ${CMAKE_BINARY_DIR}/${proj}/build)
   set(OPENCV_SB_SRC_DIR ${CMAKE_BINARY_DIR}/${proj}/src/${proj})
-
- 
   
   ExternalProject_Add(${proj}
     PREFIX ${proj}
@@ -28,6 +26,8 @@
       -DBUILD_SHARED_LIBS:BOOL=ON
       -DBUILD_DOCS:BOOL=OFF
       -DBUILD_EXAMPLES:BOOL=OFF
+      -DBUILD_JASPER:BOOL=OFF
+      -DBUILD_JPEG:BOOL=OFF
       -DBUILD_OPENEXR:BOOL=OFF
       -DBUILD_PACKAGE:BOOL=ON
       -DBUILD_PERF_TESTS:BOOL=OFF
@@ -36,7 +36,6 @@
       -DBUILD_TESTS:BOOL=OFF
       -DBUILD_TIFF:BOOL=OFF
       -DBUILD_ZLIB:BOOL=OFF
-<<<<<<< HEAD
       -DBUILD_opencv_apps:BOOL=OFF
       -DBUILD_opencv_calib3d:BOOL=OFF
       -DBUILD_opencv_contrib:BOOL=OFF
@@ -60,12 +59,6 @@
       -DBUILD_opencv_video:BOOL=OFF
       -DBUILD_opencv_videostab:BOOL=OFF
       -DBUILD_opencv_world:BOOL=OFF
-=======
-      -DBUILD_opencv_flann:BOOL=ON
-      -DWITH_JASPER:BOOL=OFF
-      -DWITH_FFMPEG:BOOL=OFF
-      -DWITH_JPEG:BOOL=OFF      
->>>>>>> 645ba8c1
     DEPENDS ${${proj}_DEPENDENCIES}
     )
   

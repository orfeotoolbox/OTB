/*
 * Copyright (C) 2005-2019 Centre National d'Etudes Spatiales (CNES)
 *
 * This file is part of Orfeo Toolbox
 *
 *     https://www.orfeo-toolbox.org/
 *
 * Licensed under the Apache License, Version 2.0 (the "License");
 * you may not use this file except in compliance with the License.
 * You may obtain a copy of the License at
 *
 *     http://www.apache.org/licenses/LICENSE-2.0
 *
 * Unless required by applicable law or agreed to in writing, software
 * distributed under the License is distributed on an "AS IS" BASIS,
 * WITHOUT WARRANTIES OR CONDITIONS OF ANY KIND, either express or implied.
 * See the License for the specific language governing permissions and
 * limitations under the License.
 */


//  Start by including some necessary headers and with the
//  usual \code{main} declaration. Apart from the classical header related to
// image input and output. We need the headers related to the fusion and the
// orthorectification. One header is also required to be able to process
// vector images (the XS one) with the orthorectification.

#include "otbImageFileReader.h"
#include "otbImageFileWriter.h"

#include "otbOrthoRectificationFilter.h"
#include "otbGenericMapProjection.h"

#include "otbSimpleRcsPanSharpeningFusionImageFilter.h"
#include "otbStandardFilterWatcher.h"

int main(int argc, char* argv[])
{

  // We initialize ossim which is required for the orthorectification and we
  // check that all parameters are provided. Basically, we need:
  // \begin{itemize}
  // \item the name of the input PAN image;
  // \item the name of the input XS image;
  // \item the desired name for the output;
  // \item as the coordinates are given in UTM, we need the UTM zone number;
  // \item of course, we need the UTM coordinates of the final image;
  // \item the size in pixels of the final image;
  // \item and the sampling of the final image.
  // \end{itemize}
  //
  // We check that all those parameters are provided.

  if (argc != 12)
  {
    std::cout << argv[0] << " <input_pan_filename> <input_xs_filename> ";
    std::cout << "<output_filename> <utm zone> <hemisphere N/S>  ";
    std::cout << "<x_ground_upper_left_corner> <y_ground_upper_left_corner> ";
    std::cout << "<x_Size> <y_Size> ";
    std::cout << "<x_groundSamplingDistance> ";
    std::cout << "<y_groundSamplingDistance "
              << "(negative since origin is upper left)>" << std::endl;

    return EXIT_FAILURE;
  }

  // We declare the different images, readers and writer:

  typedef otb::Image<unsigned int, 2>           ImageType;
  typedef otb::VectorImage<unsigned int, 2>     VectorImageType;
  typedef otb::Image<double, 2>                 DoubleImageType;
  typedef otb::VectorImage<double, 2>           DoubleVectorImageType;
  typedef otb::ImageFileReader<ImageType>       ReaderType;
  typedef otb::ImageFileReader<VectorImageType> VectorReaderType;
  typedef otb::ImageFileWriter<VectorImageType> WriterType;

  ReaderType::Pointer       readerPAN = ReaderType::New();
  VectorReaderType::Pointer readerXS  = VectorReaderType::New();
  WriterType::Pointer       writer    = WriterType::New();

  readerPAN->SetFileName(argv[1]);
  readerXS->SetFileName(argv[2]);
  writer->SetFileName(argv[3]);

  // We declare the projection (here we chose the UTM projection, other choices
  // are possible) and retrieve the parameters from the command line:
  // \begin{itemize}
  // \item the UTM zone
  // \item the hemisphere
  // \end{itemize}

  typedef otb::GenericMapProjection<otb::TransformDirection::INVERSE> InverseProjectionType;
<<<<<<< HEAD
  InverseProjectionType::Pointer utmMapProjection = InverseProjectionType::New();
  utmMapProjection->SetWkt(otb::SpatialReference::FromUTM(atoi(argv[4]),argv[5][0]=='N' ? otb::SpatialReference::hemisphere::north : otb::SpatialReference::hemisphere::south).ToWkt());
  // Software Guide : EndCodeSnippet
=======
  InverseProjectionType::Pointer                                      utmMapProjection = InverseProjectionType::New();
  utmMapProjection->SetWkt("Utm");
  utmMapProjection->SetParameter("Zone", argv[4]);
  utmMapProjection->SetParameter("Hemisphere", argv[5]);
>>>>>>> 0f372bfe

  //  We will need to pass several parameters to the orthorectification
  // concerning the desired output region:

  ImageType::IndexType start;
  start[0] = 0;
  start[1] = 0;

  ImageType::SizeType size;
  size[0] = atoi(argv[8]);
  size[1] = atoi(argv[9]);

  ImageType::SpacingType spacing;
  spacing[0] = atof(argv[10]);
  spacing[1] = atof(argv[11]);

  ImageType::PointType origin;
  origin[0] = strtod(argv[6], nullptr);
  origin[1] = strtod(argv[7], nullptr);

  // We declare the orthorectification filter. And provide the different
  // parameters:

  typedef otb::OrthoRectificationFilter<ImageType, DoubleImageType, InverseProjectionType> OrthoRectifFilterType;

  OrthoRectifFilterType::Pointer orthoRectifPAN = OrthoRectifFilterType::New();
  orthoRectifPAN->SetMapProjection(utmMapProjection);

  orthoRectifPAN->SetInput(readerPAN->GetOutput());

  orthoRectifPAN->SetOutputStartIndex(start);
  orthoRectifPAN->SetOutputSize(size);
  orthoRectifPAN->SetOutputSpacing(spacing);
  orthoRectifPAN->SetOutputOrigin(origin);

  // Now we are able to have the orthorectified area from the PAN image. We just
  // have to follow a similar process for the XS image.

  typedef otb::OrthoRectificationFilter<VectorImageType, DoubleVectorImageType, InverseProjectionType> VectorOrthoRectifFilterType;


  VectorOrthoRectifFilterType::Pointer orthoRectifXS = VectorOrthoRectifFilterType::New();

  orthoRectifXS->SetMapProjection(utmMapProjection);

  orthoRectifXS->SetInput(readerXS->GetOutput());

  orthoRectifXS->SetOutputStartIndex(start);
  orthoRectifXS->SetOutputSize(size);
  orthoRectifXS->SetOutputSpacing(spacing);
  orthoRectifXS->SetOutputOrigin(origin);

  //  It's time to declare the fusion filter and set its inputs:

  typedef otb::SimpleRcsPanSharpeningFusionImageFilter<DoubleImageType, DoubleVectorImageType, VectorImageType> FusionFilterType;
  FusionFilterType::Pointer                                                                                     fusion = FusionFilterType::New();
  fusion->SetPanInput(orthoRectifPAN->GetOutput());
  fusion->SetXsInput(orthoRectifXS->GetOutput());

  //  And we can plug it to the writer. To be able to process the images by
  // tiles, we use the \code{SetAutomaticTiledStreaming()} method of the writer.
  // We trigger the pipeline execution with the \code{Update()} method.

  writer->SetInput(fusion->GetOutput());

  writer->SetAutomaticTiledStreaming();

  otb::StandardFilterWatcher watcher(writer, "OrthoFusion");

  writer->Update();

  return EXIT_SUCCESS;
}<|MERGE_RESOLUTION|>--- conflicted
+++ resolved
@@ -90,16 +90,11 @@
   // \end{itemize}
 
   typedef otb::GenericMapProjection<otb::TransformDirection::INVERSE> InverseProjectionType;
-<<<<<<< HEAD
   InverseProjectionType::Pointer utmMapProjection = InverseProjectionType::New();
-  utmMapProjection->SetWkt(otb::SpatialReference::FromUTM(atoi(argv[4]),argv[5][0]=='N' ? otb::SpatialReference::hemisphere::north : otb::SpatialReference::hemisphere::south).ToWkt());
-  // Software Guide : EndCodeSnippet
-=======
-  InverseProjectionType::Pointer                                      utmMapProjection = InverseProjectionType::New();
-  utmMapProjection->SetWkt("Utm");
-  utmMapProjection->SetParameter("Zone", argv[4]);
-  utmMapProjection->SetParameter("Hemisphere", argv[5]);
->>>>>>> 0f372bfe
+  utmMapProjection->SetWkt(
+    otb::SpatialReference::FromUTM(atoi(argv[4]),argv[5][0]=='N' ? 
+      otb::SpatialReference::hemisphere::north : 
+      otb::SpatialReference::hemisphere::south).ToWkt());
 
   //  We will need to pass several parameters to the orthorectification
   // concerning the desired output region:

--- conflicted
+++ resolved
@@ -33,25 +33,6 @@
 
 .common:
   extends: .general
-<<<<<<< HEAD
-  only: [merge_requests, branches]
-  stage: precheck
-  image: $BUILD_IMAGE_REGISTRY/otb-ubuntu-native-develop:latest
-  before_script:
-    - git checkout -f -q $CI_COMMIT_SHA
-    - python3 CI/check_twin_pipelines.py
-  after_script:
-    - python3 CI/cdash_handler.py
-  script:
-    - ctest -V -S CI/main_ci.cmake -DIMAGE_NAME:string=ubuntu-18.04-fast
-    - ccache -s
-
-.common-build:
-  extends: .general
-  only: [merge_requests]
-  #stage: build
-=======
->>>>>>> 0da610ba
   before_script:
     - git lfs install --skip-repo
     # Provision efficiently the local LFS cache before checkout
@@ -176,13 +157,14 @@
     - macos-superbuild-prepare
 
 ubuntu-superbuild-qa:
-  extends: .common-build
+  extends: .common
   image: $BUILD_IMAGE_REGISTRY/otb-ubuntu-superbuild-base:18.04
   stage: qa
-  only: [new-ci]
+  only:
+    - develop
+    - new_ci
   script:
     - xvfb-run -a -n 1 -s "-screen 0 1024x768x24 -dpi 96" ctest -V -S CI/main_qa.cmake -DIMAGE_NAME:string=ubuntu-18.04-llvm-xdk
-  after_script:
-    - echo "No after script"
+  after_script: []
   dependencies:
     - ubuntu-superbuild-prepare
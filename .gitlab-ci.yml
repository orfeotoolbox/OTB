# WARNING!
# OTB uses Git-LFS to store the (large) tests data.
# Git-LFS is mostly transparent for the user and recent versions
# are able to use Git-LFS quite efficiently.
# But Git fails to manage efficiently numerous LFS data.
# We have to use directly git-lfs wrapping commands to have an
# efficient cloning step.
# Furthermore, Git-LFS and Gitlab sufer a bug preventing usage of
# GIT_STRATEGY=fetch (https://gitlab.com/gitlab-org/gitlab-runner/issues/3318)

variables:
  BUILD_IMAGE_REGISTRY: $CI_REGISTRY/orfeotoolbox/otb-build-env
  GIT_CLONE_PATH: $CI_BUILDS_DIR/otb
  DOCKER_DRIVER: overlay2
  GIT_DEPTH: "3"
  # Disable automatic checkout to let us fetch LFS before
  GIT_CHECKOUT: "false"
  # The fetch strategy fails with LFS and GitLab
  GIT_STRATEGY: "clone"

stages:
  - precheck
  - prepare
  - build

.general:
  retry:
    max: 2
    when:
      - runner_system_failure
      - stuck_or_timeout_failure

fast-build:
  extends: .general
  only: [merge_requests, branches]
  stage: precheck
  image: $BUILD_IMAGE_REGISTRY/otb-ubuntu-native-develop:latest
  before_script:
    - git checkout -f -q $CI_COMMIT_SHA
    - python3 CI/check_twin_pipelines.py
  after_script:
    - python3 CI/cdash_handler.py
  script:
    - ctest -V -S CI/main_ci.cmake -DIMAGE_NAME:string=ubuntu-18.04-fast
    - ccache -s


.common-build:
  extends: .general
  only: [merge_requests]
  stage: build
  before_script:
    - git lfs install --skip-repo
    # Provision efficiently the local LFS cache before checkout
    - git lfs fetch origin $CI_COMMIT_SHA
    # Checkout the expected branch
    - git checkout -f -q $CI_COMMIT_SHA
  after_script:
    - python3 CI/cdash_handler.py
  artifacts:
    when: on_failure
    expire_in: 24 hrs
    paths:
      - build/*/*.log #CMake log
      - log/*.txt # Others

#~ debian-build:
  #~ extends: .common-build
  #~ image: $BUILD_IMAGE_REGISTRY/otb-debian-native:unstable
  #~ script:
    #~ - xvfb-run -a -n 1 -s "-screen 0 1024x768x24 -dpi 96" ctest -V -S CI/main_ci.cmake -DIMAGE_NAME:string=debian-unstable-gcc

<<<<<<< HEAD
#~ ubuntu-llvm:
  #~ extends: .common-build
  #~ image: $BUILD_IMAGE_REGISTRY/otb-ubuntu-native:18.04
  #~ script:
    #~ - xvfb-run -a -n 1 -s "-screen 0 1024x768x24 -dpi 96" ctest -V -S CI/main_ci.cmake -DIMAGE_NAME:string=ubuntu-18.04-llvm
  #~ artifacts:
    #~ paths:
      #~ - build/CookBook-*-html.tar.gz
      #~ - build/Documentation/Cookbook/latex/CookBook-*.pdf
      #~ - build/Documentation/Doxygen/OTB-Doxygen-*.tar.bz2

=======
>>>>>>> 38e4e896
.common-prepare:
  extends: .general
  only: [merge_requests]
  stage: prepare
  before_script:
    - git checkout -f -q $CI_COMMIT_SHA
    - git lfs install --skip-repo
    - git config --global user.email "otbbot@orfeo-toolbox.org"
    - git config --global user.name "otbbot"
  artifacts:
    expire_in: 24 hrs
    when: always
    paths:
      - sb_branch.txt # Needed to checkout correct branch in build step
      - build/*/*/*/*.log # Superbuild log

## Ubuntu superbuild
#~ ubuntu-superbuild-prepare:
  #~ extends: .common-prepare
  #~ image: $BUILD_IMAGE_REGISTRY/otb-ubuntu-superbuild-base:18.04
  #~ script:
    #~ - ctest -VV -S CI/prepare_superbuild.cmake -DIMAGE_NAME:string=otb-ubuntu-superbuild-base

<<<<<<< HEAD
#~ ubuntu-superbuild-build:
  #~ extends: .common-build
  #~ image: $BUILD_IMAGE_REGISTRY/otb-ubuntu-superbuild-base:18.04
  #~ script:
    #~ - xvfb-run -a -n 1 -s "-screen 0 1024x768x24 -dpi 96" ctest -V -S CI/main_superbuild.cmake -DIMAGE_NAME:string=otb-ubuntu-superbuild-base
    #~ - xvfb-run -a -n 1 -s "-screen 0 1024x768x24 -dpi 96" ctest -VV -S CI/main_packages.cmake -DIMAGE_NAME:string=otb-ubuntu-superbuild-base
  #~ dependencies:
    #~ - ubuntu-superbuild-prepare
=======
ubuntu-superbuild-build:
  extends: .common-build
  image: $BUILD_IMAGE_REGISTRY/otb-ubuntu-superbuild-base:18.04
  script:
    - xvfb-run -a -n 1 -s "-screen 0 1024x768x24 -dpi 96" ctest -V -S CI/main_superbuild.cmake -DIMAGE_NAME:string=ubuntu-18.04-llvm-xdk
    - xvfb-run -a -n 1 -s "-screen 0 1024x768x24 -dpi 96" ctest -VV -S CI/main_packages.cmake -DIMAGE_NAME:string=otb-ubuntu-superbuild-base
  dependencies:
    - ubuntu-superbuild-prepare
  artifacts:
    paths:
      - build/CookBook-*-html.tar.gz
      - build/Documentation/Cookbook/latex/CookBook-*.pdf
      - build/Documentation/Doxygen/OTB-Doxygen-*.tar.bz2
>>>>>>> 38e4e896

## CentOS superbuild
centos-superbuild-prepare:
  extends: .common-prepare
  image: $BUILD_IMAGE_REGISTRY/otb-centos-superbuild-base:6.6
  script:
    - ctest -VV -S CI/prepare_superbuild.cmake -DIMAGE_NAME:string=otb-centos-superbuild-base

centos-superbuild-build:
  extends: .common-build
  image: $BUILD_IMAGE_REGISTRY/otb-centos-superbuild-base:6.6
  script:
    - xvfb-run -a -n 1 -s "-screen 0 1024x768x24 -dpi 96" ctest -V -S CI/main_superbuild.cmake -DIMAGE_NAME:string=otb-centos-superbuild-base
    - xvfb-run -a -n 1 -s "-screen 0 1024x768x24 -dpi 96" ctest -VV -S CI/main_packages.cmake -DIMAGE_NAME:string=otb-centos-superbuild-base
  dependencies:
    - centos-superbuild-prepare

## MacOS superbuild
macos-superbuild-prepare:
  tags:
    - macos
  extends: .common-prepare
  before_script:
    # No need to install lfs as this machine is persistent
    # No need to do git config
    # Checkout the expected branch
    - export GIT_LFS_SKIP_SMUDGE=1
    - git checkout -f -q $CI_COMMIT_SHA
    - export GIT_LFS_SKIP_SMUDGE=0
  script:
    - ctest -VV -S CI/prepare_superbuild.cmake -DIMAGE_NAME:string=otb-macos-superbuild

macos-superbuild-build:
  tags:
    - macos
  extends: .common-build
  script:
    - ctest -V -S CI/main_superbuild.cmake -DIMAGE_NAME:string=otb-macos-superbuild
    - ctest -VV -S CI/main_packages.cmake -DIMAGE_NAME:string=otb-macos-superbuild
  dependencies:
    - macos-superbuild-prepare<|MERGE_RESOLUTION|>--- conflicted
+++ resolved
@@ -64,26 +64,12 @@
       - build/*/*.log #CMake log
       - log/*.txt # Others
 
-#~ debian-build:
-  #~ extends: .common-build
-  #~ image: $BUILD_IMAGE_REGISTRY/otb-debian-native:unstable
-  #~ script:
-    #~ - xvfb-run -a -n 1 -s "-screen 0 1024x768x24 -dpi 96" ctest -V -S CI/main_ci.cmake -DIMAGE_NAME:string=debian-unstable-gcc
+debian-build:
+  extends: .common-build
+  image: $BUILD_IMAGE_REGISTRY/otb-debian-native:unstable
+  script:
+    - xvfb-run -a -n 1 -s "-screen 0 1024x768x24 -dpi 96" ctest -V -S CI/main_ci.cmake -DIMAGE_NAME:string=debian-unstable-gcc
 
-<<<<<<< HEAD
-#~ ubuntu-llvm:
-  #~ extends: .common-build
-  #~ image: $BUILD_IMAGE_REGISTRY/otb-ubuntu-native:18.04
-  #~ script:
-    #~ - xvfb-run -a -n 1 -s "-screen 0 1024x768x24 -dpi 96" ctest -V -S CI/main_ci.cmake -DIMAGE_NAME:string=ubuntu-18.04-llvm
-  #~ artifacts:
-    #~ paths:
-      #~ - build/CookBook-*-html.tar.gz
-      #~ - build/Documentation/Cookbook/latex/CookBook-*.pdf
-      #~ - build/Documentation/Doxygen/OTB-Doxygen-*.tar.bz2
-
-=======
->>>>>>> 38e4e896
 .common-prepare:
   extends: .general
   only: [merge_requests]
@@ -101,22 +87,12 @@
       - build/*/*/*/*.log # Superbuild log
 
 ## Ubuntu superbuild
-#~ ubuntu-superbuild-prepare:
-  #~ extends: .common-prepare
-  #~ image: $BUILD_IMAGE_REGISTRY/otb-ubuntu-superbuild-base:18.04
-  #~ script:
-    #~ - ctest -VV -S CI/prepare_superbuild.cmake -DIMAGE_NAME:string=otb-ubuntu-superbuild-base
+ubuntu-superbuild-prepare:
+  extends: .common-prepare
+  image: $BUILD_IMAGE_REGISTRY/otb-ubuntu-superbuild-base:18.04
+  script:
+    - ctest -VV -S CI/prepare_superbuild.cmake -DIMAGE_NAME:string=otb-ubuntu-superbuild-base
 
-<<<<<<< HEAD
-#~ ubuntu-superbuild-build:
-  #~ extends: .common-build
-  #~ image: $BUILD_IMAGE_REGISTRY/otb-ubuntu-superbuild-base:18.04
-  #~ script:
-    #~ - xvfb-run -a -n 1 -s "-screen 0 1024x768x24 -dpi 96" ctest -V -S CI/main_superbuild.cmake -DIMAGE_NAME:string=otb-ubuntu-superbuild-base
-    #~ - xvfb-run -a -n 1 -s "-screen 0 1024x768x24 -dpi 96" ctest -VV -S CI/main_packages.cmake -DIMAGE_NAME:string=otb-ubuntu-superbuild-base
-  #~ dependencies:
-    #~ - ubuntu-superbuild-prepare
-=======
 ubuntu-superbuild-build:
   extends: .common-build
   image: $BUILD_IMAGE_REGISTRY/otb-ubuntu-superbuild-base:18.04
@@ -130,7 +106,6 @@
       - build/CookBook-*-html.tar.gz
       - build/Documentation/Cookbook/latex/CookBook-*.pdf
       - build/Documentation/Doxygen/OTB-Doxygen-*.tar.bz2
->>>>>>> 38e4e896
 
 ## CentOS superbuild
 centos-superbuild-prepare:

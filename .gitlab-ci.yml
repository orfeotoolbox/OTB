# WARNING!
# OTB uses Git-LFS to store the (large) tests data.
# Git-LFS is mostly transparent for the user and recent versions
# are able to use Git-LFS quite efficiently.
# But Git fails to manage efficiently numerous LFS data.
# We have to use directly git-lfs wrapping commands to have an
# efficient cloning step.
# Furthermore, Git-LFS and Gitlab sufer a bug preventing usage of
# GIT_STRATEGY=fetch (https://gitlab.com/gitlab-org/gitlab-runner/issues/3318)

variables:
  BUILD_IMAGE_REGISTRY: $CI_REGISTRY/orfeotoolbox/otb-build-env
  GIT_CLONE_PATH: $CI_BUILDS_DIR/otb
  DOCKER_DRIVER: overlay2
  GIT_DEPTH: "3"
  # Disable automatic checkout to let us fetch LFS before
  GIT_CHECKOUT: "false"
  # The fetch strategy fails with LFS and GitLab
  GIT_STRATEGY: "clone"

stages:
  - precheck
  - prepare
  - build
  - deploy

.general:
  retry:
    max: 2
    when:
      - runner_system_failure
      - stuck_or_timeout_failure

.common:
  extends: .general
  before_script:
    - git lfs install --skip-repo
    # Provision efficiently the local LFS cache before checkout
    - git lfs fetch origin $CI_COMMIT_SHA
    # Checkout the expected branch
    - git checkout -f -q $CI_COMMIT_SHA
  after_script:
    - python3 CI/cdash_handler.py

fast-build:
  extends: .common
  only: [merge_requests, branches]
  stage: precheck
  image: $BUILD_IMAGE_REGISTRY/otb-ubuntu-native-develop:latest
  before_script:
    - export GIT_LFS_SKIP_SMUDGE=1
    - git checkout -f -q $CI_COMMIT_SHA
    - python3 CI/check_twin_pipelines.py
  script:
    - ctest -V -S CI/main_ci.cmake -DIMAGE_NAME:string=ubuntu-18.04-fast
    - ccache -s

.common-build:
  extends: .common
  only:
    - merge_requests
    - develop
    - /^release-[0-9]+\.[0-9]+$/
  stage: build
  artifacts:
    when: always
    expire_in: 24 hrs
    paths:
      - build/*/*.log #CMake log
      - log/*.txt # Others
      - build/CookBook-*-html.tar.gz
      - build/Documentation/Cookbook/latex/CookBook-*.pdf
      - build/Documentation/Doxygen/OTB-Doxygen-*.tar.bz2

debian-build:
  extends: .common-build
  image: $BUILD_IMAGE_REGISTRY/otb-debian-native:unstable
  script:
    - xvfb-run -a -n 1 -s "-screen 0 1024x768x24 -dpi 96" ctest -V -S CI/main_ci.cmake -DIMAGE_NAME:string=debian-unstable-gcc

.common-prepare:
  extends: .general
  only:
    - merge_requests
    - develop
    - /^release-[0-9]+\.[0-9]+$/
  stage: prepare
  before_script:
    - git lfs install --skip-repo
    - export GIT_LFS_SKIP_SMUDGE=1
    - git checkout -f -q $CI_COMMIT_SHA
    - export GIT_LFS_SKIP_SMUDGE=0
  artifacts:
    expire_in: 24 hrs
    when: always
    paths:
      - sb_branch.txt # Needed to checkout correct branch in build step
      - build/*/*/*/*.log # Superbuild log

## Ubuntu superbuild
ubuntu-xdk-prepare:
  extends: .common-prepare
  image: $BUILD_IMAGE_REGISTRY/otb-ubuntu-superbuild-base:18.04
  script:
    - ctest -VV -S CI/prepare_superbuild.cmake -DIMAGE_NAME:string=otb-ubuntu-superbuild-base

ubuntu-xdk-build:
  extends: .common-build
  image: $BUILD_IMAGE_REGISTRY/otb-ubuntu-superbuild-base:18.04
  script:
    - xvfb-run -a -n 1 -s "-screen 0 1024x768x24 -dpi 96" ctest -V -S CI/main_superbuild.cmake -DIMAGE_NAME:string=ubuntu-18.04-llvm-xdk
    - xvfb-run -a -n 1 -s "-screen 0 1024x768x24 -dpi 96" ctest -VV -S CI/main_packages.cmake -DIMAGE_NAME:string=otb-ubuntu-superbuild-base -DNAME_SUFFIX:string=-glibc-2.27
  dependencies:
    - ubuntu-xdk-prepare
  artifacts:
    paths:
      - build/CookBook-*-html.tar.gz
      - build/Documentation/Cookbook/latex/CookBook-*.pdf
      - build/Documentation/Doxygen/OTB-Doxygen-*.tar.bz2
      - build_packages/OTB-*.run

## CentOS superbuild
centos-xdk-prepare:
  extends: .common-prepare
  image: $BUILD_IMAGE_REGISTRY/otb-centos-superbuild-base:6.6
  script:
    - ctest -VV -S CI/prepare_superbuild.cmake -DIMAGE_NAME:string=otb-centos-superbuild-base

centos-xdk-build:
  extends: .common-build
  image: $BUILD_IMAGE_REGISTRY/otb-centos-superbuild-base:6.6
  script:
    - xvfb-run -a -n 1 -s "-screen 0 1024x768x24 -dpi 96" ctest -V -S CI/main_superbuild.cmake -DIMAGE_NAME:string=otb-centos-superbuild-base
    - xvfb-run -a -n 1 -s "-screen 0 1024x768x24 -dpi 96" ctest -VV -S CI/main_packages.cmake -DIMAGE_NAME:string=otb-centos-superbuild-base
  dependencies:
<<<<<<< HEAD
    - centos-superbuild-prepare
  artifacts:
    paths:
      - build_packages/OTB-*.run
=======
    - centos-xdk-prepare
>>>>>>> fe2a6982

## MacOS superbuild
macos-xdk-prepare:
  tags:
    - macos
  extends: .common-prepare
  before_script:
    # No need to install lfs as this machine is persistent
    - export GIT_LFS_SKIP_SMUDGE=1
    - git checkout -f -q $CI_COMMIT_SHA
    - export GIT_LFS_SKIP_SMUDGE=0
  script:
    - ctest -VV -S CI/prepare_superbuild.cmake -DIMAGE_NAME:string=otb-macos-superbuild

macos-xdk-build:
  tags:
    - macos
  extends: .common-build
  script:
    - ctest -V -S CI/main_superbuild.cmake -DIMAGE_NAME:string=otb-macos-superbuild
    - ctest -VV -S CI/main_packages.cmake -DIMAGE_NAME:string=otb-macos-superbuild
  dependencies:
<<<<<<< HEAD
    - macos-superbuild-prepare
  artifacts:
    paths:
      - build_packages/OTB-*.run

# Deploy job

deploy:
  tags:
    - deploy
  image: $BUILD_IMAGE_REGISTRY/otb-alpine:3.7
  stage: deploy
  extends: .general
  only:
    - develop
    - /^release-[0-9]+\.[0-9]+$/
  before_script:
    - git lfs install --skip-repo
    # Provision efficiently the local LFS cache before checkout
    - git lfs fetch origin $CI_COMMIT_SHA
    # Checkout the expected branch
    - git checkout -f -q $CI_COMMIT_SHA
  script:
    - ./CI/deploy.sh $CI_COMMIT_REF_NAME $RC_NUMBER
  dependencies:
    - ubuntu-superbuild-build 
    - centos-superbuild-build
    - macos-superbuild-build
=======
    - macos-xdk-prepare

## Windows
.windows-prepare:
  extends: .common-prepare
  before_script:
# This override the previous before_script
    - set GIT_LFS_SKIP_SMUDGE=1
    - git checkout -f -q %CI_COMMIT_SHA%
    - set GIT_LFS_SKIP_SMUDGE=0

.windows-build:
  extends: .common-build
  before_script:
    - git lfs fetch origin %CI_COMMIT_SHA%
    - git checkout -f -q %CI_COMMIT_SHA%

# - Win10
windows-10-prepare:
  extends: .windows-prepare
  tags:
    - windows10
  script:
    - call ./CI/dev_env.bat x64 xdk 10
    - clcache.exe -s
    - ctest -C Release -V -S CI/prepare_superbuild.cmake
    - clcache.exe -s

windows-10-build:
  extends: .windows-build
  tags:
    - windows10
  script:
    - call ./CI/dev_env.bat x64 otb 10
    - clcache.exe -s
    - ctest -V -S CI/main_superbuild.cmake
    - clcache.exe -s
    - ctest -V -S CI/main_packages.cmake
  dependencies:
    - windows-10-prepare

# - Win8.1
windows-8-prepare:
  extends: .windows-prepare
  tags:
    - windows8
  script:
    - call ./CI/dev_env.bat x86 xdk 8.1
    - clcache.exe -s
    - ctest -C Release -V -S CI/prepare_superbuild.cmake
    - clcache.exe -s

windows-8-build:
  extends: .windows-build
  tags:
    - windows8
  script:
    - call ./CI/dev_env.bat x86 otb 8.1
    - clcache.exe -s
    - ctest -V -S CI/main_superbuild.cmake
    - clcache.exe -s
    - ctest -V -S CI/main_packages.cmake
  dependencies:
    - windows-8-prepare
>>>>>>> fe2a6982
<|MERGE_RESOLUTION|>--- conflicted
+++ resolved
@@ -71,6 +71,8 @@
       - build/CookBook-*-html.tar.gz
       - build/Documentation/Cookbook/latex/CookBook-*.pdf
       - build/Documentation/Doxygen/OTB-Doxygen-*.tar.bz2
+      - build_packages/OTB-*.run
+      - build_packages/OTB-*.zip
 
 debian-build:
   extends: .common-build
@@ -112,12 +114,6 @@
     - xvfb-run -a -n 1 -s "-screen 0 1024x768x24 -dpi 96" ctest -VV -S CI/main_packages.cmake -DIMAGE_NAME:string=otb-ubuntu-superbuild-base -DNAME_SUFFIX:string=-glibc-2.27
   dependencies:
     - ubuntu-xdk-prepare
-  artifacts:
-    paths:
-      - build/CookBook-*-html.tar.gz
-      - build/Documentation/Cookbook/latex/CookBook-*.pdf
-      - build/Documentation/Doxygen/OTB-Doxygen-*.tar.bz2
-      - build_packages/OTB-*.run
 
 ## CentOS superbuild
 centos-xdk-prepare:
@@ -133,14 +129,7 @@
     - xvfb-run -a -n 1 -s "-screen 0 1024x768x24 -dpi 96" ctest -V -S CI/main_superbuild.cmake -DIMAGE_NAME:string=otb-centos-superbuild-base
     - xvfb-run -a -n 1 -s "-screen 0 1024x768x24 -dpi 96" ctest -VV -S CI/main_packages.cmake -DIMAGE_NAME:string=otb-centos-superbuild-base
   dependencies:
-<<<<<<< HEAD
-    - centos-superbuild-prepare
-  artifacts:
-    paths:
-      - build_packages/OTB-*.run
-=======
     - centos-xdk-prepare
->>>>>>> fe2a6982
 
 ## MacOS superbuild
 macos-xdk-prepare:
@@ -163,12 +152,72 @@
     - ctest -V -S CI/main_superbuild.cmake -DIMAGE_NAME:string=otb-macos-superbuild
     - ctest -VV -S CI/main_packages.cmake -DIMAGE_NAME:string=otb-macos-superbuild
   dependencies:
-<<<<<<< HEAD
-    - macos-superbuild-prepare
-  artifacts:
-    paths:
-      - build_packages/OTB-*.run
-
+    - macos-xdk-prepare
+
+## Windows
+.windows-prepare:
+  extends: .common-prepare
+  before_script:
+# This override the previous before_script
+    - set GIT_LFS_SKIP_SMUDGE=1
+    - git checkout -f -q %CI_COMMIT_SHA%
+    - set GIT_LFS_SKIP_SMUDGE=0
+
+.windows-build:
+  extends: .common-build
+  before_script:
+    - git lfs fetch origin %CI_COMMIT_SHA%
+    - git checkout -f -q %CI_COMMIT_SHA%
+
+# - Win10
+windows-10-prepare:
+  extends: .windows-prepare
+  tags:
+    - windows10
+  script:
+    - call ./CI/dev_env.bat x64 xdk 10
+    - clcache.exe -s
+    - ctest -C Release -V -S CI/prepare_superbuild.cmake
+    - clcache.exe -s
+
+windows-10-build:
+  extends: .windows-build
+  tags:
+    - windows10
+  script:
+    - call ./CI/dev_env.bat x64 otb 10
+    - clcache.exe -s
+    - ctest -V -S CI/main_superbuild.cmake
+    - clcache.exe -s
+    - ctest -V -S CI/main_packages.cmake
+  dependencies:
+    - windows-10-prepare
+
+# - Win8.1
+windows-8-prepare:
+  extends: .windows-prepare
+  tags:
+    - windows8
+  script:
+    - call ./CI/dev_env.bat x86 xdk 8.1
+    - clcache.exe -s
+    - ctest -C Release -V -S CI/prepare_superbuild.cmake
+    - clcache.exe -s
+
+windows-8-build:
+  extends: .windows-build
+  tags:
+    - windows8
+  script:
+    - call ./CI/dev_env.bat x86 otb 8.1
+    - clcache.exe -s
+    - ctest -V -S CI/main_superbuild.cmake
+    - clcache.exe -s
+    - ctest -V -S CI/main_packages.cmake
+  dependencies:
+    - windows-8-prepare
+
+    
 # Deploy job
 
 deploy:
@@ -191,70 +240,4 @@
   dependencies:
     - ubuntu-superbuild-build 
     - centos-superbuild-build
-    - macos-superbuild-build
-=======
-    - macos-xdk-prepare
-
-## Windows
-.windows-prepare:
-  extends: .common-prepare
-  before_script:
-# This override the previous before_script
-    - set GIT_LFS_SKIP_SMUDGE=1
-    - git checkout -f -q %CI_COMMIT_SHA%
-    - set GIT_LFS_SKIP_SMUDGE=0
-
-.windows-build:
-  extends: .common-build
-  before_script:
-    - git lfs fetch origin %CI_COMMIT_SHA%
-    - git checkout -f -q %CI_COMMIT_SHA%
-
-# - Win10
-windows-10-prepare:
-  extends: .windows-prepare
-  tags:
-    - windows10
-  script:
-    - call ./CI/dev_env.bat x64 xdk 10
-    - clcache.exe -s
-    - ctest -C Release -V -S CI/prepare_superbuild.cmake
-    - clcache.exe -s
-
-windows-10-build:
-  extends: .windows-build
-  tags:
-    - windows10
-  script:
-    - call ./CI/dev_env.bat x64 otb 10
-    - clcache.exe -s
-    - ctest -V -S CI/main_superbuild.cmake
-    - clcache.exe -s
-    - ctest -V -S CI/main_packages.cmake
-  dependencies:
-    - windows-10-prepare
-
-# - Win8.1
-windows-8-prepare:
-  extends: .windows-prepare
-  tags:
-    - windows8
-  script:
-    - call ./CI/dev_env.bat x86 xdk 8.1
-    - clcache.exe -s
-    - ctest -C Release -V -S CI/prepare_superbuild.cmake
-    - clcache.exe -s
-
-windows-8-build:
-  extends: .windows-build
-  tags:
-    - windows8
-  script:
-    - call ./CI/dev_env.bat x86 otb 8.1
-    - clcache.exe -s
-    - ctest -V -S CI/main_superbuild.cmake
-    - clcache.exe -s
-    - ctest -V -S CI/main_packages.cmake
-  dependencies:
-    - windows-8-prepare
->>>>>>> fe2a6982
+    - macos-superbuild-build
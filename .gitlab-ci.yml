--- conflicted
+++ resolved
@@ -48,14 +48,10 @@
 
 .common-build:
   extends: .general
-<<<<<<< HEAD
-  #~ only: [merge_requests]
-=======
   only:
     - merge_requests
     - develop
     - /^release-[0-9]+\.[0-9]+$/
->>>>>>> cc14c684
   stage: build
   before_script:
     - git lfs install --skip-repo

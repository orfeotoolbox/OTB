#
# Copyright (C) 2005-2021 Centre National d'Etudes Spatiales (CNES)
#
# This file is part of Orfeo Toolbox
#
#     https://www.orfeo-toolbox.org/
#
# Licensed under the Apache License, Version 2.0 (the "License");
# you may not use this file except in compliance with the License.
# You may obtain a copy of the License at
#
#     http://www.apache.org/licenses/LICENSE-2.0
#
# Unless required by applicable law or agreed to in writing, software
# distributed under the License is distributed on an "AS IS" BASIS,
# WITHOUT WARRANTIES OR CONDITIONS OF ANY KIND, either express or implied.
# See the License for the specific language governing permissions and
# limitations under the License.
#

# WARNING!
# OTB uses Git-LFS to store the (large) tests data.
# Git-LFS is mostly transparent for the user and recent versions
# are able to use Git-LFS quite efficiently.
# But Git fails to manage efficiently numerous LFS data.
# We have to use directly git-lfs wrapping commands to have an
# efficient cloning step.
# Furthermore, Git-LFS and Gitlab sufer a bug preventing usage of
# GIT_STRATEGY=fetch (https://gitlab.com/gitlab-org/gitlab-runner/issues/3318)

variables:
  BUILD_IMAGE_REGISTRY: $CI_REGISTRY/orfeotoolbox/otb-build-env
  GIT_CLONE_PATH: $CI_BUILDS_DIR/otb
  DOCKER_DRIVER: overlay2
  GIT_DEPTH: "3"
  # Disable automatic checkout to let us fetch LFS before
  GIT_CHECKOUT: "false"
  # The fetch strategy fails with LFS and GitLab
  GIT_STRATEGY: "clone"

workflow:
  rules:
    - if: '$CI_PIPELINE_SOURCE == "merge_request_event"'
    - if: '$CI_COMMIT_BRANCH && $CI_OPEN_MERGE_REQUESTS'
      when: never
    - if: '$CI_COMMIT_BRANCH'

stages:
  - precheck
  - prepare
  - build
  - report
  - deploy
  - docker

.general:
  retry:
    max: 2
    when:
      - runner_system_failure
      - stuck_or_timeout_failure

.common:
  extends: .general
  before_script:
    # Provision efficiently the local LFS cache before checkout
    - git lfs fetch origin $CI_COMMIT_SHA
    - git checkout -f -q $CI_COMMIT_SHA
  after_script:
    - python3 -u CI/cdash_handler.py

.common-build:
  extends: .common
  only:
    - merge_requests
    - develop
    - /^release-[0-9]+\.[0-9]+$/
  stage: build
  artifacts:
    when: always
    expire_in: 24 hrs
    paths:
      - build/*/*.log #CMake log
      - log/*.txt # Others
      - CookBook-*-html.tar.gz
      - CookBook-*.pdf
      - OTB-Doxygen-*.tar.bz2
      - OTB-*.tar.gz
      - OTB-*.zip
      - build/compile_commands.json
      - build/ctest_report.xml
      - build/cppcheck_report.xml
      - build/coverage_report.xml
      - build/Testing/Temporary/*.txt #DEBUG
      - Docker/Dockerfile_CI
      - Docker/system-dependencies.txt

.common-prepare:
  extends: .general
  only:
    - merge_requests
    - develop
    - /^release-[0-9]+\.[0-9]+$/
  stage: prepare
  before_script:
    - export GIT_LFS_SKIP_SMUDGE=1
    - git checkout -f -q $CI_COMMIT_SHA
    - export GIT_LFS_SKIP_SMUDGE=0
  artifacts:
    expire_in: 24 hrs
    when: always
    paths:
      - sb_branch.txt # Needed to checkout correct branch in build step
      - build/*/*/*/*.log # Superbuild log
      - build/*/*/*/*.cmake

#-------------------------- precheck job ---------------------------------------
fast-build:
  extends: .common
  only:
    - merge_requests
    - branches
  stage: precheck
  image: $BUILD_IMAGE_REGISTRY/otb-ubuntu-native-develop-headless:20.04
  before_script:
    - export GIT_LFS_SKIP_SMUDGE=1
    - git checkout -f -q $CI_COMMIT_SHA
  script:
    - ctest -V -S CI/main_ci.cmake -DIMAGE_NAME:string=ubuntu-20.04-fast
    - ccache -s

legal-check:
  extends: .common
  only:
    - merge_requests
    - develop
    - /^release-[0-9]+\.[0-9]+$/
  stage: precheck
  image: $BUILD_IMAGE_REGISTRY/otb-alpine:3.7
  variables:
    GIT_DEPTH: ""
  allow_failure: true
  script:
    - ./CI/contributors_check.sh
    - ./CI/headers_check.py
  after_script: []

#------------------------- prepare & build jobs --------------------------------

# Ubuntu superbuild
ubuntu-20-prepare:
  extends: .common-prepare
  image: $BUILD_IMAGE_REGISTRY/otb-ubuntu-superbuild-base-headless:20.04
  script:
    - ctest -VV -S CI/prepare_superbuild.cmake -DIMAGE_NAME:string=ubuntu-20.04-llvm-full -DOTB_FULL_BUILD:BOOL=ON

ubuntu-22-prepare:
  extends: .common-prepare
  image: $BUILD_IMAGE_REGISTRY/otb-ubuntu-superbuild-base:22.04
  script:
    - ctest -VV -S CI/prepare_superbuild.cmake -DIMAGE_NAME:string=ubuntu-20.04-llvm-full

ubuntu-20-build:
  extends: .common-build
  image: $BUILD_IMAGE_REGISTRY/otb-ubuntu-superbuild-base-headless:20.04
  script:
    - ctest -V -S CI/main_superbuild.cmake -DIMAGE_NAME:string=ubuntu-20.04-llvm-xdk-full
    - mv build/CookBook-*-html.tar.gz . || true
    - mv build/Documentation/Cookbook/latex/CookBook-*.pdf . || true
    - mv build/Documentation/Doxygen/OTB-Doxygen-*.tar.bz2 . || true
    - ctest -V -S CI/superbuild_packaging.cmake -DIMAGE_NAME:string=ubuntu-20.04-llvm-xdk-full -DPACKAGE_BY_MODULE:BOOL=ON
    - ctest -V -S CI/superbuild_packaging.cmake -DIMAGE_NAME:string=ubuntu-20.04-llvm-xdk-full -DPACKAGE_BY_MODULE:BOOL=OFF
    - mv build_packages/OTB-*.tar.gz . || true
  needs:
    - job: ubuntu-20-prepare
      artifacts: true

# Ubuntu 22 build needed for gdal bindings with python 3.10. We package the compiled bindings for python 3.10, this package will be downloaded and extracted automatically when
# a user lauches the otbenv profile after unpacking the official archive for the first time (which contains bindings for ubuntu 20 and python 3.8 initially)
ubuntu-22-gdal-bindings:
  extends: .common-build
  image: $BUILD_IMAGE_REGISTRY/otb-ubuntu-superbuild-base:22.04
  only:
    changes:
      - SuperBuild/CMake/External_gdal.cmake
    refs:
      - /^release-[0-9]+\.[0-9]+$/
  script:
    - ctest -V -S CI/main_superbuild.cmake -DIMAGE_NAME:string=ubuntu-22.04-llvm-xdk-full -Dci_skip_testing:BOOL=ON
    - find xdk/lib/python3/dist-packages/osgeo/ -type f -name "*.so" -printf "%P\n" | tar -czf OTB-GDAL-bindings-py310.tar.gz --no-recursion -C xdk/lib/python3/dist-packages/osgeo -T -
  needs:
    - job: ubuntu-22-prepare
      artifacts: true
 
## RedHat superbuild
redhat-prepare:
  extends: .common-prepare
  image: $BUILD_IMAGE_REGISTRY/otb-redhat-superbuild-base:8
  script:
    - ctest -VV -S CI/prepare_superbuild.cmake -DIMAGE_NAME:string=redhat-8-gcc -DOTB_FULL_BUILD:BOOL=ON

redhat-build:
  extends: .common-build
  image: $BUILD_IMAGE_REGISTRY/otb-redhat-superbuild-base:8
  script:
    - ctest -V -S CI/main_superbuild.cmake -DIMAGE_NAME:string=redhat-8-gcc
    - ctest -V -S CI/superbuild_packaging.cmake -DIMAGE_NAME:string=redhat-8-gcc -DPACKAGE_BY_MODULE:BOOL=ON
    - ctest -V -S CI/superbuild_packaging.cmake -DIMAGE_NAME:string=redhat-8-gcc -DPACKAGE_BY_MODULE:BOOL=OFF
    # change package names to RedHat
    - |
      # use "find" to select only packages that matters
      rh_packages=$(find build_packages -type f -name "OTB*Linux*.tar.gz")
      for pkg in $rh_packages
      do
        new_name=$(sed "s/-Linux/-Linux_RedHat/g" <<< "$pkg")
        mv $pkg $new_name
      done
    - mv build_packages/OTB-*.tar.gz . || true
  needs:
    - job: redhat-prepare
      artifacts: true

## Windows
.windows-prepare:
  extends: .common-prepare
  before_script:
# This override the previous before_script
    - set GIT_LFS_SKIP_SMUDGE=1
    - git checkout -f -q $CI_COMMIT_SHA
    - set GIT_LFS_SKIP_SMUDGE=0

.windows-build:
  extends: .common-build
  before_script:
    - git lfs fetch origin $CI_COMMIT_SHA
    - git checkout -f -q $CI_COMMIT_SHA
  # Obviously Windows does not use same executable name as linux...
  after_script:
    # need to setup path to be able to use python
<<<<<<< HEAD
    - . "CI\setup_python.ps1" x64
=======
    - .\CI\setup_python.ps1 x64
>>>>>>> c02e6d05
    - python -u CI/cdash_handler.py

# - Win10
windows-10-prepare:
  extends: .windows-prepare
  tags:
    - windows10
  script:
    - .\CI\dev_env.ps1 x64 xdk 10
    - buildcache.exe -s
    - ctest -C Release -VV -S CI/prepare_superbuild.cmake -DOTB_FULL_BUILD:BOOL=ON -DPython_ROOT_DIR:STRING="C:/tools/Python310-x64"
    - buildcache.exe -s

windows-10-build:
  extends: .windows-build
  tags:
    - windows10
  script:
    - .\CI\dev_env.ps1 x64 otb 10
    - buildcache.exe -s
    - ctest -V -S CI/main_superbuild.cmake -DPython_ROOT_DIR:STRING="C:/tools/Python310-x64"
    - buildcache.exe -s
    - .\CI\copy_boost_dlls.ps1
    - ctest -V -S CI/superbuild_packaging.cmake -DPACKAGE_BY_MODULE:BOOL=OFF
    - move "build_packages\OTB-*.zip" . || dir build_packages
  needs:
    - job: windows-10-prepare
      artifacts: true

#------------------------- QA related jobs -------------------------------------
ubuntu-qa-code-coverage:
  extends: .common-build
  only:
    refs:
      - merge_requests
      - develop
      - /^release-[0-9]+\.[0-9]+$/
    variables:
      - $SONAR_OTB_TOKEN
  image: $BUILD_IMAGE_REGISTRY/otb-ubuntu-superbuild-qa-headless:20.04
  script:
    - ctest -V -S CI/main_qa.cmake
            -DIMAGE_NAME:string=ubuntu-20.04-llvm-qa
            -DQA:BOOL=ON
    - ./CI/otb_coverage.sh
    - saxon-xslt -o build/ctest_report.xml
                 build/Testing/`head -n 1 build/Testing/TAG`/Test.xml
                 CI/ctest2junit.xsl
  needs:
    - job: ubuntu-20-prepare
      artifacts: true

ubuntu-qa-static-analysis:
  extends: .common-build
  only:
    refs:
      - merge_requests
      - develop
      - /^release-[0-9]+\.[0-9]+$/
    variables:
      - $SONAR_OTB_TOKEN
  image: $BUILD_IMAGE_REGISTRY/otb-ubuntu-superbuild-qa-headless:20.04
  script:
    - find Modules -type f -regextype posix-extended -regex '.*\.(h|hxx)$' -exec dirname '{}' \; |
          grep -vE '^Modules/ThirdParty/' |
          sort -u > header_directories
    - cppcheck -j 8 -q --xml --xml-version=2 --enable=all
               --language=c++ --std=c++14 --platform=unix64
               --includes-file=header_directories
               -i Modules/ThirdParty Modules
               2> build/cppcheck_report.xml
  after_script: []
  needs:
    - job: ubuntu-20-prepare
      artifacts: true

ubuntu-sonar-report:
  extends: .common
  variables:
    GIT_DEPTH: ""
  image: $BUILD_IMAGE_REGISTRY/otb-ubuntu-superbuild-qa-headless:20.04
  stage: report
  only:
    refs:
      - merge_requests
      - develop
      - /^release-[0-9]+\.[0-9]+$/
    variables:
      - $SONAR_OTB_TOKEN
  script:
    - sonar-scanner -Dproject.settings=sonar-project.properties
                    -Dsonar.host.url=https://sonar.orfeo-toolbox.org
                    -Dsonar.login=$SONAR_OTB_TOKEN
                    -Dsonar.projectKey=$CI_PROJECT_NAMESPACE-$CI_PROJECT_NAME
                    `test -z "$CI_COMMIT_TAG" || echo "-Dsonar.projectVersion=$CI_COMMIT_TAG"`
                    -Dsonar.branch.name=$CI_COMMIT_REF_NAME

  after_script: []
  needs:
    - job: ubuntu-qa-code-coverage
      artifacts: true
    - job: ubuntu-qa-static-analysis
      artifacts: true

#---------------------------- Deploy job ---------------------------------------
deploy:
  tags:
    - deploy
  image: $BUILD_IMAGE_REGISTRY/otb-alpine:3.7
  stage: deploy
  extends: .general
  only:
    - develop@orfeotoolbox/otb
    - /^release-[0-9]+\.[0-9]+$/
  before_script:
    # Provision efficiently the local LFS cache before checkout
    - git lfs fetch origin $CI_COMMIT_SHA
    - git checkout -f -q $CI_COMMIT_SHA
  script:
    - ./CI/deploy.sh $CI_COMMIT_REF_NAME $RC_NUMBER
  needs:
    - job: ubuntu-20-build
      artifacts: true
    - job: windows-10-build
      artifacts: true
    - job: redhat-build
      artifacts: true

update-archive:
  tags:
    - deploy
  image: $BUILD_IMAGE_REGISTRY/otb-ubuntu-superbuild-base-headless:20.04
  stage: deploy
  extends: .general
  only:
    - develop
    - /^release-[0-9]+\.[0-9]+$/@orfeotoolbox/otb
  before_script:
    # Provision efficiently the local LFS cache before checkout
    - git lfs fetch origin $CI_COMMIT_SHA
    - git checkout -f -q $CI_COMMIT_SHA
  script:
    - ./CI/SuperbuildDownloadList.sh download build_archive
    - ./CI/deploy-archive.sh build_archive
  needs:
    # don't push the archive if Superbuild was not successful
    - job: ubuntu-20-prepare
      artifacts: false


release-container:
  image: $BUILD_IMAGE_REGISTRY/otb-alpine:3.7
  stage: deploy
  extends: .general
  only:
    refs:
      - tags@orfeotoolbox/otb
    variables:
      - $CI_COMMIT_TAG =~ /^[0-9]+\.[0-9]+\.[0-9]+$/
  script:
    - curl --request POST
           --form token=$K8S_SECRET_RELEASE
           --form ref=master
           --form variables[OTB_TAG]=$CI_COMMIT_TAG
           https://gitlab.orfeo-toolbox.org/api/v4/projects/126/trigger/pipeline

release-docker:
  image:
      name: gcr.io/kaniko-project/executor:debug
      entrypoint: [""]
  stage: docker
  only:
    refs:
      - /^release-[0-9]+\.[0-9]+$/
  needs:
      - job: ubuntu-20-build
        artifacts: true
  script:
      # to authenticate in docker hub, kaniko needs a config file located at
      # /kaniko/.docker/config.json
      - mkdir -p /kaniko/.docker || true
      - echo "{\"auths\":{\"https://index.docker.io/v1/\":{\"auth\":\"$(printf "%s:%s" "${DOCKER_HUB_USER}" "${DOCKER_HUB_PWD}" | base64 | tr -d '\n')\"}}}" > /kaniko/.docker/config.json
      - /kaniko/executor --cleanup
                       --verbosity warn
                       --context $CI_PROJECT_DIR
                       --dockerfile $CI_PROJECT_DIR/Docker/Dockerfile_CI
                       --destination orfeotoolbox/otb:$CI_COMMIT_TAG<|MERGE_RESOLUTION|>--- conflicted
+++ resolved
@@ -237,11 +237,7 @@
   # Obviously Windows does not use same executable name as linux...
   after_script:
     # need to setup path to be able to use python
-<<<<<<< HEAD
-    - . "CI\setup_python.ps1" x64
-=======
     - .\CI\setup_python.ps1 x64
->>>>>>> c02e6d05
     - python -u CI/cdash_handler.py
 
 # - Win10

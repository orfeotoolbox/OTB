# WARNING!
# OTB uses Git-LFS to store the (large) tests data.
# Git-LFS is mostly transparent for the user and recent versions
# are able to use Git-LFS quite efficiently.
# But Git fails to manage efficiently numerous LFS data.
# We have to use directly git-lfs wrapping commands to have an
# efficient cloning step.
# Furthermore, Git-LFS and Gitlab sufer a bug preventing usage of
# GIT_STRATEGY=fetch (https://gitlab.com/gitlab-org/gitlab-runner/issues/3318)

variables:
  BUILD_IMAGE_REGISTRY: $CI_REGISTRY/orfeotoolbox/otb-build-env
  GIT_CLONE_PATH: $CI_BUILDS_DIR/otb
  DOCKER_DRIVER: overlay2
  GIT_DEPTH: "3"
  # Disable automatic checkout to let us fetch LFS before
  GIT_CHECKOUT: "false"
  # The fetch strategy fails with LFS and GitLab
  GIT_STRATEGY: "clone"

stages:
  - precheck
  - prepare
  - build

.general:
  retry:
    max: 2
    when:
      - runner_system_failure
      - stuck_or_timeout_failure

.common:
  extends: .general
  before_script:
    - git lfs install --skip-repo
    # Provision efficiently the local LFS cache before checkout
    - git lfs fetch origin $CI_COMMIT_SHA
    # Checkout the expected branch
    - git checkout -f -q $CI_COMMIT_SHA
  after_script:
    - python3 CI/cdash_handler.py
  artifacts:
    when: on_failure
    expire_in: 24 hrs
    paths:
      - build/*/*.log #CMake log
      - log/*.txt # Others

fast-build:
  extends: .common
  only: [merge_requests, branches]
  stage: precheck
  image: $BUILD_IMAGE_REGISTRY/otb-ubuntu-native-develop:latest
  before_script:
    - export GIT_LFS_SKIP_SMUDGE=1
    - git checkout -f -q $CI_COMMIT_SHA
    - python3 CI/check_twin_pipelines.py
  script:
    - ctest -V -S CI/main_ci.cmake -DIMAGE_NAME:string=ubuntu-18.04-fast
    - ccache -s

.common-build:
  extends: .common
  only:
    - merge_requests
    - develop
    - /^release-[0-9]+\.[0-9]+$/
  stage: build


debian-build:
  extends: .common-build
  image: $BUILD_IMAGE_REGISTRY/otb-debian-native:unstable
  script:
    - xvfb-run -a -n 1 -s "-screen 0 1024x768x24 -dpi 96" ctest -V -S CI/main_ci.cmake -DIMAGE_NAME:string=debian-unstable-gcc

.common-prepare:
  extends: .general
  only:
    - merge_requests
    - develop
    - /^release-[0-9]+\.[0-9]+$/
  stage: prepare
  before_script:
    - git checkout -f -q $CI_COMMIT_SHA
    - git lfs install --skip-repo
    - git config --global user.email "otbbot@orfeo-toolbox.org"
    - git config --global user.name "otbbot"
  artifacts:
    expire_in: 24 hrs
    when: always
    paths:
      - sb_branch.txt # Needed to checkout correct branch in build step
      - build/*/*/*/*.log # Superbuild log

## Ubuntu superbuild
ubuntu-xdk-prepare:
  extends: .common-prepare
  image: $BUILD_IMAGE_REGISTRY/otb-ubuntu-superbuild-base:18.04
  script:
    - ctest -VV -S CI/prepare_superbuild.cmake -DIMAGE_NAME:string=otb-ubuntu-superbuild-base

ubuntu-xdk-build:
  extends: .common-build
  image: $BUILD_IMAGE_REGISTRY/otb-ubuntu-superbuild-base:18.04
  script:
    - xvfb-run -a -n 1 -s "-screen 0 1024x768x24 -dpi 96" ctest -V -S CI/main_superbuild.cmake -DIMAGE_NAME:string=ubuntu-18.04-llvm-xdk
    - xvfb-run -a -n 1 -s "-screen 0 1024x768x24 -dpi 96" ctest -VV -S CI/main_packages.cmake -DIMAGE_NAME:string=otb-ubuntu-superbuild-base
  dependencies:
    - ubuntu-xdk-prepare
  artifacts:
    paths:
      - build/CookBook-*-html.tar.gz
      - build/Documentation/Cookbook/latex/CookBook-*.pdf
      - build/Documentation/Doxygen/OTB-Doxygen-*.tar.bz2

## CentOS superbuild
centos-xdk-prepare:
  extends: .common-prepare
  image: $BUILD_IMAGE_REGISTRY/otb-centos-superbuild-base:6.6
  script:
    - ctest -VV -S CI/prepare_superbuild.cmake -DIMAGE_NAME:string=otb-centos-superbuild-base

centos-xdk-build:
  extends: .common-build
  image: $BUILD_IMAGE_REGISTRY/otb-centos-superbuild-base:6.6
  script:
    - xvfb-run -a -n 1 -s "-screen 0 1024x768x24 -dpi 96" ctest -V -S CI/main_superbuild.cmake -DIMAGE_NAME:string=otb-centos-superbuild-base
    - xvfb-run -a -n 1 -s "-screen 0 1024x768x24 -dpi 96" ctest -VV -S CI/main_packages.cmake -DIMAGE_NAME:string=otb-centos-superbuild-base
  dependencies:
    - centos-xdk-prepare

## MacOS superbuild
macos-xdk-prepare:
  tags:
    - macos
  extends: .common-prepare
  before_script:
    # No need to install lfs as this machine is persistent
    # No need to do git config
    # Checkout the expected branch
    - export GIT_LFS_SKIP_SMUDGE=1
    - git checkout -f -q $CI_COMMIT_SHA
    - export GIT_LFS_SKIP_SMUDGE=0
  script:
    - ctest -VV -S CI/prepare_superbuild.cmake -DIMAGE_NAME:string=otb-macos-superbuild

macos-xdk-build:
  tags:
    - macos
  extends: .common-build
  script:
    - ctest -V -S CI/main_superbuild.cmake -DIMAGE_NAME:string=otb-macos-superbuild
    - ctest -VV -S CI/main_packages.cmake -DIMAGE_NAME:string=otb-macos-superbuild
  dependencies:
<<<<<<< HEAD
    - macos-xdk-prepare
=======
    - macos-superbuild-prepare

## Windows
.windows-prepare:
  extends: .common-prepare
  before_script:
# This override the previous before_script
    - set GIT_LFS_SKIP_SMUDGE=1
    - git checkout -f -q %CI_COMMIT_SHA%
    - set GIT_LFS_SKIP_SMUDGE=0

.windows-build:
  extends: .common-build
  before_script:
    - git lfs fetch origin %CI_COMMIT_SHA%
    - git checkout -f -q %CI_COMMIT_SHA%

# - Win10
windows-10-prepare:
  extends: .windows-prepare
  tags:
    - windows10
  script:
    - call ./CI/dev_env.bat x64 xdk 10
    - clcache.exe -s
    - ctest -C Release -V -S CI/prepare_superbuild.cmake
    - clcache.exe -s

windows-10-build:
  extends: .windows-build
  tags:
    - windows10
  script:
    - call ./CI/dev_env.bat x64 otb 10
    - clcache.exe -s
    - ctest -V -S CI/main_superbuild.cmake
    - clcache.exe -s
    - ctest -V -S CI/main_packages.cmake
  dependencies:
    - windows-10-prepare

# - Win8.1
windows-8-prepare:
  extends: .windows-prepare
  tags:
    - windows8
  script:
    - call ./CI/dev_env.bat x86 xdk 8.1
    - clcache.exe -s
    - ctest -C Release -V -S CI/prepare_superbuild.cmake
    - clcache.exe -s

windows-8-build:
  extends: .windows-build
  tags:
    - windows8
  script:
    - call ./CI/dev_env.bat x86 otb 8.1
    - clcache.exe -s
    - ctest -V -S CI/main_superbuild.cmake
    - clcache.exe -s
    - ctest -V -S CI/main_packages.cmake
  dependencies:
    - windows-8-prepare
>>>>>>> 1bb82bdd
<|MERGE_RESOLUTION|>--- conflicted
+++ resolved
@@ -154,10 +154,7 @@
     - ctest -V -S CI/main_superbuild.cmake -DIMAGE_NAME:string=otb-macos-superbuild
     - ctest -VV -S CI/main_packages.cmake -DIMAGE_NAME:string=otb-macos-superbuild
   dependencies:
-<<<<<<< HEAD
     - macos-xdk-prepare
-=======
-    - macos-superbuild-prepare
 
 ## Windows
 .windows-prepare:
@@ -220,5 +217,4 @@
     - clcache.exe -s
     - ctest -V -S CI/main_packages.cmake
   dependencies:
-    - windows-8-prepare
->>>>>>> 1bb82bdd
+    - windows-8-prepare
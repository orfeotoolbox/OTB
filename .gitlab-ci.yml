--- conflicted
+++ resolved
@@ -18,25 +18,10 @@
   # The fetch strategy fails with LFS and GitLab
   GIT_STRATEGY: "clone"
 
-<<<<<<< HEAD
-before_script:
-  # make sure LFS hooks are installed
-  - git lfs install
-  # Provision efficiently the local LFS cache before checkout
-  - git lfs fetch origin $CI_COMMIT_SHA
-  # Checkout the expected branch
-  - git checkout -f -q $CI_COMMIT_SHA
-
-after_script:
-  - python3 CI/cdash_handler.py $CI_COMMIT_SHA $CI_PROJECT_ID $CI_PROJECT_DIR $K8S_SECRET_CDASH
-
-=======
->>>>>>> 34d4de51
 stages:
   - precheck
   - prepare
   - build
-  - package
 
 .general:
   retry:
@@ -51,10 +36,6 @@
   stage: precheck
   image: $BUILD_IMAGE_REGISTRY/otb-ubuntu-native-develop:latest
   before_script:
-<<<<<<< HEAD
-    - export GIT_LFS_SKIP_SMUDGE=1
-=======
->>>>>>> 34d4de51
     - git checkout -f -q $CI_COMMIT_SHA
     - python3 CI/check_twin_pipelines.py
   after_script:
@@ -99,25 +80,8 @@
   only: [merge_requests]
   stage: prepare
   before_script:
-<<<<<<< HEAD
-# This override the previous before_script
-    - git checkout -f -q $CI_COMMIT_SHA
-# We are now doing the git-lfs install
-# This is done after the checkout so we avoid downloading Data
-# But we need it to upload the archive
-    - git-lfs install
-    - git config --global user.email "otbbot@orfeo-toolbox.org"
-    - git config --global user.name "otbbot"
-    - eval $(ssh-agent -s)
-    - ssh-add <(echo "$K8S_SECRET_SSH")
-# This is for debug, we are checking the owner of the ssh key
-    - ssh -o StrictHostKeyChecking=no -T git@gitlab.orfeo-toolbox.org
-  after_script:
-    - echo "Nothing to do for after_script"
-=======
     - git checkout -f -q $CI_COMMIT_SHA
     - git lfs install --skip-repo
->>>>>>> 34d4de51
   artifacts:
     expire_in: 24 hrs
     when: on_success
@@ -128,37 +92,17 @@
     when : on_failure
     paths:
       # This recovers logs from superbuild build
-<<<<<<< HEAD
-      # - build/*/*/*/*.log
-      - sb_branch.txt
-=======
       - build/*/*/*/*.log
->>>>>>> 34d4de51
 
+## Ubuntu superbuild
 ubuntu-superbuild-prepare:
   extends: .common-prepare
   image: $BUILD_IMAGE_REGISTRY/otb-ubuntu-superbuild-base:18.04
   script:
     - ctest -VV -S CI/prepare_superbuild.cmake -DIMAGE_NAME:string=otb-ubuntu-superbuild-base
 
-centos-superbuild-prepare:
-  extends: .common-prepare
-  image: $BUILD_IMAGE_REGISTRY/otb-centos-superbuild-base:6.6
-  script:
-    - ctest -VV -S CI/prepare_superbuild.cmake -DIMAGE_NAME:string=otb-centos-superbuild-base
-
-.superbuild-build:
-  only: [merge_requests]
+ubuntu-superbuild-build:
   extends: .common-build
-  artifacts:
-    expire_in: 1 week
-    paths:
-      # - build/*/*/*/*.log
-      - build_packages/*/*/*/*.log
-      - build_packages/OTB-*.run
-
-ubuntu-superbuild-build:
-  extends: .superbuild-build
   image: $BUILD_IMAGE_REGISTRY/otb-ubuntu-superbuild-base:18.04
   script:
     - xvfb-run -a -n 1 -s "-screen 0 1024x768x24 -dpi 96" ctest -V -S CI/main_superbuild.cmake -DIMAGE_NAME:string=otb-ubuntu-superbuild-base
@@ -166,8 +110,15 @@
   dependencies:
     - ubuntu-superbuild-prepare
 
+## Centos superbuild
+centos-superbuild-prepare:
+  extends: .common-prepare
+  image: $BUILD_IMAGE_REGISTRY/otb-centos-superbuild-base:6.6
+  script:
+    - ctest -VV -S CI/prepare_superbuild.cmake -DIMAGE_NAME:string=otb-centos-superbuild-base
+
 centos-superbuild-build:
-  extends: .superbuild-build
+  extends: .common-build
   image: $BUILD_IMAGE_REGISTRY/otb-centos-superbuild-base:6.6
   script:
     - xvfb-run -a -n 1 -s "-screen 0 1024x768x24 -dpi 96" ctest -V -S CI/main_superbuild.cmake -DIMAGE_NAME:string=otb-centos-superbuild-base

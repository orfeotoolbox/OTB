#
# Copyright (C) 2005-2021 Centre National d'Etudes Spatiales (CNES)
#
# This file is part of Orfeo Toolbox
#
#     https://www.orfeo-toolbox.org/
#
# Licensed under the Apache License, Version 2.0 (the "License");
# you may not use this file except in compliance with the License.
# You may obtain a copy of the License at
#
#     http://www.apache.org/licenses/LICENSE-2.0
#
# Unless required by applicable law or agreed to in writing, software
# distributed under the License is distributed on an "AS IS" BASIS,
# WITHOUT WARRANTIES OR CONDITIONS OF ANY KIND, either express or implied.
# See the License for the specific language governing permissions and
# limitations under the License.
#

# WARNING!
# OTB uses Git-LFS to store the (large) tests data.
# Git-LFS is mostly transparent for the user and recent versions
# are able to use Git-LFS quite efficiently.
# But Git fails to manage efficiently numerous LFS data.
# We have to use directly git-lfs wrapping commands to have an
# efficient cloning step.
# Furthermore, Git-LFS and Gitlab sufer a bug preventing usage of
# GIT_STRATEGY=fetch (https://gitlab.com/gitlab-org/gitlab-runner/issues/3318)

variables:
  BUILD_IMAGE_REGISTRY: $CI_REGISTRY/orfeotoolbox/otb-build-env
  GIT_CLONE_PATH: $CI_BUILDS_DIR/otb
  DOCKER_DRIVER: overlay2
  GIT_DEPTH: "3"
  # Disable automatic checkout to let us fetch LFS before
  GIT_CHECKOUT: "false"
  # The fetch strategy fails with LFS and GitLab
  GIT_STRATEGY: "clone"

workflow:
  rules:
    - if: '$CI_PIPELINE_SOURCE == "merge_request_event"'
    - if: '$CI_COMMIT_BRANCH && $CI_OPEN_MERGE_REQUESTS'
      when: never
    - if: '$CI_COMMIT_BRANCH'

stages:
  - precheck
  - prepare
  - build
  - report
  - deploy
  - docker

.general:
  retry:
    max: 2
    when:
      - runner_system_failure
      - stuck_or_timeout_failure

.common:
  extends: .general
  before_script:
    # Provision efficiently the local LFS cache before checkout
    - git lfs fetch origin $CI_COMMIT_SHA
    - git checkout -f -q $CI_COMMIT_SHA
  after_script:
    - python3 -u CI/cdash_handler.py

.common-build:
  extends: .common
  only:
    - merge_requests
    - develop
    - /^release-[0-9]+\.[0-9]+$/
  stage: build
  artifacts:
    when: always
    expire_in: 24 hrs
    paths:
      - build/*/*.log #CMake log
      - log/*.txt # Others
      - CookBook-*-html.tar.gz
      - CookBook-*.pdf
      - OTB-Doxygen-*.tar.bz2
      - OTB-*.tar.gz
      - OTB-*.zip
      - build/compile_commands.json
      - build/ctest_report.xml
      - build/cppcheck_report.xml
      - build/coverage_report.xml
      - build/Testing/Temporary/*.txt #DEBUG
      - Docker/Dockerfile_CI
      - Docker/system-dependencies.txt

.common-prepare:
  extends: .general
  only:
    - merge_requests
    - develop
    - /^release-[0-9]+\.[0-9]+$/
  stage: prepare
  before_script:
    - export GIT_LFS_SKIP_SMUDGE=1
    - git checkout -f -q $CI_COMMIT_SHA
    - export GIT_LFS_SKIP_SMUDGE=0
  artifacts:
    expire_in: 24 hrs
    when: always
    paths:
      - sb_branch.txt # Needed to checkout correct branch in build step
      - build/*/*/*/*.log # Superbuild log
      - build/*/*/*/*.cmake

#-------------------------- precheck job ---------------------------------------
fast-build:
  extends: .common
  only:
    - merge_requests
    - branches
  stage: precheck
  image: $BUILD_IMAGE_REGISTRY/otb-ubuntu-native-itk5:22.04
  before_script:
    - export GIT_LFS_SKIP_SMUDGE=1
    - git checkout -f -q $CI_COMMIT_SHA
  script:
    - ctest -V -S CI/main_ci.cmake -DIMAGE_NAME:string=ubuntu-22.04-fast
    - ccache -s

legal-check:
  extends: .common
  only:
    - merge_requests
    - develop
    - /^release-[0-9]+\.[0-9]+$/
  stage: precheck
  image: $BUILD_IMAGE_REGISTRY/otb-alpine:3.7
  variables:
    GIT_DEPTH: ""
  allow_failure: true
  script:
    - ./CI/contributors_check.sh
    - ./CI/headers_check.py
  after_script: []

#------------------------- prepare & build jobs --------------------------------

<<<<<<< HEAD
## Ubuntu superbuild
ubuntu-22-prepare:
=======
# Ubuntu superbuild
ubuntu-20-prepare:
>>>>>>> f6cf7bc1
  extends: .common-prepare
  image: $BUILD_IMAGE_REGISTRY/otb-ubuntu-superbuild-base:22.04
  script:
    - ctest -VV -S CI/prepare_superbuild.cmake -DIMAGE_NAME:string=ubuntu-22.04-llvm-full -DOTB_FULL_BUILD:BOOL=ON

ubuntu-24-prepare:
  extends: .common-prepare
  image: $BUILD_IMAGE_REGISTRY/otb-ubuntu-superbuild-base:24.04
  script:
    - ctest -VV -S CI/prepare_superbuild.cmake -DIMAGE_NAME:string=ubuntu-24.04-llvm-full

ubuntu-22-build:
  extends: .common-build
  image: $BUILD_IMAGE_REGISTRY/otb-ubuntu-superbuild-base:22.04
  script:
    - ctest -V -S CI/main_superbuild.cmake -DIMAGE_NAME:string=ubuntu-22.04-llvm-xdk-full
    - mv build/CookBook-*-html.tar.gz . || true
    - mv build/Documentation/Cookbook/latex/CookBook-*.pdf . || true
    - mv build/Documentation/Doxygen/OTB-Doxygen-*.tar.bz2 . || true
    - ctest -V -S CI/superbuild_packaging.cmake -DIMAGE_NAME:string=ubuntu-22.04-llvm-xdk-full -DPACKAGE_BY_MODULE:BOOL=ON
    - ctest -V -S CI/superbuild_packaging.cmake -DIMAGE_NAME:string=ubuntu-22.04-llvm-xdk-full -DPACKAGE_BY_MODULE:BOOL=OFF
    - mv build_packages/OTB-*.tar.gz . || true
  needs:
    - job: ubuntu-22-prepare
      artifacts: true

# Ubuntu 22 build needed for gdal bindings with python 3.10. We package the compiled bindings for python 3.10, this package will be downloaded and extracted automatically when
# a user lauches the otbenv profile after unpacking the official archive for the first time (which contains bindings for ubuntu 20 and python 3.8 initially)
ubuntu-24-gdal-bindings:
  extends: .common-build
  image: $BUILD_IMAGE_REGISTRY/otb-ubuntu-superbuild-base:24.04
  only:
    refs:
      - /^release-[0-9]+\.[0-9]+$/
  script:
    - ctest -V -S CI/main_superbuild.cmake -DIMAGE_NAME:string=ubuntu-24.04-llvm-xdk-full -Dci_skip_testing:BOOL=ON
    - find xdk/lib/python3/dist-packages/osgeo/ -type f -name "*.so" -printf "%P\n" | tar -czf OTB-GDAL-bindings-py312.tar.gz --no-recursion -C xdk/lib/python3/dist-packages/osgeo -T -
  needs:
    - job: ubuntu-24-prepare
      artifacts: true
 
## RedHat superbuild
redhat-prepare:
  extends: .common-prepare
  image: $BUILD_IMAGE_REGISTRY/otb-redhat-superbuild-base:8
  script:
    - ctest -VV -S CI/prepare_superbuild.cmake -DIMAGE_NAME:string=redhat-8-gcc -DOTB_FULL_BUILD:BOOL=ON

redhat-build:
  extends: .common-build
  image: $BUILD_IMAGE_REGISTRY/otb-redhat-superbuild-base:8
  script:
    - ctest -V -S CI/main_superbuild.cmake -DIMAGE_NAME:string=redhat-8-gcc
    - ctest -V -S CI/superbuild_packaging.cmake -DIMAGE_NAME:string=redhat-8-gcc -DPACKAGE_BY_MODULE:BOOL=ON
    - ctest -V -S CI/superbuild_packaging.cmake -DIMAGE_NAME:string=redhat-8-gcc -DPACKAGE_BY_MODULE:BOOL=OFF
    # change package names to RedHat
    - |
      # use "find" to select only packages that matters
      rh_packages=$(find build_packages -type f -name "OTB*Linux*.tar.gz")
      for pkg in $rh_packages
      do
        new_name=$(sed "s/-Linux/-Linux_RedHat/g" <<< "$pkg")
        mv $pkg $new_name
      done
    - mv build_packages/OTB-*.tar.gz . || true
<<<<<<< HEAD
    - mv OTB-10.0.0-Linux-Dependencies.tar.gz OTB-10.0.0-Linux_RedHat-Dependencies.tar.gz
    - mv OTB-10.0.0-Linux.tar.gz OTB-10.0.0-Linux_RedHat.tar.gz
=======
>>>>>>> f6cf7bc1
  needs:
    - job: redhat-prepare
      artifacts: true

## Windows
.windows-prepare:
  extends: .common-prepare
  before_script:
# This override the previous before_script
    - set GIT_LFS_SKIP_SMUDGE=1
    - git checkout -f -q $CI_COMMIT_SHA
    - set GIT_LFS_SKIP_SMUDGE=0

.windows-build:
  extends: .common-build
  before_script:
    - git lfs fetch origin $CI_COMMIT_SHA
    - git checkout -f -q $CI_COMMIT_SHA
  # Obviously Windows does not use same executable name as linux...
  after_script:
    # need to setup path to be able to use python
    - .\CI\setup_python.ps1 x64
    - python -u CI/cdash_handler.py

# - Win10
windows-10-prepare:
  extends: .windows-prepare
  tags:
    - windows10
  script:
    - .\CI\dev_env.ps1 x64 xdk 10
    - buildcache.exe -s
    - ctest -C Release -VV -S CI/prepare_superbuild.cmake -DOTB_FULL_BUILD:BOOL=ON -DPython_ROOT_DIR:STRING="C:/tools/Python310-x64"
    - buildcache.exe -s

windows-10-build:
  extends: .windows-build
  tags:
    - windows10
  script:
    - .\CI\dev_env.ps1 x64 otb 10
    - buildcache.exe -s
    - ctest -V -S CI/main_superbuild.cmake -DPython_ROOT_DIR:STRING="C:/tools/Python310-x64"
    - buildcache.exe -s
    - .\CI\copy_boost_dlls.ps1
    - ctest -V -S CI/superbuild_packaging.cmake -DPACKAGE_BY_MODULE:BOOL=OFF
    - move "build_packages\OTB-*.zip" . || dir build_packages
  needs:
    - job: windows-10-prepare
      artifacts: true

#------------------------- QA related jobs -------------------------------------
ubuntu-qa-code-coverage:
  extends: .common-build
  only:
    refs:
      - merge_requests
      - develop
      - /^release-[0-9]+\.[0-9]+$/
    variables:
      - $SONAR_OTB_TOKEN
  image: $BUILD_IMAGE_REGISTRY/otb-ubuntu-superbuild-qa:22.04
  script:
    - ctest -V -S CI/main_qa.cmake
            -DIMAGE_NAME:string=ubuntu-22.04-llvm-qa
            -DQA:BOOL=ON
    - ./CI/otb_coverage.sh
    - saxon-xslt -o build/ctest_report.xml
                 build/Testing/`head -n 1 build/Testing/TAG`/Test.xml
                 CI/ctest2junit.xsl
  needs:
    - job: ubuntu-22-prepare
      artifacts: true

ubuntu-qa-static-analysis:
  extends: .common-build
  only:
    refs:
      - merge_requests
      - develop
      - /^release-[0-9]+\.[0-9]+$/
    variables:
      - $SONAR_OTB_TOKEN
  image: $BUILD_IMAGE_REGISTRY/otb-ubuntu-superbuild-qa:22.04
  script:
    - find Modules -type f -regextype posix-extended -regex '.*\.(h|hxx)$' -exec dirname '{}' \; |
          grep -vE '^Modules/ThirdParty/' |
          sort -u > header_directories
    - cppcheck -j 8 -q --xml --xml-version=2 --enable=all
               --language=c++ --std=c++14 --platform=unix64
               --includes-file=header_directories
               -i Modules/ThirdParty Modules
               2> build/cppcheck_report.xml
  after_script: []
  needs:
    - job: ubuntu-22-prepare
      artifacts: true

ubuntu-sonar-report:
  extends: .common
  variables:
    GIT_DEPTH: ""
  image: $BUILD_IMAGE_REGISTRY/otb-ubuntu-superbuild-qa:22.04
  stage: report
  only:
    refs:
      - merge_requests
      - develop
      - /^release-[0-9]+\.[0-9]+$/
    variables:
      - $SONAR_OTB_TOKEN
  script:
    - sonar-scanner -Dproject.settings=sonar-project.properties
                    -Dsonar.host.url=https://sonar.orfeo-toolbox.org
                    -Dsonar.login=$SONAR_OTB_TOKEN
                    -Dsonar.projectKey=$CI_PROJECT_NAMESPACE-$CI_PROJECT_NAME
                    `test -z "$CI_COMMIT_TAG" || echo "-Dsonar.projectVersion=$CI_COMMIT_TAG"`
                    -Dsonar.branch.name=$CI_COMMIT_REF_NAME

  after_script: []
  needs:
    - job: ubuntu-qa-code-coverage
      artifacts: true
    - job: ubuntu-qa-static-analysis
      artifacts: true

#---------------------------- Deploy job ---------------------------------------
deploy:
  tags:
    - deploy
  image: $BUILD_IMAGE_REGISTRY/otb-alpine:3.7
  stage: deploy
  extends: .general
  only:
    - develop@orfeotoolbox/otb
    - /^release-[0-9]+\.[0-9]+$/
  before_script:
    # Provision efficiently the local LFS cache before checkout
    - git lfs fetch origin $CI_COMMIT_SHA
    - git checkout -f -q $CI_COMMIT_SHA
  script:
    - ./CI/deploy.sh $CI_COMMIT_REF_NAME $RC_NUMBER
  needs:
    - job: ubuntu-22-build
      artifacts: true
    - job: windows-10-build
      artifacts: true
    - job: redhat-build
      artifacts: true

update-archive:
  tags:
    - deploy
  image: $BUILD_IMAGE_REGISTRY/otb-ubuntu-superbuild-base:22.04
  stage: deploy
  extends: .general
  only:
    - develop
    - /^release-[0-9]+\.[0-9]+$/@orfeotoolbox/otb
  before_script:
    # Provision efficiently the local LFS cache before checkout
    - git lfs fetch origin $CI_COMMIT_SHA
    - git checkout -f -q $CI_COMMIT_SHA
  script:
    - ./CI/SuperbuildDownloadList.sh download build_archive
    - ./CI/deploy-archive.sh build_archive
  needs:
    # don't push the archive if Superbuild was not successful
    - job: ubuntu-22-prepare
      artifacts: false


# release-container:
#   image: $BUILD_IMAGE_REGISTRY/otb-alpine:3.7
#   stage: deploy
#   extends: .general
#   only:
#     refs:
#       - tags@orfeotoolbox/otb
#     variables:
#       - $CI_COMMIT_TAG =~ /^[0-9]+\.[0-9]+\.[0-9]+$/
#   script:
#     - curl --request POST
#            --form token=$K8S_SECRET_RELEASE
#            --form ref=master
#            --form variables[OTB_TAG]=$CI_COMMIT_TAG
#            https://gitlab.orfeo-toolbox.org/api/v4/projects/126/trigger/pipeline

release-docker:
  image:
      name: gcr.io/kaniko-project/executor:debug
      entrypoint: [""]
  stage: docker
  only:
    refs:
      - /^release-[0-9]+\.[0-9]+$/
  needs:
      - job: ubuntu-22-build
        artifacts: true
  script:
      # to authenticate in docker hub, kaniko needs a config file located at
      # /kaniko/.docker/config.json
      - mkdir -p /kaniko/.docker || true
      - echo "{\"auths\":{\"https://index.docker.io/v1/\":{\"auth\":\"$(printf "%s:%s" "${DOCKER_HUB_USER}" "${DOCKER_HUB_PWD}" | base64 | tr -d '\n')\"}}}" > /kaniko/.docker/config.json
      - /kaniko/executor --cleanup
                       --verbosity warn
                       --context $CI_PROJECT_DIR
                       --dockerfile $CI_PROJECT_DIR/Docker/Dockerfile_CI
                       --destination orfeotoolbox/otb:$CI_COMMIT_TAG<|MERGE_RESOLUTION|>--- conflicted
+++ resolved
@@ -147,13 +147,8 @@
 
 #------------------------- prepare & build jobs --------------------------------
 
-<<<<<<< HEAD
 ## Ubuntu superbuild
 ubuntu-22-prepare:
-=======
-# Ubuntu superbuild
-ubuntu-20-prepare:
->>>>>>> f6cf7bc1
   extends: .common-prepare
   image: $BUILD_IMAGE_REGISTRY/otb-ubuntu-superbuild-base:22.04
   script:
@@ -219,11 +214,6 @@
         mv $pkg $new_name
       done
     - mv build_packages/OTB-*.tar.gz . || true
-<<<<<<< HEAD
-    - mv OTB-10.0.0-Linux-Dependencies.tar.gz OTB-10.0.0-Linux_RedHat-Dependencies.tar.gz
-    - mv OTB-10.0.0-Linux.tar.gz OTB-10.0.0-Linux_RedHat.tar.gz
-=======
->>>>>>> f6cf7bc1
   needs:
     - job: redhat-prepare
       artifacts: true

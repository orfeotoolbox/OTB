# WARNING!
# OTB uses Git-LFS to store the (large) tests data.
# Git-LFS is mostly transparent for the user and recent versions
# are able to use Git-LFS quite efficiently.
# But Git fails to manage efficiently numerous LFS data.
# We have to use directly git-lfs wrapping commands to have an
# efficient cloning step.
# Furthermore, Git-LFS and Gitlab sufer a bug preventing usage of
# GIT_STRATEGY=fetch (https://gitlab.com/gitlab-org/gitlab-runner/issues/3318)

variables:
  BUILD_IMAGE_REGISTRY: $CI_REGISTRY/orfeotoolbox/otb-build-env
  DOCKER_DRIVER: overlay2
  GIT_DEPTH: "3"
  # Disable automatic checkout to let us fetch LFS before
  GIT_CHECKOUT: "false"
  # The fetch strategy fails with LFS and GitLab
  GIT_STRATEGY: "clone"

before_script:
  # make sure LFS hooks are installed
  - git lfs install
  # Provision efficiently the local LFS cache before checkout
  - git lfs fetch origin $CI_COMMIT_SHA
  # Checkout the expected branch
  - git checkout $CI_COMMIT_REF_NAME

after_script:
  - python3 CI/cdash_handler.py $CI_COMMIT_SHA $CI_PROJECT_ID $CI_PROJECT_DIR $K8S_SECRET_CDASH

stages:
  - precheck
  - prepare
  - build

.general:
  retry:
    max: 2
    when:
      - runner_system_failure
      - stuck_or_timeout_failure

<<<<<<< HEAD
#fast-build:
#  extends: .general
#  only: [merge_requests, branches]
#  stage: precheck
#  image: $CI_REGISTRY/gpasero/otb/otb-install-ubuntu-native
#  before_script:
#    - export GIT_LFS_SKIP_SMUDGE=1
#    - git checkout $CI_COMMIT_REF_NAME
#    - python3 CI/check_twin_pipelines.py
#  script:
#    - ctest -V -S CI/main_ci.cmake -DIMAGE_NAME:string=ubuntu-18.04-fast
#    - ccache -s
=======
fast-build:
  extends: .general
  only: [merge_requests, branches]
  stage: precheck
  image: $BUILD_IMAGE_REGISTRY/otb-ubuntu-native-develop:latest
  before_script:
    - export GIT_LFS_SKIP_SMUDGE=1
    - git checkout $CI_COMMIT_REF_NAME
    - python3 CI/check_twin_pipelines.py
  script:
    - ctest -V -S CI/main_ci.cmake -DIMAGE_NAME:string=ubuntu-18.04-fast
    - ccache -s
>>>>>>> 35e5fb6b

.common-build:
  extends: .general
  only: [merge_requests]
  stage: build
  dependencies: []

debian-build:
  extends: .common-build
  image: $BUILD_IMAGE_REGISTRY/otb-debian-native:unstable
  script:
    - xvfb-run -a -n 1 -s "-screen 0 1024x768x24 -dpi 96" ctest -V -S CI/main_ci.cmake -DIMAGE_NAME:string=debian-unstable-gcc

ubuntu-llvm:
  extends: .common-build
  image: $BUILD_IMAGE_REGISTRY/otb-ubuntu-native:18.04
  script:
    - xvfb-run -a -n 1 -s "-screen 0 1024x768x24 -dpi 96" ctest -V -S CI/main_ci.cmake -DIMAGE_NAME:string=ubuntu-18.04-llvm
  artifacts:
    paths:
      - build/CookBook-*-html.tar.gz
      - build/Documentation/Cookbook/latex/CookBook-*.pdf
      - build/Documentation/Doxygen/OTB-Doxygen-*.tar.bz2

.common-prepare:
  extends: .general
  only: [merge_requests]
  stage: prepare
  before_script:
# This override the previous before_script
    - git checkout $CI_COMMIT_REF_NAME
# We are now doing the git-lfs install
# This is done after the checkout so we avoid downloading Data
# But we need it to upload the archive
    - git-lfs install
    - git config --global user.email "otbbot@orfeo-toolbox.org"
    - git config --global user.name "otbbot"
    - eval $(ssh-agent -s)
    - ssh-add <(echo "$K8S_SECRET_SSH")
# This is for debug, we are checking the owner of the ssh key
    - ssh -o StrictHostKeyChecking=no -T git@gitlab.orfeo-toolbox.org
  after_script:
    - echo "Nothing to do for after_script"
  artifacts:
    expire_in: 24 hrs
    paths:
      # This recovers logs from superbuild build
      - build/*/*/*/*.log
      - sb_branch.txt

ubuntu-superbuild-prepare:
  extends: .common-prepare
  image: $BUILD_IMAGE_REGISTRY/otb-ubuntu-superbuild-base:18.04
  script:
    - ctest -V -S CI/prepare_superbuild.cmake -DIMAGE_NAME:string=otb-ubuntu-superbuild-base

centos-superbuild-prepare:
  extends: .common-prepare
  image: $BUILD_IMAGE_REGISTRY/otb-centos-superbuild-base:6.6
  script:
    - ctest -V -S CI/prepare_superbuild.cmake -DIMAGE_NAME:string=otb-centos-superbuild-base

ubuntu-superbuild-build:
  extends: .common-build
  image: $BUILD_IMAGE_REGISTRY/otb-ubuntu-superbuild-base:18.04
  script:
    - xvfb-run -a -n 1 -s "-screen 0 1024x768x24 -dpi 96" ctest -V -S CI/main_superbuild.cmake -DIMAGE_NAME:string=otb-ubuntu-superbuild-base
  dependencies:
    - ubuntu-superbuild-prepare

centos-superbuild-build:
  extends: .common-build
  image: $BUILD_IMAGE_REGISTRY/otb-centos-superbuild-base:6.6
  script:
    - xvfb-run -a -n 1 -s "-screen 0 1024x768x24 -dpi 96" ctest -V -S CI/main_superbuild.cmake -DIMAGE_NAME:string=otb-centos-superbuild-base
  dependencies:
    - centos-superbuild-prepare

macos-superbuild-prepare:
  tags:
    - macos
  only: [merge_requests, branches]
  extends: .common-prepare
  stage: prepare
  before_script:
# This override the previous before_script
    - git checkout $CI_COMMIT_REF_NAME
  script:
    - ctest -VV -S CI/prepare_superbuild.cmake -DIMAGE_NAME:string=otb-macos-superbuild
  artifacts:
    expire_in: 24 hrs
    paths:
      # This recovers logs from superbuild build
      - build/*/*/*/*.log
      - sb_branch.txt

macos-superbuild-build:
  tags:
    - macos
  only: [merge_requests, branches]
  extends: .general
  stage: build
  before_script:
# First we need to clean the environment
    - rm -rf ../xdk # install dir
    - rm -rf ../SuperBuild_Install.tar # sb tar
    - rm -rf otb/sb_branch.txt # sb_branch
    - rm -rf otb/build # binary dir
    - rm -rf superbuild-artifact # sb_artifact folder
# This override the previous before_script
    - git checkout $CI_COMMIT_REF_NAME
# We are now doing the git-lfs install
# This is done after the checkout so we avoid downloading Data
# But we need it to upload the archive
    # - git-lfs install
    # - git config --global user.email "otbbot@orfeo-toolbox.org"
    # - git config --global user.name "otbbot"
    # - eval $(ssh-agent -s)
    # - ssh-add <(echo "$K8S_SECRET_SSH")
    # we do not need this as we are on a persistent machine
# This is for debug, we are checking the owner of the ssh key
    - ssh -o StrictHostKeyChecking=no -T git@gitlab.orfeo-toolbox.org
  after_script:
    - echo "Nothing to do for after_script"
  script:
    - ctest -VV -S CI/main_superbuild.cmake -DIMAGE_NAME:string=otb-macos-superbuild
  dependencies:
    - macos-superbuild-prepare<|MERGE_RESOLUTION|>--- conflicted
+++ resolved
@@ -40,12 +40,11 @@
       - runner_system_failure
       - stuck_or_timeout_failure
 
-<<<<<<< HEAD
 #fast-build:
 #  extends: .general
 #  only: [merge_requests, branches]
 #  stage: precheck
-#  image: $CI_REGISTRY/gpasero/otb/otb-install-ubuntu-native
+  image: $BUILD_IMAGE_REGISTRY/otb-ubuntu-native-develop:latest
 #  before_script:
 #    - export GIT_LFS_SKIP_SMUDGE=1
 #    - git checkout $CI_COMMIT_REF_NAME
@@ -53,20 +52,6 @@
 #  script:
 #    - ctest -V -S CI/main_ci.cmake -DIMAGE_NAME:string=ubuntu-18.04-fast
 #    - ccache -s
-=======
-fast-build:
-  extends: .general
-  only: [merge_requests, branches]
-  stage: precheck
-  image: $BUILD_IMAGE_REGISTRY/otb-ubuntu-native-develop:latest
-  before_script:
-    - export GIT_LFS_SKIP_SMUDGE=1
-    - git checkout $CI_COMMIT_REF_NAME
-    - python3 CI/check_twin_pipelines.py
-  script:
-    - ctest -V -S CI/main_ci.cmake -DIMAGE_NAME:string=ubuntu-18.04-fast
-    - ccache -s
->>>>>>> 35e5fb6b
 
 .common-build:
   extends: .general

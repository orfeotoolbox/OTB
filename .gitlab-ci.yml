--- conflicted
+++ resolved
@@ -122,11 +122,7 @@
     - merge_requests
     - branches
   stage: precheck
-<<<<<<< HEAD
   image: $BUILD_IMAGE_REGISTRY/otb-ubuntu-native-itk5:22.04
-=======
-  image: $BUILD_IMAGE_REGISTRY/otb-ubuntu-native:22.04
->>>>>>> ba28a728
   before_script:
     - export GIT_LFS_SKIP_SMUDGE=1
     - git checkout -f -q $CI_COMMIT_SHA
@@ -163,20 +159,12 @@
   extends: .common-prepare
   image: $BUILD_IMAGE_REGISTRY/otb-ubuntu-superbuild-base:24.04
   script:
-<<<<<<< HEAD
     - ctest -VV -S CI/prepare_superbuild.cmake -DIMAGE_NAME:string=ubuntu-24.04-llvm-full
-=======
-    - ctest -VV -S CI/prepare_superbuild.cmake -DIMAGE_NAME:string=ubuntu-24.04-llvm-xdk-full -DOTB_FULL_BUILD:BOOL=ON
->>>>>>> ba28a728
   artifacts:
     untracked: false
     when: on_success
     access: all
-<<<<<<< HEAD
-    expire_in: 24 hrs
-=======
     expire_in: 24hrs
->>>>>>> ba28a728
     paths:
       - xdk/lib/python3/*
 
@@ -204,16 +192,12 @@
     refs:
       - /^release-[0-9]+\.[0-9]+$/
   script:
-<<<<<<< HEAD
-    - find xdk/lib/python3/dist-packages/osgeo/ -type f -name "*.so" -printf "%P\n" | tar -czf OTB-10.0-GDAL-bindings-py312.tar.gz --no-recursion -C xdk/lib/python3/dist-packages/osgeo -T -
-=======
     - |
       MAJOR_VERSION=$(egrep "set\(OTB_VERSION_MAJOR" < CMakeLists.txt | egrep -o "[0-9]+")
       MINOR_VERSION=$(egrep "set\(OTB_VERSION_MINOR" < CMakeLists.txt | egrep -o "[0-9]+")
       PATCH_VERSION=$(egrep "set\(OTB_VERSION_PATCH" < CMakeLists.txt | egrep -o "[0-9]+")
       PACKAGE_OTB_VERSION="$MAJOR_VERSION.$MINOR_VERSION.$PATCH_VERSION"
     - find xdk/lib/python3/dist-packages/osgeo/ -type f -name "*.so" -printf "%P\n" | tar -czf OTB-$PACKAGE_OTB_VERSION-GDAL-bindings-py312.tar.gz --no-recursion -C xdk/lib/python3/dist-packages/osgeo -T -
->>>>>>> ba28a728
   needs:
     - job: ubuntu-24-prepare
       artifacts: true

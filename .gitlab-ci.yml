# WARNING!
# OTB uses Git-LFS to store the (large) tests data.
# Git-LFS is mostly transparent for the user and recent versions
# are able to use Git-LFS quite efficiently.
# But Git fails to manage efficiently numerous LFS data.
# We have to use directly git-lfs wrapping commands to have an
# efficient cloning step.
# Furthermore, Git-LFS and Gitlab sufer a bug preventing usage of
# GIT_STRATEGY=fetch (https://gitlab.com/gitlab-org/gitlab-runner/issues/3318)

variables:
  BUILD_IMAGE_REGISTRY: $CI_REGISTRY/orfeotoolbox/otb-build-env
  GIT_CLONE_PATH: $CI_BUILDS_DIR/otb
  DOCKER_DRIVER: overlay2
  GIT_DEPTH: "3"
  # Disable automatic checkout to let us fetch LFS before
  GIT_CHECKOUT: "false"
  # The fetch strategy fails with LFS and GitLab
  GIT_STRATEGY: "clone"

stages:
  - precheck
  - prepare
  - build

.general:
  retry:
    max: 2
    when:
      - runner_system_failure
      - stuck_or_timeout_failure

fast-build:
  extends: .general
  only: [merge_requests, branches]
  stage: precheck
  image: $BUILD_IMAGE_REGISTRY/otb-ubuntu-native-develop:latest
  before_script:
    - git checkout -f -q $CI_COMMIT_SHA
    - python3 CI/check_twin_pipelines.py
  after_script:
    - python3 CI/cdash_handler.py $CI_COMMIT_SHA $CI_PROJECT_ID $CI_PROJECT_DIR $K8S_SECRET_CDASH $CI_MERGE_REQUEST_REF_PATH
  script:
    - ctest -V -S CI/main_ci.cmake -DIMAGE_NAME:string=ubuntu-18.04-fast
    - ccache -s


.common-build:
  extends: .general
  only: [merge_requests]
  stage: build
  before_script:
    - git lfs install --skip-repo
    # Provision efficiently the local LFS cache before checkout
    - git lfs fetch origin $CI_COMMIT_SHA
    # Checkout the expected branch
    - git checkout -f -q $CI_COMMIT_SHA
  after_script:
    - python3 CI/cdash_handler.py $CI_COMMIT_SHA $CI_PROJECT_ID $CI_PROJECT_DIR $K8S_SECRET_CDASH $CI_MERGE_REQUEST_REF_PATH
  artifacts:
    when: on_failure
    expire_in: 24 hrs
    paths:
      - log/*.txt
<<<<<<< HEAD

=======
      - build/*/*.log
>>>>>>> e2e5535b

debian-build:
  extends: .common-build
  image: $BUILD_IMAGE_REGISTRY/otb-debian-native:unstable
  script:
    - xvfb-run -a -n 1 -s "-screen 0 1024x768x24 -dpi 96" ctest -V -S CI/main_ci.cmake -DIMAGE_NAME:string=debian-unstable-gcc

ubuntu-llvm:
  extends: .common-build
  image: $BUILD_IMAGE_REGISTRY/otb-ubuntu-native:18.04
  script:
    - xvfb-run -a -n 1 -s "-screen 0 1024x768x24 -dpi 96" ctest -V -S CI/main_ci.cmake -DIMAGE_NAME:string=ubuntu-18.04-llvm
  artifacts:
    paths:
      - build/CookBook-*-html.tar.gz
      - build/Documentation/Cookbook/latex/CookBook-*.pdf
      - build/Documentation/Doxygen/OTB-Doxygen-*.tar.bz2

.common-prepare:
  extends: .general
  only: [merge_requests]
  stage: prepare
  before_script:
    - git checkout -f -q $CI_COMMIT_SHA
    - git lfs install --skip-repo
    - git config --global user.email "otbbot@orfeo-toolbox.org"
    - git config --global user.name "otbbot"
  artifacts:
    expire_in: 24 hrs
    when: always
    paths:
      - sb_branch.txt
      # This recovers logs from superbuild build
      - build/*/*/*/*.log

## Ubuntu superbuild
ubuntu-superbuild-prepare:
  extends: .common-prepare
  image: $BUILD_IMAGE_REGISTRY/otb-ubuntu-superbuild-base:18.04
  script:
    - ctest -VV -S CI/prepare_superbuild.cmake -DIMAGE_NAME:string=otb-ubuntu-superbuild-base

ubuntu-superbuild-build:
  extends: .common-build
  image: $BUILD_IMAGE_REGISTRY/otb-ubuntu-superbuild-base:18.04
  script:
    - xvfb-run -a -n 1 -s "-screen 0 1024x768x24 -dpi 96" ctest -V -S CI/main_superbuild.cmake -DIMAGE_NAME:string=otb-ubuntu-superbuild-base
    - xvfb-run -a -n 1 -s "-screen 0 1024x768x24 -dpi 96" ctest -VV -S CI/main_packages.cmake -DIMAGE_NAME:string=otb-ubuntu-superbuild-base
  dependencies:
    - ubuntu-superbuild-prepare

<<<<<<< HEAD
## CentOS superbuild
=======
## Centos superbuild
>>>>>>> e2e5535b
centos-superbuild-prepare:
  extends: .common-prepare
  image: $BUILD_IMAGE_REGISTRY/otb-centos-superbuild-base:6.6
  script:
    - ctest -VV -S CI/prepare_superbuild.cmake -DIMAGE_NAME:string=otb-centos-superbuild-base

centos-superbuild-build:
  extends: .common-build
  image: $BUILD_IMAGE_REGISTRY/otb-centos-superbuild-base:6.6
  script:
    - xvfb-run -a -n 1 -s "-screen 0 1024x768x24 -dpi 96" ctest -V -S CI/main_superbuild.cmake -DIMAGE_NAME:string=otb-centos-superbuild-base
    - xvfb-run -a -n 1 -s "-screen 0 1024x768x24 -dpi 96" ctest -VV -S CI/main_packages.cmake -DIMAGE_NAME:string=otb-centos-superbuild-base
<<<<<<< HEAD
  dependencies:
    - centos-superbuild-prepare

## MacOS superbuild
macos-superbuild-prepare:
  tags:
    - macos
  only: [merge_requests, branches]
  extends: .common-prepare
  before_script:
    # No need to install lfs as this machine is persistent
    # No need to do git config
    # Checkout the expected branch
    - git checkout -f -q $CI_COMMIT_SHA
  script:
    - ctest -VV -S CI/prepare_superbuild.cmake -DIMAGE_NAME:string=otb-macos-superbuild

macos-superbuild-build:
  tags:
    - macos
  extends: .common-build
  only: [merge_requests, branches]
  script:
    - ctest -VV -S CI/main_superbuild.cmake -DIMAGE_NAME:string=otb-macos-superbuild
    - ctest -VV -S CI/main_packages.cmake -DIMAGE_NAME:string=otb-macos-superbuild
=======
>>>>>>> e2e5535b
  dependencies:
    - macos-superbuild-prepare<|MERGE_RESOLUTION|>--- conflicted
+++ resolved
@@ -62,11 +62,7 @@
     expire_in: 24 hrs
     paths:
       - log/*.txt
-<<<<<<< HEAD
-
-=======
       - build/*/*.log
->>>>>>> e2e5535b
 
 debian-build:
   extends: .common-build
@@ -118,11 +114,7 @@
   dependencies:
     - ubuntu-superbuild-prepare
 
-<<<<<<< HEAD
 ## CentOS superbuild
-=======
-## Centos superbuild
->>>>>>> e2e5535b
 centos-superbuild-prepare:
   extends: .common-prepare
   image: $BUILD_IMAGE_REGISTRY/otb-centos-superbuild-base:6.6
@@ -135,7 +127,6 @@
   script:
     - xvfb-run -a -n 1 -s "-screen 0 1024x768x24 -dpi 96" ctest -V -S CI/main_superbuild.cmake -DIMAGE_NAME:string=otb-centos-superbuild-base
     - xvfb-run -a -n 1 -s "-screen 0 1024x768x24 -dpi 96" ctest -VV -S CI/main_packages.cmake -DIMAGE_NAME:string=otb-centos-superbuild-base
-<<<<<<< HEAD
   dependencies:
     - centos-superbuild-prepare
 
@@ -161,7 +152,5 @@
   script:
     - ctest -VV -S CI/main_superbuild.cmake -DIMAGE_NAME:string=otb-macos-superbuild
     - ctest -VV -S CI/main_packages.cmake -DIMAGE_NAME:string=otb-macos-superbuild
-=======
->>>>>>> e2e5535b
   dependencies:
     - macos-superbuild-prepare
--- conflicted
+++ resolved
@@ -1,19 +1,3 @@
-<<<<<<< HEAD
-OTB-v.5.10.1 - Changes since version 5.10.0 (March 8th, 2017)
----------------------------------------------------------------
-
-* Packaging :
-  * Upgrade to GDAL 2.1.3, compatible with new format of Sentinel 2 products
-  * Upgrade of SertitObject external module with bugfixes
-
-* Bugfixes :
-
-  * Orfeo Toolbox (OTB)
-    * 0001364: Crash of Mapla.app v5.10.0 on MacOSX El Captain 10.11.5
-    * 0001365: Python wrapper OTB-5.8.0: @rpath problem on MacOSX El Captain 10.11
-    * 0001367: Monteverdi from the OTB standalone package for Mac OS X fails to run
-    * 0001366: OTB 5.10 : can't use extract ROI using bindings python
-=======
 OTB-v.6.0.0 - Changes since version 5.10.0 (May 2th, 2017)
 ----------------------------------------------------------
 
@@ -50,7 +34,21 @@
 
   * OTB-applications
     * 0001369: otbgui_Segmentation.bat won't produce correct results
->>>>>>> 4b74d3a8
+
+OTB-v.5.10.1 - Changes since version 5.10.0 (March 8th, 2017)
+---------------------------------------------------------------
+
+* Packaging :
+  * Upgrade to GDAL 2.1.3, compatible with new format of Sentinel 2 products
+  * Upgrade of SertitObject external module with bugfixes
+
+* Bugfixes :
+
+  * Orfeo Toolbox (OTB)
+    * 0001364: Crash of Mapla.app v5.10.0 on MacOSX El Captain 10.11.5
+    * 0001365: Python wrapper OTB-5.8.0: @rpath problem on MacOSX El Captain 10.11
+    * 0001367: Monteverdi from the OTB standalone package for Mac OS X fails to run
+    * 0001366: OTB 5.10 : can't use extract ROI using bindings python
 
 OTB-v.5.10.0 - Changes since version 5.8.0 (February 14th, 2017)
 ---------------------------------------------------------------

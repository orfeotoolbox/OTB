--- conflicted
+++ resolved
@@ -233,11 +233,7 @@
 if [ -z "\$OTB_APPLICATION_PATH" ] || [ "\$OTB_APPLICATION_PATH" = "" ]; then
     OTB_APPLICATION_PATH=$OUT_DIR/lib/otb/applications
 else
-<<<<<<< HEAD
-    OTB_APPLICATION_PATH=\$(readlink -f "\$OTB_APPLICATION_PATH")
-=======
     OTB_APPLICATION_PATH=\$(cd "\$OTB_APPLICATION_PATH" 2>/dev/null && pwd -P)
->>>>>>> 4b74d3a8
     if ! [ "\$OTB_APPLICATION_PATH" = "$OUT_DIR/lib/otb/applications" ]; then
       OTB_APPLICATION_PATH=$OUT_DIR/lib/otb/applications:\$OTB_APPLICATION_PATH
     fi

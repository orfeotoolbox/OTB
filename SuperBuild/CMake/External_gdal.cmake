--- conflicted
+++ resolved
@@ -51,15 +51,9 @@
       INSTALL_DIR ${SB_INSTALL_PREFIX}
       DOWNLOAD_DIR ${DOWNLOAD_LOCATION}
       DEPENDS ${${proj}_DEPENDENCIES}
-<<<<<<< HEAD
-      UPDATE_COMMAND  ${CMAKE_COMMAND} -E copy_directory ${GDAL_SB_SRC} ${GDAL_SB_BUILD_DIR}
-      PATCH_COMMAND ${CMAKE_COMMAND} -E touch ${GDAL_SB_SRC}/config.rpath
-      CONFIGURE_COMMAND
-=======
       UPDATE_COMMAND  ${CMAKE_COMMAND} -E copy_directory ${GDAL_SB_SRC} ${GDAL_SB_BUILD_DIR}        
       PATCH_COMMAND ${CMAKE_COMMAND} -E touch ${GDAL_SB_SRC}/config.rpath COMMAND ${CMAKE_COMMAND} -E copy ${CMAKE_SOURCE_DIR}/patches/GDAL/GNUmakefile ${GDAL_SB_SRC}/swig/python/GNUmakefile     
       CONFIGURE_COMMAND 
->>>>>>> cf1ce5ea
         # use 'env' because CTest launcher doesn't perform shell interpretation
         ${SB_ENV_CONFIGURE_CMD}
         ${GDAL_SB_BUILD_DIR}/configure

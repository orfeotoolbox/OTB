macro(superbuild_package)
  cmake_parse_arguments(PACKAGE  "" "OUTDIR;INSTALLDIR;XDK" "SEARCHDIRS;PEFILES" ${ARGN} )

  find_program(OBJDUMP_PROGRAM "objdump")

  include(GetPrerequisites)

  list(APPEND PACKAGE_SEARCHDIRS "${PACKAGE_INSTALLDIR}/bin") #exe
  list(APPEND PACKAGE_SEARCHDIRS "${PACKAGE_INSTALLDIR}/lib") #so
  list(APPEND PACKAGE_SEARCHDIRS "${PACKAGE_INSTALLDIR}/lib/otb/applications") #otb apps

  execute_process(COMMAND ${CMAKE_COMMAND} -E remove_directory "${PACKAGE_INSTALLDIR}/${PACKAGE_OUTDIR}")

  #install share/gdal, otbcli* otbgui*
  install_common()

<<<<<<< HEAD
  list(APPEND PACKAGE_PEFILES ${PACKAGE_INSTALLDIR}/bin/otbApplicationLauncherCommandLine)
  
  list(APPEND PACKAGE_PEFILES ${PACKAGE_INSTALLDIR}/bin/otbTestDriver)

  if(OTB_USE_QT4)
    list(APPEND PACKAGE_PEFILES ${PACKAGE_INSTALLDIR}/bin/otbApplicationLauncherQt)
  endif()
  
=======
  list(APPEND PACKAGE_PEFILES ${PACKAGE_INSTALLDIR}/bin/otbTestDriver)

  list(APPEND PACKAGE_PEFILES ${PACKAGE_INSTALLDIR}/bin/otbApplicationLauncherCommandLine)

  if(WITH_OTBGUI)
    list(APPEND PACKAGE_PEFILES ${PACKAGE_INSTALLDIR}/bin/otbApplicationLauncherQt)
  endif()

>>>>>>> 9808e5f6
  file(GLOB otbapps_list ${PACKAGE_INSTALLDIR}/lib/otb/applications/otbapp_*so) # /lib/otb
  list(APPEND PACKAGE_PEFILES ${otbapps_list})

  set(alldlls)
  set(notfound_dlls)
  foreach(infile ${PACKAGE_PEFILES})
    get_filename_component(bn ${infile} NAME)
    process_deps(${bn})
  endforeach()

  list(LENGTH notfound_dlls nos)
  if(${nos} GREATER 0)
    STRING(REPLACE ".so;" ".so," notfound ${notfound_dlls})
    message(FATAL_ERROR "Following dlls were not found: ${notfound_dlls}. Please consider adding their paths to SEARCHDIRS when calling superbuild_package macro.")
  endif()

  set(PKG_OUTPUT_DIR "${PACKAGE_INSTALLDIR}/${PACKAGE_OUTDIR}")
  configure_file(${SETUP_SCRIPT_SRC}
<<<<<<< HEAD
    ${PACKAGE_INSTALLDIR}/${PACKAGE_OUTDIR}/pkgsetup @ONLY)

  
=======
    ${CMAKE_BINARY_DIR}/pkgsetup @ONLY)

  install(FILES ${CMAKE_BINARY_DIR}/pkgsetup
    DESTINATION ${PACKAGE_OUTDIR}
    PERMISSIONS
      OWNER_READ OWNER_WRITE OWNER_EXECUTE
      GROUP_READ GROUP_EXECUTE
      WORLD_READ WORLD_EXECUTE)

>>>>>>> 9808e5f6
endmacro(superbuild_package)

SET(SYSTEM_DLLS
  libm.so
  libc.so
  libstdc*
  libgcc_s.so
  librt.so
  libdl.so
  libpthread.so
  libidn.so
  libgomp.so*
  )

## http://www.cmake.org/Wiki/CMakeMacroListOperations
macro(IS_SYSTEM_DLL matched value)
  set(${matched})
  foreach (pattern ${SYSTEM_DLLS})
    if(${value} MATCHES ${pattern})
      set(${matched} TRUE)
    endif()
  endforeach()
endmacro()

macro(list_contains var value)
  set(${var})
  foreach(value2 ${ARGN})
    if(${value} STREQUAL ${value2})
      set(${var} TRUE)
    endif()
  endforeach(value2)
endmacro()

macro(install_rpath_code src_filename)

endmacro()

function(process_deps infile)

  get_filename_component(bn ${infile} NAME)
  list_contains(contains "${bn}" "${alldlls}")
  if(NOT contains)
    set(DLL_FOUND FALSE)

    foreach(SEARCHDIR ${PACKAGE_SEARCHDIRS})
      if(NOT DLL_FOUND)
        if(EXISTS ${SEARCHDIR}/${infile})
          set(DLL_FOUND TRUE)
          message(STATUS "Processing ${SEARCHDIR}/${infile}")
          is_file_executable("${SEARCHDIR}/${infile}" is_executable)
          if(is_executable)
            install(FILES "${SEARCHDIR}/${infile}"
              DESTINATION ${PACKAGE_OUTDIR}/bin
              PERMISSIONS OWNER_EXECUTE OWNER_WRITE OWNER_READ GROUP_EXECUTE GROUP_READ)
<<<<<<< HEAD
            
          else(is_executable)
            if(${infile} MATCHES "otbapp_")
              install(FILES "${PACKAGE_INSTALLDIR}/lib/otb/applications/${infile}"
                DESTINATION ${PACKAGE_OUTDIR}/lib/otb/applications
                PERMISSIONS OWNER_EXECUTE OWNER_WRITE OWNER_READ GROUP_EXECUTE GROUP_READ)
            else()
            get_filename_component(bn_we ${infile} NAME_WE)
            file(GLOB sofiles "${SEARCHDIR}/${bn_we}*")
            foreach(sofile ${sofiles})
              install(FILES "${sofile}"
                DESTINATION ${PACKAGE_OUTDIR}/lib
                PERMISSIONS OWNER_EXECUTE OWNER_WRITE OWNER_READ GROUP_EXECUTE GROUP_READ)
            endforeach()
            
            endif()
          endif(is_executable)
=======

          else(is_executable)
            if(NOT MAKE_XDK)
              if(${infile} MATCHES "otbapp_")
                install(FILES "${PACKAGE_INSTALLDIR}/lib/otb/applications/${infile}"
                  DESTINATION ${PACKAGE_OUTDIR}/lib/otb/applications
                  PERMISSIONS OWNER_EXECUTE OWNER_WRITE OWNER_READ GROUP_EXECUTE GROUP_READ)
              endif()
            endif() # MAKE_XDK
            get_filename_component(bn_we ${infile} NAME_WE)
            file(GLOB sofiles "${SEARCHDIR}/${bn_we}*")
            foreach(sofile ${sofiles})
              if(MAKE_XDK)
                get_filename_component(bn_we_sofile ${sofile} NAME)
                string(TOLOWER "${bn_we_sofile}" sofile_lower )
                if(NOT "${sofile_lower}" MATCHES "otb")
                  install(FILES "${sofile}"
                    DESTINATION ${PACKAGE_OUTDIR}/lib
                    PERMISSIONS OWNER_EXECUTE OWNER_WRITE OWNER_READ GROUP_EXECUTE GROUP_READ)
                endif()
              else() #MAKE_XDK
                install(FILES "${sofile}"
                  DESTINATION ${PACKAGE_OUTDIR}/lib
                  PERMISSIONS OWNER_EXECUTE OWNER_WRITE OWNER_READ GROUP_EXECUTE GROUP_READ)
              endif() #MAKE_XDK
            endforeach()
          endif(is_executable)

>>>>>>> 9808e5f6
          if(NOT EXISTS ${OBJDUMP_PROGRAM})
            message(FATAL_ERROR "objdump executable not found. please check OBJDUMP_PROGRAM is set to correct cross compiled executable")
          endif()
          execute_process(COMMAND ${OBJDUMP_PROGRAM} "-p" "${SEARCHDIR}/${infile}"  OUTPUT_VARIABLE dump_out)
          string(REGEX MATCHALL "NEEDED\\ *[A-Za-z(0-9\\.0-9)+_\\-]*" needed_dlls "${dump_out}")
          string(REGEX REPLACE "NEEDED" "" needed_dlls "${needed_dlls}")

          foreach(needed_dll ${needed_dlls})
            string(STRIP ${needed_dll} needed_dll)
            process_deps(${needed_dll})
          endforeach()
        endif()
      endif(NOT DLL_FOUND)
    endforeach()

  if(NOT DLL_FOUND)
    is_system_dll(iss "${infile}")
    if(NOT iss)
      set(notfound_dlls "${notfound_dlls};${infile}")
    endif()
    else(NOT DLL_FOUND)
      set( alldlls "${alldlls};${bn}" PARENT_SCOPE )
    endif(NOT DLL_FOUND)

    set(notfound_dlls "${notfound_dlls}" PARENT_SCOPE )
  endif()

endfunction()

function(install_common)
  set(OUT_DIR "${PACKAGE_OUTDIR}")
  set(BIN_DIR "${OUT_DIR}/bin")
  set(OTBAPPS_DIR "${OUT_DIR}/lib/otb")
  set(DATA_DIR "${OUT_DIR}/share")

<<<<<<< HEAD
  ####################### install GDAL data ###########################
  find_path(GDAL_DATA epsg.wkt ${PACKAGE_INSTALLDIR}/share/gdal)
  install(DIRECTORY ${GDAL_DATA}
    DESTINATION ${DATA_DIR})

  ####################### install patchelf #####################
  install(FILES ${PACKAGE_INSTALLDIR}/tools/patchelf
    DESTINATION ${OUT_DIR}/tools
    PERMISSIONS OWNER_EXECUTE OWNER_WRITE OWNER_READ GROUP_EXECUTE GROUP_READ
    )

  ####################### install otbcli scripts ######################
  file(GLOB CLI_SCRIPTS ${PACKAGE_INSTALLDIR}/bin/otbcli*)
  foreach(CLI_SCRIPT ${CLI_SCRIPTS})
    install(FILES "${CLI_SCRIPT}"
      DESTINATION ${BIN_DIR}
    PERMISSIONS OWNER_EXECUTE OWNER_WRITE OWNER_READ GROUP_EXECUTE GROUP_READ)
  endforeach()

  ####################### install otbgui scripts ######################
  if(OTB_USE_QT4)
    file(GLOB GUI_SCRIPTS ${PACKAGE_INSTALLDIR}/bin/otbgui*)
    foreach(GUI_SCRIPT ${GUI_SCRIPTS})
      install(FILES "${GUI_SCRIPT}"
=======
  ####################### install patchelf #####################
  install(FILES ${PACKAGE_INSTALLDIR}/tools/patchelf
    DESTINATION ${OUT_DIR}/tools
    PERMISSIONS OWNER_EXECUTE OWNER_WRITE OWNER_READ GROUP_EXECUTE GROUP_READ)

  if(MAKE_XDK)
    install(DIRECTORY ${PACKAGE_INSTALLDIR}/share
      DESTINATION ${OUT_DIR})

    install(DIRECTORY ${PACKAGE_INSTALLDIR}/include
      DESTINATION ${OUT_DIR}
      PATTERN "include/OTB*" EXCLUDE )

    install(DIRECTORY ${PACKAGE_INSTALLDIR}/lib/cmake
      DESTINATION ${OUT_DIR}/lib/
      PATTERN "lib/cmake/OTB*" EXCLUDE)
  else()
    ####################### install GDAL data ###########################
    find_path(GDAL_DATA epsg.wkt ${PACKAGE_INSTALLDIR}/share/gdal)
    install(DIRECTORY ${GDAL_DATA} DESTINATION ${DATA_DIR})

    ####################### install otbcli scripts ######################
    file(GLOB CLI_SCRIPTS ${PACKAGE_INSTALLDIR}/bin/otbcli*)
    foreach(CLI_SCRIPT ${CLI_SCRIPTS})
      install(FILES "${CLI_SCRIPT}"
>>>>>>> 9808e5f6
        DESTINATION ${BIN_DIR}
        PERMISSIONS OWNER_EXECUTE OWNER_WRITE OWNER_READ GROUP_EXECUTE GROUP_READ)
    endforeach()

    ####################### install otbgui scripts ######################
    if(WITH_OTBGUI)
      file(GLOB GUI_SCRIPTS ${PACKAGE_INSTALLDIR}/bin/otbgui*)
      foreach(GUI_SCRIPT ${GUI_SCRIPTS})
        install(FILES "${GUI_SCRIPT}"
          DESTINATION ${BIN_DIR}
          PERMISSIONS OWNER_EXECUTE OWNER_WRITE OWNER_READ GROUP_EXECUTE GROUP_READ)
      endforeach()
    endif()
  endif()


endfunction()<|MERGE_RESOLUTION|>--- conflicted
+++ resolved
@@ -14,16 +14,6 @@
   #install share/gdal, otbcli* otbgui*
   install_common()
 
-<<<<<<< HEAD
-  list(APPEND PACKAGE_PEFILES ${PACKAGE_INSTALLDIR}/bin/otbApplicationLauncherCommandLine)
-  
-  list(APPEND PACKAGE_PEFILES ${PACKAGE_INSTALLDIR}/bin/otbTestDriver)
-
-  if(OTB_USE_QT4)
-    list(APPEND PACKAGE_PEFILES ${PACKAGE_INSTALLDIR}/bin/otbApplicationLauncherQt)
-  endif()
-  
-=======
   list(APPEND PACKAGE_PEFILES ${PACKAGE_INSTALLDIR}/bin/otbTestDriver)
 
   list(APPEND PACKAGE_PEFILES ${PACKAGE_INSTALLDIR}/bin/otbApplicationLauncherCommandLine)
@@ -32,7 +22,6 @@
     list(APPEND PACKAGE_PEFILES ${PACKAGE_INSTALLDIR}/bin/otbApplicationLauncherQt)
   endif()
 
->>>>>>> 9808e5f6
   file(GLOB otbapps_list ${PACKAGE_INSTALLDIR}/lib/otb/applications/otbapp_*so) # /lib/otb
   list(APPEND PACKAGE_PEFILES ${otbapps_list})
 
@@ -51,11 +40,6 @@
 
   set(PKG_OUTPUT_DIR "${PACKAGE_INSTALLDIR}/${PACKAGE_OUTDIR}")
   configure_file(${SETUP_SCRIPT_SRC}
-<<<<<<< HEAD
-    ${PACKAGE_INSTALLDIR}/${PACKAGE_OUTDIR}/pkgsetup @ONLY)
-
-  
-=======
     ${CMAKE_BINARY_DIR}/pkgsetup @ONLY)
 
   install(FILES ${CMAKE_BINARY_DIR}/pkgsetup
@@ -65,7 +49,6 @@
       GROUP_READ GROUP_EXECUTE
       WORLD_READ WORLD_EXECUTE)
 
->>>>>>> 9808e5f6
 endmacro(superbuild_package)
 
 SET(SYSTEM_DLLS
@@ -120,25 +103,6 @@
             install(FILES "${SEARCHDIR}/${infile}"
               DESTINATION ${PACKAGE_OUTDIR}/bin
               PERMISSIONS OWNER_EXECUTE OWNER_WRITE OWNER_READ GROUP_EXECUTE GROUP_READ)
-<<<<<<< HEAD
-            
-          else(is_executable)
-            if(${infile} MATCHES "otbapp_")
-              install(FILES "${PACKAGE_INSTALLDIR}/lib/otb/applications/${infile}"
-                DESTINATION ${PACKAGE_OUTDIR}/lib/otb/applications
-                PERMISSIONS OWNER_EXECUTE OWNER_WRITE OWNER_READ GROUP_EXECUTE GROUP_READ)
-            else()
-            get_filename_component(bn_we ${infile} NAME_WE)
-            file(GLOB sofiles "${SEARCHDIR}/${bn_we}*")
-            foreach(sofile ${sofiles})
-              install(FILES "${sofile}"
-                DESTINATION ${PACKAGE_OUTDIR}/lib
-                PERMISSIONS OWNER_EXECUTE OWNER_WRITE OWNER_READ GROUP_EXECUTE GROUP_READ)
-            endforeach()
-            
-            endif()
-          endif(is_executable)
-=======
 
           else(is_executable)
             if(NOT MAKE_XDK)
@@ -167,7 +131,6 @@
             endforeach()
           endif(is_executable)
 
->>>>>>> 9808e5f6
           if(NOT EXISTS ${OBJDUMP_PROGRAM})
             message(FATAL_ERROR "objdump executable not found. please check OBJDUMP_PROGRAM is set to correct cross compiled executable")
           endif()
@@ -203,32 +166,6 @@
   set(OTBAPPS_DIR "${OUT_DIR}/lib/otb")
   set(DATA_DIR "${OUT_DIR}/share")
 
-<<<<<<< HEAD
-  ####################### install GDAL data ###########################
-  find_path(GDAL_DATA epsg.wkt ${PACKAGE_INSTALLDIR}/share/gdal)
-  install(DIRECTORY ${GDAL_DATA}
-    DESTINATION ${DATA_DIR})
-
-  ####################### install patchelf #####################
-  install(FILES ${PACKAGE_INSTALLDIR}/tools/patchelf
-    DESTINATION ${OUT_DIR}/tools
-    PERMISSIONS OWNER_EXECUTE OWNER_WRITE OWNER_READ GROUP_EXECUTE GROUP_READ
-    )
-
-  ####################### install otbcli scripts ######################
-  file(GLOB CLI_SCRIPTS ${PACKAGE_INSTALLDIR}/bin/otbcli*)
-  foreach(CLI_SCRIPT ${CLI_SCRIPTS})
-    install(FILES "${CLI_SCRIPT}"
-      DESTINATION ${BIN_DIR}
-    PERMISSIONS OWNER_EXECUTE OWNER_WRITE OWNER_READ GROUP_EXECUTE GROUP_READ)
-  endforeach()
-
-  ####################### install otbgui scripts ######################
-  if(OTB_USE_QT4)
-    file(GLOB GUI_SCRIPTS ${PACKAGE_INSTALLDIR}/bin/otbgui*)
-    foreach(GUI_SCRIPT ${GUI_SCRIPTS})
-      install(FILES "${GUI_SCRIPT}"
-=======
   ####################### install patchelf #####################
   install(FILES ${PACKAGE_INSTALLDIR}/tools/patchelf
     DESTINATION ${OUT_DIR}/tools
@@ -254,7 +191,6 @@
     file(GLOB CLI_SCRIPTS ${PACKAGE_INSTALLDIR}/bin/otbcli*)
     foreach(CLI_SCRIPT ${CLI_SCRIPTS})
       install(FILES "${CLI_SCRIPT}"
->>>>>>> 9808e5f6
         DESTINATION ${BIN_DIR}
         PERMISSIONS OWNER_EXECUTE OWNER_WRITE OWNER_READ GROUP_EXECUTE GROUP_READ)
     endforeach()

# Use boost 1.54. There was previously incompatibilities between boost and Qt which leads
# to compilation errors for OTB.  We could increase boost version to last stable
# release in future version of superbuild as we've patchedOTB code to
# support both libraries. See the related changeset in OTB trunk:
# http://hg.orfeo-toolbox.org/OTB/r# ev/8da67e36c78d

INCLUDE_ONCE_MACRO(BOOST)

<<<<<<< HEAD
if(USE_SYSTEM_BOOST)
  # Required
  find_package ( Boost
    1.35.0
    )
  # Optional components
  find_package ( Boost
    1.35.0
    COMPONENTS unit_test_framework date_time
    )
  
  message(STATUS "  Using Boost system version")
else()
  SETUP_SUPERBUILD(PROJECT BOOST)
  
  message(STATUS "  Using Boost superbuild version")
=======
  SETUP_SUPERBUILD(BOOST)
>>>>>>> 2ea07dea

  option(SUPERBUILD_BOOST_HEADER_ONLY "Only use Boost headers" ON)
  mark_as_advanced(SUPERBUILD_BOOST_HEADER_ONLY)
  
  if(UNIX)
    if(SUPERBUILD_BOOST_HEADER_ONLY)
      ExternalProject_Add(BOOST
        PREFIX BOOST
        URL "http://sourceforge.net/projects/boost/files/boost/1.50.0/boost_1_50_0.tar.bz2/download"
        URL_MD5 52dd00be775e689f55a987baebccc462
        BINARY_DIR ${BOOST_SB_BUILD_DIR}
        INSTALL_DIR ${SB_INSTALL_PREFIX}
<<<<<<< HEAD
      DOWNLOAD_DIR ${DOWNLOAD_LOCATION}
        CMAKE_CACHE_ARGS
        -DCMAKE_INSTALL_PREFIX:STRING=${SB_INSTALL_PREFIX}
        -DCMAKE_BUILD_TYPE:STRING=Release
        -DBUILD_SHARED_LIBS:BOOL=ON
        PATCH_COMMAND ${CMAKE_COMMAND} -E copy 
        ${CMAKE_SOURCE_DIR}/patches/BOOST/CMakeLists.txt 
=======
        DOWNLOAD_DIR ${DOWNLOAD_LOCATION}
        CMAKE_CACHE_ARGS ${SB_CMAKE_CACHE_ARGS}
        PATCH_COMMAND ${CMAKE_COMMAND} -E copy
        ${CMAKE_SOURCE_DIR}/patches/BOOST/CMakeLists.txt
>>>>>>> 2ea07dea
        ${BOOST_SB_SRC}
      )
    else()
      ExternalProject_Add(BOOST
        PREFIX BOOST
        URL "http://sourceforge.net/projects/boost/files/boost/1.50.0/boost_1_50_0.tar.bz2/download"
        URL_MD5 52dd00be775e689f55a987baebccc462
        BINARY_DIR ${BOOST_SB_BUILD_DIR}
        INSTALL_DIR ${SB_INSTALL_PREFIX}
      DOWNLOAD_DIR ${DOWNLOAD_LOCATION}
        CONFIGURE_COMMAND
          ${BOOST_SB_BUILD_DIR}/bootstrap.sh
            --prefix=${SB_INSTALL_PREFIX}
            --with-libraries=graph,test,regex
        BUILD_COMMAND ./b2
        INSTALL_COMMAND ./b2 install
        PATCH_COMMAND ${CMAKE_COMMAND} -E copy_directory
          ${CMAKE_SOURCE_DIR}/patches/BOOST/1.54.0
          ${BOOST_SB_SRC}
      )
      
      ExternalProject_Add_Step(BOOST copy_source
        COMMAND ${CMAKE_COMMAND} -E copy_directory
          ${BOOST_SB_SRC} ${BOOST_SB_BUILD_DIR}
        DEPENDEES patch update
        DEPENDERS configure
      )
    endif()
<<<<<<< HEAD
    
    message(STATUS "  Using Boost SuperBuild version")
    
  else(MSVC)
=======


  elseif(MSVC10)

>>>>>>> 2ea07dea
    #TODO: find hash for archives properly
    set(BOOST_HEADERS_URL_HASH 1605dc6085cb2dc778ef5ab6c0e59083)
    set(BOOST_GRAPH_URL_HASH c246516ca84a3c79ae8a0b22fceb0344)
    set(BOOST_REGEX_URL_HASH a3bfc2dc9a3ebe3c050518ecb29d6f8b)
    set(BOOST_UTF_URL_HASH 75971963a74c76d32e01974a8e48be11)
<<<<<<< HEAD
    
    if(MSVC10)
        set(BOOST_HEADERS_URL_HASH 1605dc6085cb2dc778ef5ab6c0e59083)
        set(BOOST_GRAPH_URL_HASH c246516ca84a3c79ae8a0b22fceb0344)
        set(BOOST_REGEX_URL_HASH a3bfc2dc9a3ebe3c050518ecb29d6f8b)
        set(BOOST_UTF_URL_HASH 75971963a74c76d32e01974a8e48be11)
    else(MSVC80)
 
    else(CMAKE_COMPILER_2005)
   
    endif()
=======
>>>>>>> 2ea07dea

    set(BOOST_HEADERS_URL "http://sourceforge.net/projects/boost/files/boost-binaries/1.50.0/boost_1_50_headers.zip/download")
    set(BOOST_GRAPH_URL "http://sourceforge.net/projects/boost/files/boost-binaries/1.50.0/libboost_graph-vc100-mt-1_50.zip/download")
    set(BOOST_UTF_URL "http://sourceforge.net/projects/boost/files/boost-binaries/1.50.0/boost_unit_test_framework-vc100-mt-1_50.zip/download")
    set(BOOST_REGEX_URL "http://sourceforge.net/projects/boost/files/boost-binaries/1.50.0/libboost_regex-vc100-mt-1_50.zip/download")

    ExternalProject_Add(BOOST_HEADERS
        PREFIX BOOST/_HEADERS
        URL ${BOOST_HEADERS_URL}
        URL_MD5 ${BOOST_HEADERS_URL_HASH}
        SOURCE_DIR ${BOOST_SB_SRC}/include/boost
        CONFIGURE_COMMAND ""
        BUILD_COMMAND ""
        INSTALL_COMMAND ${CMAKE_COMMAND} -E copy_directory ${BOOST_SB_SRC}/include/ ${SB_INSTALL_PREFIX}/include/
     )
    set(BOOSTLIBS)
    foreach(BOOSTLIB "REGEX" "GRAPH" "UTF")
        ExternalProject_Add(BOOST_${BOOSTLIB}
            PREFIX BOOST/_${BOOSTLIB}
            URL ${BOOST_${BOOSTLIB}_URL}
            URL_MD5 ${BOOST_${BOOSTLIB}_URL_HASH} 
            SOURCE_DIR ${BOOST_SB_SRC}/lib
            DEPENDS BOOST_HEADERS
            CONFIGURE_COMMAND ""
            BUILD_COMMAND ""
            INSTALL_COMMAND ${CMAKE_COMMAND} -E copy_directory ${BOOST_SB_SRC}/lib ${SB_INSTALL_PREFIX}/lib
        )
    list(APPEND BOOSTLIBS BOOST_${BOOSTLIB})
    endforeach()
    
    ExternalProject_Add(BOOST
      PREFIX BOOST
      DOWNLOAD_COMMAND ""
      SOURCE_DIR ${BOOST_SB_SRC}
      DEPENDS ${BOOSTLIBS}
      CONFIGURE_COMMAND ""
      BUILD_COMMAND ""
      INSTALL_COMMAND ""
    )
  message(STATUS "  Using Boost SuperBuild version (prebuilt binaries)")

<<<<<<< HEAD
    message(STATUS "  Using Boost SuperBuild version (prebuilt binaries)")
    
  endif() #end else MSVC
  
  set(_SB_Boost_INCLUDE_DIR ${SB_INSTALL_PREFIX}/include)
  set(_SB_Boost_LIBRARY_DIR ${SB_INSTALL_PREFIX}/lib)
  
  
endif()
endif()
=======
elseif(MSVC14)
  if(SUPERBUILD_BOOST_HEADER_ONLY)
    ExternalProject_Add(BOOST
      PREFIX BOOST
      URL "http://sourceforge.net/projects/boost/files/boost/1.60.0/boost_1_60_0.tar.bz2/download"
      URL_MD5 65a840e1a0b13a558ff19eeb2c4f0cbe
      BINARY_DIR ${BOOST_SB_BUILD_DIR}
      INSTALL_DIR ${SB_INSTALL_PREFIX}
      DOWNLOAD_DIR ${DOWNLOAD_LOCATION}
      CMAKE_CACHE_ARGS ${SB_CMAKE_CACHE_ARGS}
      PATCH_COMMAND ${CMAKE_COMMAND} -E copy
      ${CMAKE_SOURCE_DIR}/patches/BOOST/CMakeLists.txt
      ${BOOST_SB_SRC}
      )
  else()
    message(FATAL_ERROR "not build yet")
  endif()
endif() #end else MSVC

set(_SB_Boost_INCLUDE_DIR ${SB_INSTALL_PREFIX}/include)
set(_SB_Boost_LIBRARY_DIR ${SB_INSTALL_PREFIX}/lib)
>>>>>>> 2ea07dea
<|MERGE_RESOLUTION|>--- conflicted
+++ resolved
@@ -5,9 +5,6 @@
 # http://hg.orfeo-toolbox.org/OTB/r# ev/8da67e36c78d
 
 INCLUDE_ONCE_MACRO(BOOST)
-
-<<<<<<< HEAD
-if(USE_SYSTEM_BOOST)
   # Required
   find_package ( Boost
     1.35.0
@@ -18,14 +15,8 @@
     COMPONENTS unit_test_framework date_time
     )
   
-  message(STATUS "  Using Boost system version")
-else()
-  SETUP_SUPERBUILD(PROJECT BOOST)
   
-  message(STATUS "  Using Boost superbuild version")
-=======
   SETUP_SUPERBUILD(BOOST)
->>>>>>> 2ea07dea
 
   option(SUPERBUILD_BOOST_HEADER_ONLY "Only use Boost headers" ON)
   mark_as_advanced(SUPERBUILD_BOOST_HEADER_ONLY)
@@ -38,20 +29,10 @@
         URL_MD5 52dd00be775e689f55a987baebccc462
         BINARY_DIR ${BOOST_SB_BUILD_DIR}
         INSTALL_DIR ${SB_INSTALL_PREFIX}
-<<<<<<< HEAD
-      DOWNLOAD_DIR ${DOWNLOAD_LOCATION}
-        CMAKE_CACHE_ARGS
-        -DCMAKE_INSTALL_PREFIX:STRING=${SB_INSTALL_PREFIX}
-        -DCMAKE_BUILD_TYPE:STRING=Release
-        -DBUILD_SHARED_LIBS:BOOL=ON
+        DOWNLOAD_DIR ${DOWNLOAD_LOCATION}
+        CMAKE_CACHE_ARGS ${SB_CMAKE_CACHE_ARGS}
         PATCH_COMMAND ${CMAKE_COMMAND} -E copy 
         ${CMAKE_SOURCE_DIR}/patches/BOOST/CMakeLists.txt 
-=======
-        DOWNLOAD_DIR ${DOWNLOAD_LOCATION}
-        CMAKE_CACHE_ARGS ${SB_CMAKE_CACHE_ARGS}
-        PATCH_COMMAND ${CMAKE_COMMAND} -E copy
-        ${CMAKE_SOURCE_DIR}/patches/BOOST/CMakeLists.txt
->>>>>>> 2ea07dea
         ${BOOST_SB_SRC}
       )
     else()
@@ -80,36 +61,15 @@
         DEPENDERS configure
       )
     endif()
-<<<<<<< HEAD
     
-    message(STATUS "  Using Boost SuperBuild version")
     
-  else(MSVC)
-=======
-
-
   elseif(MSVC10)
-
->>>>>>> 2ea07dea
+    
     #TODO: find hash for archives properly
     set(BOOST_HEADERS_URL_HASH 1605dc6085cb2dc778ef5ab6c0e59083)
     set(BOOST_GRAPH_URL_HASH c246516ca84a3c79ae8a0b22fceb0344)
     set(BOOST_REGEX_URL_HASH a3bfc2dc9a3ebe3c050518ecb29d6f8b)
     set(BOOST_UTF_URL_HASH 75971963a74c76d32e01974a8e48be11)
-<<<<<<< HEAD
-    
-    if(MSVC10)
-        set(BOOST_HEADERS_URL_HASH 1605dc6085cb2dc778ef5ab6c0e59083)
-        set(BOOST_GRAPH_URL_HASH c246516ca84a3c79ae8a0b22fceb0344)
-        set(BOOST_REGEX_URL_HASH a3bfc2dc9a3ebe3c050518ecb29d6f8b)
-        set(BOOST_UTF_URL_HASH 75971963a74c76d32e01974a8e48be11)
-    else(MSVC80)
- 
-    else(CMAKE_COMPILER_2005)
-   
-    endif()
-=======
->>>>>>> 2ea07dea
 
     set(BOOST_HEADERS_URL "http://sourceforge.net/projects/boost/files/boost-binaries/1.50.0/boost_1_50_headers.zip/download")
     set(BOOST_GRAPH_URL "http://sourceforge.net/projects/boost/files/boost-binaries/1.50.0/libboost_graph-vc100-mt-1_50.zip/download")
@@ -150,19 +110,7 @@
       INSTALL_COMMAND ""
     )
   message(STATUS "  Using Boost SuperBuild version (prebuilt binaries)")
-
-<<<<<<< HEAD
-    message(STATUS "  Using Boost SuperBuild version (prebuilt binaries)")
     
-  endif() #end else MSVC
-  
-  set(_SB_Boost_INCLUDE_DIR ${SB_INSTALL_PREFIX}/include)
-  set(_SB_Boost_LIBRARY_DIR ${SB_INSTALL_PREFIX}/lib)
-  
-  
-endif()
-endif()
-=======
 elseif(MSVC14)
   if(SUPERBUILD_BOOST_HEADER_ONLY)
     ExternalProject_Add(BOOST
@@ -181,7 +129,7 @@
     message(FATAL_ERROR "not build yet")
   endif()
 endif() #end else MSVC
-
+  
 set(_SB_Boost_INCLUDE_DIR ${SB_INSTALL_PREFIX}/include)
 set(_SB_Boost_LIBRARY_DIR ${SB_INSTALL_PREFIX}/lib)
->>>>>>> 2ea07dea
+  
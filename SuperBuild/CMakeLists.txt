#
# Copyright (C) 2005-2019 Centre National d'Etudes Spatiales (CNES)
#
# This file is part of Orfeo Toolbox
#
#     https://www.orfeo-toolbox.org/
#
# Licensed under the Apache License, Version 2.0 (the "License");
# you may not use this file except in compliance with the License.
# You may obtain a copy of the License at
#
#     http://www.apache.org/licenses/LICENSE-2.0
#
# Unless required by applicable law or agreed to in writing, software
# distributed under the License is distributed on an "AS IS" BASIS,
# WITHOUT WARRANTIES OR CONDITIONS OF ANY KIND, either express or implied.
# See the License for the specific language governing permissions and
# limitations under the License.
#

<<<<<<< HEAD
# This modification is done to change md5sum to not interfer with current
# CI
=======
## COMMMENT to dirty superbuild artifact. TAG: 1.

>>>>>>> 44005a23
cmake_minimum_required(VERSION 3.3.0)

project(OTB-SuperBuild)

set(CMAKE_CXX_STANDARD 14)
set(CMAKE_CXX_STANDARD_REQUIRED ON)
set(CMAKE_CXX_EXTENSIONS OFF)

# Path to additional CMake modules
#MESSAGE(INFO "${CMAKE_SOURCE_DIR}")
set(CMAKE_MODULE_PATH
    ${CMAKE_SOURCE_DIR}/CMake
    ${CMAKE_SOURCE_DIR}/../CMake
    ${CMAKE_MODULE_PATH}
    )

if(CMAKE_BUILD_TYPE STREQUAL "Debug")
  message(WARNING "The support of debug build in SuperBuild is incomplete, some dependencies such as NetCDF don't support it.")
endif()

include(ExternalProject)

# Not needed as OTB Superbuild requires c++14 since version 6.2
# include(OTBCheckCpp11Keywords)

include(OTBCheckTargetSystemArch)

set(LINUX FALSE)
if( "${CMAKE_SYSTEM_NAME}"  MATCHES "Linux")
  set(LINUX TRUE)
endif()

option(BUILD_SHARED_LIBS "Build OTB with shared libraries." ON)
option(BUILD_STATIC_LIBS "Build with static libraries." OFF)
option(BUILD_ALWAYS "Always build or install OTB." ON)
option(WITH_REMOTE_MODULES "Build with specific list of remote modules." OFF)
option(OTB_USE_OPENMP "use openmp" OFF)
set(OTB_ADDITIONAL_CACHE "" CACHE STRING "Additional cmake options for OTB with the syntax (semi-colon used as a separator): -D<var>:<type>=<value>;-D<var>:<type>=<value>")

if(APPLE)
  if(POLICY CMP0042)
    cmake_policy(SET CMP0042 NEW)
  endif()
  set(CMAKE_MACOSX_RPATH TRUE)
endif()

# use, i.e. don't skip the full RPATH for the build tree
set(CMAKE_SKIP_BUILD_RPATH  FALSE)
# when building, don't use the install RPATH already
# (but later on when installing)
set(CMAKE_BUILD_WITH_INSTALL_RPATH FALSE)
set(CMAKE_INSTALL_RPATH "${CMAKE_INSTALL_PREFIX}/lib")
# add the automatically determined parts of the RPATH
# which point to directories outside the build tree to the install RPATH
set(CMAKE_INSTALL_RPATH_USE_LINK_PATH TRUE)
# the RPATH to be used when installing, but only if it's not a system directory
list(FIND CMAKE_PLATFORM_IMPLICIT_LINK_DIRECTORIES "${CMAKE_INSTALL_PREFIX}/lib" isSystemDir)
if("${isSystemDir}" STREQUAL "-1")
  set(CMAKE_INSTALL_RPATH "${CMAKE_INSTALL_PREFIX}/lib")
endif("${isSystemDir}" STREQUAL "-1")

# TODO BUILD_TESTING is created by default by CTest.cmake, and is ON by default.
option(BUILD_TESTING "Build the testing tree." OFF)

include(CTest)
include(SuperBuild_Macro)

# Configure location where source tar-balls are downloaded
find_path(DOWNLOAD_LOCATION
  NAMES OTBSuperBuild.readme
  HINTS $ENV{DOWNLOAD_LOCATION} "${CMAKE_CURRENT_BINARY_DIR}/Downloads"
  )

# General options
option(OTB_DATA_USE_LARGEINPUT "Use Large inputs images test." OFF)
mark_as_advanced(OTB_DATA_USE_LARGEINPUT)
if(OTB_DATA_USE_LARGEINPUT)
  find_path(OTB_DATA_LARGEINPUT_ROOT
    NAMES OTBData.readme
    HINTS $ENV{OTB_DATA_LARGEINPUT_ROOT}
  )
  mark_as_advanced(OTB_DATA_LARGEINPUT_ROOT)
endif()

option(BUILD_EXAMPLES " Build the OTB Examples directory" OFF)

option(USE_DEFAULT_INSTALL_PREFIX "Install superbuild to default prefix /usr/local for unix" OFF)

#get version of OTB from source_dir/CMakeLists.txt
get_version(
  INPUT_FILE   "${CMAKE_SOURCE_DIR}/../CMakeLists.txt"
  MATCH_STRINGS "OTB_VERSION_MAJOR" "OTB_VERSION_MINOR" "OTB_VERSION_PATCH"
  PREFIX SUPERBUILD
  )

set(SUPERBUILD_OTB_VERSION "${SUPERBUILD_OTB_VERSION_MAJOR}.${SUPERBUILD_OTB_VERSION_MINOR}.${SUPERBUILD_OTB_VERSION_PATCH}")

message("OTB version : ${SUPERBUILD_OTB_VERSION}")

# Special setting for low kernel versions
if(UNIX)
  option(USE_LOW_KERNEL_VERSION "Try to keep the minimal kernel version as low as possible" ON)
endif()


# Default install prefix
get_filename_component(PARENT_OF_BINARY_DIR ${CMAKE_BINARY_DIR} PATH)
if (CMAKE_INSTALL_PREFIX_INITIALIZED_TO_DEFAULT AND NOT USE_DEFAULT_INSTALL_PREFIX)
  set (CMAKE_INSTALL_PREFIX
    "${PARENT_OF_BINARY_DIR}/superbuild_install"
    CACHE
    PATH
    "default install path for superbuild"
    FORCE )
endif()

set(SB_INSTALL_PREFIX ${CMAKE_INSTALL_PREFIX})

file(TO_NATIVE_PATH "${SB_INSTALL_PREFIX}" SB_INSTALL_PREFIX_NATIVE)

# Check if CMAKE_INSTALL_PREFIX is set by default
if(WIN32)
  if(CMAKE_INSTALL_PREFIX STREQUAL "C:/Program Files (x86)/OTB-SuperBuild"
     OR CMAKE_INSTALL_PREFIX STREQUAL "C:/Program Files/OTB-SuperBuild")
    message(WARNING
      "The CMAKE_INSTALL_PREFIX variable seems to be set by default : "
      "${CMAKE_INSTALL_PREFIX}. Be aware that this directory will be used"
      " during the build (even without calling the install target). Please "
      "make sure you want to use this directory as the SuperBuild output.")
  endif()
elseif(UNIX)
  if(CMAKE_INSTALL_PREFIX STREQUAL "/usr/local")
    message(WARNING
      "The CMAKE_INSTALL_PREFIX variable seems to be set by default : "
      "${CMAKE_INSTALL_PREFIX}. Be aware that this directory will be used"
      " during the build (even without calling the install target). Please "
      "make sure you want to use this directory as the SuperBuild output.")
  endif()
endif()

if(NOT CMAKE_BUILD_TYPE)
  message(STATUS "CMake build type is none. Setting it to Release")
  set(CMAKE_BUILD_TYPE Release)
endif()

if(MSVC)
  set(CMAKE_CXX_FLAGS "${CMAKE_CXX_FLAGS} /EHsc /D_CRT_SECURE_NO_DEPRECATE /D_CRT_NONSTDC_NO_DEPRECATE")
  if(MSVC_VERSION GREATER 1310)
    set(CMAKE_CXX_FLAGS "${CMAKE_CXX_FLAGS} /MP")
  endif()
endif()

if(DEFINED ENV{CMAKE_PREFIX_PATH})
  set(SB_CMAKE_PREFIX_PATH "$ENV{CMAKE_PREFIX_PATH};${SB_INSTALL_PREFIX}")
else()
  set(SB_CMAKE_PREFIX_PATH "${SB_INSTALL_PREFIX}")
endif()

list(REMOVE_DUPLICATES SB_CMAKE_PREFIX_PATH)

set(SB_CMAKE_CACHE_ARGS)
list(APPEND SB_CMAKE_CACHE_ARGS "-DCMAKE_BUILD_TYPE:STRING=${CMAKE_BUILD_TYPE}")
list(APPEND SB_CMAKE_CACHE_ARGS "-DCMAKE_INSTALL_PREFIX:PATH=${SB_INSTALL_PREFIX}")
list(APPEND SB_CMAKE_CACHE_ARGS "-DBUILD_SHARED_LIBS:BOOL=${BUILD_SHARED_LIBS}")
list(APPEND SB_CMAKE_CACHE_ARGS "-DCMAKE_PREFIX_PATH:PATH=${SB_CMAKE_PREFIX_PATH}")

if(APPLE)
  list(APPEND SB_CMAKE_CACHE_ARGS "-DCMAKE_MACOSX_RPATH:BOOL=${CMAKE_MACOSX_RPATH}")
endif()

if(UNIX)
  list(APPEND SB_CMAKE_CACHE_ARGS "-DCMAKE_SKIP_BUILD_RPATH:BOOL=${CMAKE_SKIP_BUILD_RPATH}")
  list(APPEND SB_CMAKE_CACHE_ARGS "-DCMAKE_BUILD_WITH_INSTALL_RPATH:BOOL=${CMAKE_BUILD_WITH_INSTALL_RPATH}")
  list(APPEND SB_CMAKE_CACHE_ARGS "-DCMAKE_INSTALL_RPATH_USE_LINK_PATH:BOOL=${CMAKE_INSTALL_RPATH_USE_LINK_PATH}")
  list(APPEND SB_CMAKE_CACHE_ARGS "-DCMAKE_INSTALL_RPATH:PATH=${CMAKE_INSTALL_RPATH}")
endif()

foreach(cmake_var
    CMAKE_C_FLAGS
    CMAKE_CXX_FLAGS
    CMAKE_EXE_LINKER_FLAGS
    CMAKE_SHARED_LINKER_FLAGS
    CMAKE_MODULE_LINKER_FLAGS
    CMAKE_STATIC_LINKER_FLAGS
    )
  if(${cmake_var})
    list(APPEND SB_CMAKE_CACHE_ARGS "-D${cmake_var}:STRING=${${cmake_var}}")
    list(APPEND SB_CMAKE_CACHE_ARGS "-D${cmake_var}:STRING=${${cmake_var}}")
  endif()
endforeach()

if(CMAKE_VERBOSE_MAKEFILE)
  list(APPEND SB_CMAKE_CACHE_ARGS "-DCMAKE_VERBOSE_MAKEFILE:BOOL=ON")
endif()

set(SB_CMAKE_ARGS "-G${CMAKE_GENERATOR}")

set(SB_CONFIGURE_ARGS)

list(APPEND SB_CONFIGURE_ARGS "--prefix=${CMAKE_INSTALL_PREFIX}")

if(BUILD_SHARED_LIBS)
  list(APPEND SB_CONFIGURE_ARGS "--enable-static=no")
  list(APPEND SB_CONFIGURE_ARGS "--enable-shared=yes")
else()
  list(APPEND SB_CONFIGURE_ARGS "--enable-static=yes")
  list(APPEND SB_CONFIGURE_ARGS "--enable-shared=no")
endif()

if(CMAKE_BUILD_TYPE MATCHES "Debug")
  list(APPEND SB_CONFIGURE_ARGS "--enable-debug=yes")
else()
  list(APPEND SB_CONFIGURE_ARGS "--enable-debug=no")
endif()

if(UNIX)
  set(SB_CMAKE_COMMAND env CC=${CMAKE_C_COMPILER} CXX=${CMAKE_CXX_COMPILER} ${CMAKE_COMMAND} ${SB_CMAKE_ARGS})
  set(SB_ENV_CONFIGURE_CMD env CC=${CMAKE_C_COMPILER} CXX=${CMAKE_CXX_COMPILER})
  message(STATUS "Environment setup for Configure (SB_ENV_CONFIGURE_CMD): ${SB_ENV_CONFIGURE_CMD}")
else()
  #windows
  set(SB_CMAKE_COMMAND ${CMAKE_COMMAND})
endif()

if(CMAKE_C_FLAGS)
  list(APPEND SB_ENV_CONFIGURE_CMD "CFLAGS=${CMAKE_C_FLAGS}")
endif()
if(CMAKE_CXX_FLAGS)
  list(APPEND SB_ENV_CONFIGURE_CMD "CXXFLAGS=${CMAKE_CXX_FLAGS}")
endif()
if(CMAKE_EXE_LINKER_FLAGS)
  list(APPEND SB_ENV_CONFIGURE_CMD "LDFLAGS=${CMAKE_EXE_LINKER_FLAGS}")
endif()
if(CMAKE_SHARED_LINKER_FLAGS)
  list(APPEND SB_ENV_CONFIGURE_CMD "LDFLAGS=${CMAKE_SHARED_LINKER_FLAGS}")
endif()
if(CMAKE_MODULE_LINKER_FLAGS)
  list(APPEND SB_ENV_CONFIGURE_CMD "LDFLAGS=${CMAKE_MODULE_LINKER_FLAGS}")
endif()

list(REMOVE_DUPLICATES SB_ENV_CONFIGURE_CMD)

message(STATUS "Environment setup for CMake (SB_CMAKE_COMMAND) : ${SB_CMAKE_COMMAND}")

set(FROM_SYSTEM_LIST)
set(FROM_SUPERBUILD_LIST)

#TODO: enforce check from ITK on directory length
# Setup third parties
option(USE_SYSTEM_ZLIB "Use a system build of zlib" OFF)
option(USE_SYSTEM_JPEG "Use a system build of JPEG" OFF)
option(USE_SYSTEM_EXPAT "Use a system build of expat" OFF)
option(USE_SYSTEM_PNG "Use a system build of libpng" OFF)
option(USE_SYSTEM_TIFF "Use a system build of libtiff" OFF)
option(USE_SYSTEM_PROJ  "Use a system build of Proj.4" OFF)
option(USE_SYSTEM_GEOTIFF  "Use a system build of GeoTIFF" OFF)
option(USE_SYSTEM_SQLITE  "Use a system build of sqlite" OFF)
option(USE_SYSTEM_GEOS "Use a system build of GEOS" OFF)
option(USE_SYSTEM_OPENJPEG "Use a system build of OpenJPEG" OFF)
option(USE_SYSTEM_BOOST "Use a system build of Boost" OFF)
option(USE_SYSTEM_LIBKML  "Use a system build of LibKML" OFF)
option(USE_SYSTEM_CURL  "Use a system build of cURL" OFF)
option(USE_SYSTEM_OPENSSL  "Use a system build of OpenSSL" OFF)
option(USE_SYSTEM_GDAL "Use a system build of GDAL" OFF)
option(USE_SYSTEM_FFTW "Use a system build of FFTW" OFF)
option(USE_SYSTEM_ITK "Use a system build of ITK" OFF)
option(USE_SYSTEM_OPENTHREADS  "Use a system build of OpenThreads" OFF)
option(USE_SYSTEM_OSSIM  "Use a system build of OSSIM" OFF)
option(USE_SYSTEM_MUPARSER  "Use a system build of muParser" OFF)
option(USE_SYSTEM_MUPARSERX "Use a system build of  muParserX" OFF)
option(USE_SYSTEM_TINYXML  "Use a system build of TinyXML" OFF)
option(USE_SYSTEM_OPENCV  "Use a system build of OpenCV" OFF)
option(USE_SYSTEM_LIBSVM  "Use a system build of libsvm" OFF)
option(USE_SYSTEM_PCRE "Use a system build of PCRE" ON)
option(USE_SYSTEM_SWIG "Use a system build of swig" ON)
option(USE_SYSTEM_QT5 "Use a system build of QT5"  OFF)
option(USE_SYSTEM_QWT  "Use a system build of Qwt" OFF)
option(USE_SYSTEM_GLEW  "Use a system build of GLEW" OFF)
option(USE_SYSTEM_GLFW  "Use a system build of glfw" OFF)
option(USE_SYSTEM_GLUT  "Use a system build of glut" OFF)
option(USE_SYSTEM_FREETYPE "Use a system build of freetype" OFF)
option(USE_SYSTEM_SHARK "Use a system build of Shark" OFF)
option(USE_SYSTEM_HDF4 "Use a system build of HDF4" OFF)
option(USE_SYSTEM_HDF5 "Use a system build of HDF5" OFF)
option(USE_SYSTEM_NETCDF "Use a system build of NetCDF" OFF)
option(USE_SYSTEM_GSL "Use a system build of GSL" OFF)

# Call OTB
option(OTB_USE_6S "Enable module 6S in OTB" ON)
option(OTB_USE_CURL "Enable module Curl in OTB" ON)
#RK: disabled libkml. problems on windows msvc
if(MSVC)
  option(OTB_USE_LIBKML "Enable module libKML in OTB" OFF)
else()
  option(OTB_USE_LIBKML "Enable module libKML in OTB" ON)
endif()
option(OTB_USE_LIBSVM "Enable module libSVM in OTB" ON)
option(OTB_USE_MUPARSER "Enable module muparser in OTB" ON)
option(OTB_USE_MUPARSERX "Enable module muparserX in OTB" ON)
option(OTB_USE_OPENCV "Enable module OpenCV in OTB" ON)
option(OTB_USE_QT "Enable module QT5 in OTB" ON)
option(OTB_USE_SIFTFAST "Enable module Siftfast in OTB" ON)
option(OTB_USE_OPENGL "Enable module OpenGL in OTB" ON)
option(OTB_USE_GLEW "Enable module GLEW in OTB" ON)

#Cannot activate GLUT on OSX. See Mantis issue #1194")
# do not activate GLFW by default on osx. see failing test
# https://dash.orfeo-toolbox.org/testDetails.php?test=59844554&build=287120
if(APPLE)
  option(OTB_USE_GLUT "Enable module GLUT in OTB" OFF)
  option(OTB_USE_GLFW "Enable module GLFW in OTB" OFF)
else()
  option(OTB_USE_GLUT "Enable module GLUT in OTB" ON)
  option(OTB_USE_GLFW "Enable module GLFW in OTB" ON)
endif()

option(OTB_USE_SHARK "Enable module Shark in OTB" ON)
include (CMakeDependentOption)
CMAKE_DEPENDENT_OPTION( OTB_USE_QWT "Enable module QWT in OTB" ON "OTB_USE_QT" OFF)
option(OTB_USE_GSL "Enable module GSL in OTB" ON)

option(OTB_USE_MPI "Enable MPI in OTB" OFF)
option(OTB_USE_SPTW "Enable Simple Parallel Tiff Writer in OTB" OFF)

# set OTB_DATA_ROOT to run test
find_path(OTB_DATA_ROOT README-OTB-Data
  PATHS
  $ENV{OTB_DATA_ROOT}
  ${OTB-SuperBuild_SOURCE_DIR}/../../OTB-Data)

# SWIG Wrapping
option(OTB_WRAP_PYTHON "Enable python wrappers for OTB applications (requires SWIG)" ON)
option(OTB_WRAP_JAVA "Enable java wrappers for OTB applications (requires SWIG)" OFF)

configure_file(${CMAKE_SOURCE_DIR}/CMake/CTestCustom.cmake.in
  ${CMAKE_BINARY_DIR}/CTestCustom.cmake @ONLY)

# do a system checkup
if (NOT EXISTS "${CMAKE_BINARY_DIR}/CMake/SystemCheckup")
  file(MAKE_DIRECTORY "${CMAKE_BINARY_DIR}/CMake/SystemCheckup")
endif()
execute_process(COMMAND ${CMAKE_COMMAND} ${CMAKE_SOURCE_DIR}/CMake/SystemCheckup
                WORKING_DIRECTORY ${CMAKE_BINARY_DIR}/CMake/SystemCheckup
                OUTPUT_QUIET
                ERROR_QUIET)
file(STRINGS "${CMAKE_BINARY_DIR}/CMake/SystemCheckup/SystemCheckupResult.txt" _SYSTEM_CHECKUP_CONTENT)
message(STATUS "|----------------------------------------------------------")
message(STATUS "|----------------- System checkup results -----------------")
message(STATUS "| The following libraries have been found on your system.")
message(STATUS "| You can choose to use them (instead of superbuild versions)")
message(STATUS "| by setting the corresponding option USE_SYSTEM_XXX.")
message(STATUS "|----------------------------------------------------------")
foreach(lib ${_SYSTEM_CHECKUP_CONTENT})
  message(STATUS "| ${lib}")
  message(STATUS "|----------------------------------------------------------")
endforeach()

# Python
# This should set the following variables (and more):
#   -PYTHON_EXECUTABLE
#   -PYTHON_INCLUDE_DIR
#   -PYTHON_LIBRARY
set ( Python_ADDITIONAL_VERSIONS "3;2" )
set ( PythonInterp_FIND_REQUIRED ${OTB_WRAP_PYTHON} )
set ( PythonLibs_FIND_REQUIRED ${OTB_WRAP_PYTHON} )
find_package( PythonInterp )
if ( OTB_WRAP_PYTHON AND ( ${PYTHON_VERSION_MAJOR} EQUAL 2 ) )
    message (WARNING "Python3 not found. There is no longer support of \
    wrapping in python2 in OTB, but it can still be used.")
endif()
set (Python_ADDITIONAL_VERSIONS "${PYTHON_VERSION_MAJOR}.${PYTHON_VERSION_MINOR}")
find_package ( PythonLibs )

include(External_otb)

if(FROM_SYSTEM_LIST)
  list(SORT FROM_SYSTEM_LIST)
  foreach( item ${FROM_SYSTEM_LIST})
    message(STATUS "Using system version of ${item}")
  endforeach()
endif()

if(FROM_SUPERBUILD_LIST)
  list(SORT FROM_SUPERBUILD_LIST)
  foreach( item ${FROM_SUPERBUILD_LIST})
    message(STATUS "Using SuperBuild version of ${item}")
  endforeach()
endif()

message(STATUS "OTB_TARGET_SYSTEM_ARCH=${OTB_TARGET_SYSTEM_ARCH}")
message(STATUS "OTB_TARGET_SYSTEM_ARCH_IS_X64=${OTB_TARGET_SYSTEM_ARCH_IS_X64}")

if(DOWNLOAD_LOCATION)
  message(STATUS "DOWNLOAD_LOCATION=${DOWNLOAD_LOCATION}")
  message(STATUS "Source archives for dependencies will be taken from '${DOWNLOAD_LOCATION}'")
else()
  message(STATUS "DOWNLOAD_LOCATION is not set. We will download all source archives during build!")
endif()

message(STATUS "SuperBuild will be installed to ${CMAKE_INSTALL_PREFIX}")
message(STATUS "To install to a different directory, re-run cmake -DCMAKE_INSTALL_PREFIX=/your/preferred/path")<|MERGE_RESOLUTION|>--- conflicted
+++ resolved
@@ -18,13 +18,6 @@
 # limitations under the License.
 #
 
-<<<<<<< HEAD
-# This modification is done to change md5sum to not interfer with current
-# CI
-=======
-## COMMMENT to dirty superbuild artifact. TAG: 1.
-
->>>>>>> 44005a23
 cmake_minimum_required(VERSION 3.3.0)
 
 project(OTB-SuperBuild)

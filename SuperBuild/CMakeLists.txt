--- conflicted
+++ resolved
@@ -23,21 +23,14 @@
 project(OTB-SuperBuild)
 
 if(POLICY CMP0135)
-<<<<<<< HEAD
-  # avoid cmake warnings about missing DOWNLOAD_EXTRACT_TIMESTAMP
-=======
   # avoid cmake warnings about missing DOWNLOAD_EXTRACT_TIMESTAMP
->>>>>>> 48ecc9a7
   # when using ExternalProject_Add in External_<dep>.cmake files.
   # As we also build on rhel and cmake version < 3.24 here,
   # we need to use policy settings
   cmake_policy(SET CMP0135 NEW)
 endif()
 
-<<<<<<< HEAD
-=======
-
->>>>>>> 48ecc9a7
+
 set(CMAKE_CXX_STANDARD 14)
 set(CMAKE_CXX_STANDARD_REQUIRED ON)
 set(CMAKE_CXX_EXTENSIONS OFF)

--- conflicted
+++ resolved
@@ -239,11 +239,8 @@
 option(OTB_USE_GLEW "Enable module GLEW in OTB" OFF)
 option(OTB_USE_GLFW "Enable module GLFW in OTB" OFF)
 option(OTB_USE_GLUT "Enable module GLUT in OTB" OFF)
-<<<<<<< HEAD
 option(OTB_USE_SHARK "Enable module Shark in OTB" OFF)
-=======
 option(OTB_USE_QWT "Enable module QWT in OTB" OFF)
->>>>>>> c81bc3d9
 
 set(OTB_USE_OPENGL ${ENABLE_MONTEVERDI})
 set(OTB_USE_GLEW ${ENABLE_MONTEVERDI})
@@ -308,4 +305,4 @@
 endif()
 
 message(STATUS "SuperBuild will be installed to ${CMAKE_INSTALL_PREFIX}")
-message(STATUS "To install to a different directory, re-run cmake -DCMAKE_INSTALL_PREFIX=/your/preferred/path")+message(STATUS "To install to a different directory, re-run cmake -DCMAKE_INSTALL_PREFIX=/your/preferred/path")

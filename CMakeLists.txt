--- conflicted
+++ resolved
@@ -455,13 +455,9 @@
 
 add_subdirectory(Utilities/Completion)
 
-<<<<<<< HEAD
-if (BUILD_DOCUMENTATION)
-=======
 option(BUILD_COOKBOOK "Build the CookBook documentation." OFF)
 
 if (BUILD_COOKBOOK)
->>>>>>> b19f49ad
     add_subdirectory(Documentation/Cookbook)
 endif()
 
